--- conflicted
+++ resolved
@@ -112,7 +112,6 @@
         run: |
           echo $INTEGRATION_TEST_SECRETS | dotnet user-secrets set --project ${{ env.integration_tests_shared_project }}
 
-<<<<<<< HEAD
       - name: Install .NET 10 Preview
         uses: actions/setup-dotnet@67a3573c9a986a3f9c594539f4ab511d57bb3ce9 # v4.3.1
         with:
@@ -120,64 +119,6 @@
           dotnet-quality: 'preview'
     
     
-      - name: Build & Run amd64 Linux Container Integration Tests
-        env:
-          BUILD_ARCH: amd64
-        run: dotnet test ./tests/Agent/IntegrationTests/ContainerIntegrationTests/ContainerIntegrationTests.csproj --framework net10.0 --filter Architecture=amd64  --logger "console;verbosity=detailed" --logger "trx;verbosity=detailed" --results-directory ${{ env.test_results_path }}
-      
-      - name: Archive test results
-        uses: actions/upload-artifact@ea165f8d65b6e75b540449e92b4886f43607fa02 # v4.6.2
-        with:
-            name: ContainerTestResults-amd64
-            path: ${{ env.test_results_path }} # Directory containing files to upload
-          
-
-  run-arm64-linux-container-tests:
-    name: Run arm64 Linux Container Integration Tests
-    runs-on: ubuntu-24.04-arm
-
-    env:
-      test_results_path: tests\TestResults
-      integration_tests_shared_project: ${{ github.workspace }}/tests/Agent/IntegrationTests/Shared
-      NR_DOTNET_TEST_SAVE_WORKING_DIRECTORY: 1
-      # Make this variable true to enable extra data-gathering and logging to help troubleshoot test failures, at the cost of additional time and resources
-      enhanced_logging: false
-    
-  
-    steps:
-      - name: Harden Runner
-        uses: step-security/harden-runner@6c439dc8bdf85cadbbce9ed30d1c7b959517bc49 # v2.12.2
-        with:
-          egress-policy: audit
-          
-      - name: Checkout
-        uses: actions/checkout@11bd71901bbe5b1630ceea73d27597364c9af683 # v4.2.2
-        with:
-          fetch-depth: 0
-
-      - name: Download Agent Home Folders (Call)
-        if: ${{ inputs.external_call }}
-        uses: actions/download-artifact@d3f86a106a0bac45b974a628896c90dbdf5c8093 # v4.3.0
-        with:
-          name: homefolders
-          path: src/Agent
-
-      - name: Download Agent Home Folders (Dispatch)
-        if: ${{ !inputs.external_call }}
-        uses: actions/download-artifact@d3f86a106a0bac45b974a628896c90dbdf5c8093 # v4.3.0
-        with:
-          github-token: ${{ secrets.GITHUB_TOKEN }}
-          run-id: ${{ inputs.run_id }}
-          name: homefolders
-          path: ${{ github.workspace }}/src/Agent
-          repository: ${{ github.repository }}
-=======
-      - name: Install .NET 9
-        uses: actions/setup-dotnet@d4c94342e560b34958eacfc5d055d21461ed1c5d # v5.0.0
-        with:
-          dotnet-version: '9.0.x'
->>>>>>> 76154c9e
-
       - name: Build & Run Linux Container Integration Tests
         env:
           BUILD_ARCH: ${{ matrix.arch }}
@@ -189,20 +130,6 @@
           --logger "trx;verbosity=detailed"
           --results-directory ${{ env.test_results_path }}
 
-<<<<<<< HEAD
-      - name: Install .NET 10 Preview
-        uses: actions/setup-dotnet@67a3573c9a986a3f9c594539f4ab511d57bb3ce9 # v4.3.1
-        with:
-          dotnet-version: '10.0.x'
-          dotnet-quality: 'preview'
-    
-      - name: Build & Run arm64 Linux Container Integration Tests
-        env:
-          BUILD_ARCH: arm64
-        run: dotnet test ./tests/Agent/IntegrationTests/ContainerIntegrationTests/ContainerIntegrationTests.csproj --framework net10.0 --filter Architecture=arm64 --logger "console;verbosidty=detailed" --logger "trx;verbosity=detailed" --results-directory ${{ env.test_results_path }} 
-      
-=======
->>>>>>> 76154c9e
       - name: Archive test results
         if: always()
         uses: actions/upload-artifact@ea165f8d65b6e75b540449e92b4886f43607fa02 # v4.6.2
