--- conflicted
+++ resolved
@@ -95,12 +95,6 @@
         with:
           fetch-depth: 0
 
-<<<<<<< HEAD
-      - name: Add .NET 7 SDK
-        uses: actions/setup-dotnet@v3
-        with:
-          dotnet-version: '7.0.100'
-
       - name: Create and trust .NET development SSL certificate
         run: |
           dotnet dev-certs https --clean
@@ -110,8 +104,6 @@
           dotnet dev-certs https --check --trust
         shell: powershell
 
-=======
->>>>>>> 55ba5985
       - name: Set up secrets
         env:
           INTEGRATION_TEST_SECRETS: ${{ secrets.TEST_SECRETS }}
