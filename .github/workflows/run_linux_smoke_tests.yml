name: .NET Agent Linux Smoke Tests

on:
  workflow_call:
    inputs:
      external_call:
        type: boolean
        default: true
        required: false
  workflow_dispatch:
    inputs:
      run_id:
        description: 'Run ID of the build workflow (all_solutions.yml) to use the agent from. ID can be found in URL for run.'
        required: true

env:
  DOTNET_NOLOGO: true
  NR_DEV_BUILD_HOME: false


# only allow one instance of this workflow to be running per PR or branch, cancels any that are already running
concurrency:
  group: linux-smoke-tests-${{ github.workflow }}-${{ github.event.pull_request.number || github.ref }}
  cancel-in-progress: true

permissions:
  contents: read

jobs:

  run-linux-smoke-tests:
    name: Run Linux Smoke Tests
    runs-on: ubuntu-latest

    env:
      test_results_path: tests\TestResults
      integration_tests_shared_project: ${{ github.workspace }}/tests/Agent/IntegrationTests/Shared
      NR_DOTNET_TEST_SAVE_WORKING_DIRECTORY: 1
      # Make this variable true to enable extra data-gathering and logging to help troubleshoot test failures, at the cost of additional time and resources
      enhanced_logging: false
  
  
    steps:
<<<<<<< HEAD
      - name: Harden Runner
        uses: step-security/harden-runner@55d479fb1c5bcad5a4f9099a5d9f37c8857b2845 # v2.4.1
        with:
          egress-policy: audit

=======
>>>>>>> d9c22b14
      - name: Docker Setup QEMU
        uses: docker/setup-qemu-action@2b82ce82d56a2a04d2637cd93a637ae1b359c0a7 # v2.2.0
    
      - name: Checkout
        uses: actions/checkout@c85c95e3d7251135ab7dc9ce3241c5835cc595a9 # v3.5.3        
        with:
          fetch-depth: 0

<<<<<<< HEAD
      - name: Download Agent Home Folders
=======
      - name: Download Agent Home Folders (Call)
        if: ${{ inputs.external_call }}
        uses: actions/download-artifact@9bc31d5ccc31df68ecc42ccf4149144866c47d8a # v3.0.2
        with:
          name: homefolders
          path: src/Agent

      - name: Download Agent Home Folders (Dispatch)
        if: ${{ !inputs.external_call }}
>>>>>>> d9c22b14
        uses: dawidd6/action-download-artifact@246dbf436b23d7c49e21a7ab8204ca9ecd1fe615 # v2.27.0
        with:
          github_token: ${{ secrets.GITHUB_TOKEN }}
          workflow: all_solutions.yml
          run_id: ${{ github.event.inputs.run_id }}
          name: homefolders
          path: ${{ github.workspace }}/src/Agent
          repo: ${{ github.repository }}
  

      - name: Set up secrets
        env:
          INTEGRATION_TEST_SECRETS: ${{ secrets.TEST_SECRETS }}
        run: |
          echo $INTEGRATION_TEST_SECRETS | dotnet user-secrets set --project ${{ env.integration_tests_shared_project }}

      - name: Build & Run Linux Smoke Tests
        run: dotnet test ./tests/Agent/IntegrationTests/ContainerIntegrationTests/ContainerIntegrationTests.csproj --framework net7.0<|MERGE_RESOLUTION|>--- conflicted
+++ resolved
@@ -41,14 +41,6 @@
   
   
     steps:
-<<<<<<< HEAD
-      - name: Harden Runner
-        uses: step-security/harden-runner@55d479fb1c5bcad5a4f9099a5d9f37c8857b2845 # v2.4.1
-        with:
-          egress-policy: audit
-
-=======
->>>>>>> d9c22b14
       - name: Docker Setup QEMU
         uses: docker/setup-qemu-action@2b82ce82d56a2a04d2637cd93a637ae1b359c0a7 # v2.2.0
     
@@ -57,9 +49,6 @@
         with:
           fetch-depth: 0
 
-<<<<<<< HEAD
-      - name: Download Agent Home Folders
-=======
       - name: Download Agent Home Folders (Call)
         if: ${{ inputs.external_call }}
         uses: actions/download-artifact@9bc31d5ccc31df68ecc42ccf4149144866c47d8a # v3.0.2
@@ -69,7 +58,6 @@
 
       - name: Download Agent Home Folders (Dispatch)
         if: ${{ !inputs.external_call }}
->>>>>>> d9c22b14
         uses: dawidd6/action-download-artifact@246dbf436b23d7c49e21a7ab8204ca9ecd1fe615 # v2.27.0
         with:
           github_token: ${{ secrets.GITHUB_TOKEN }}
