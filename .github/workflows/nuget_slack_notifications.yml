--- conflicted
+++ resolved
@@ -80,51 +80,4 @@
           cd ${{ env.scan-tool-publish-path }}
           dotnet ./nugetSlackNotifications.dll ${{ env.nugets }}
         shell: bash
-<<<<<<< HEAD
-
-        env:
-            DOTTY_WEBHOOK: ${{ secrets.SLACK_NUGET_NOTIFICATIONS_WEBHOOK }}
-            DOTTY_TOKEN: ${{ secrets.GITHUB_TOKEN }}
-            CORECLR_ENABLE_PROFILING: 1
-            CORECLR_NEWRELIC_HOME: ${{ env.scan-tool-publish-path }}/newrelic
-            CORECLR_PROFILER: "{36032161-FFC0-4B61-B559-F6C5D41BAE5A}"
-            CORECLR_PROFILER_PATH: ${{ env.scan-tool-publish-path }}/newrelic/libNewRelicProfiler.so
-            NEW_RELIC_APP_NAME: Dotty
-            NEW_RELIC_HOST: staging-collector.newrelic.com
-            NEW_RELIC_LICENSE_KEY: ${{ secrets.STAGING_LICENSE_KEY }}
-            nugets:
-                 "amazon.lambda.apigatewayevents
-                 amazon.lambda.applicationloadbalancerevents
-                 amazon.lambda.cloudwatchevents
-                 amazon.lambda.dynamodbevents
-                 amazon.lambda.kinesisevents
-                 amazon.lambda.kinesisfirehoseevents
-                 amazon.lambda.s3events
-                 amazon.lambda.simpleemailevents
-                 amazon.lambda.snsevents
-                 amazon.lambda.sqsevents
-                 awssdk.sqs
-                 elasticsearch.net
-                 elastic.clients.elasticsearch
-                 log4net
-                 microsoft.extensions.logging
-                 microsoft.data.sqlclient
-                 microsoft.net.http
-                 mongodb.driver
-                 mysql.data
-                 mysqlconnector
-                 nest
-                 nlog
-                 rabbitmq.client
-                 restsharp
-                 serilog
-                 serilog.extensions.logging
-                 serilog.aspnetcore
-                 serilog.sinks.file
-                 serilog.sinks.console
-                 stackexchange.redis
-                 system.data.sqlclient"
-                 
-=======
-        
->>>>>>> b24d2c9e
+        