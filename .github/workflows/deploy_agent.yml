--- conflicted
+++ resolved
@@ -434,37 +434,6 @@
           curl -i -X POST -H 'Fastly-Key:${{ secrets.FASTLY_TOKEN }}' ${{ secrets.FASTLY_URL }}
         shell: bash
 
-<<<<<<< HEAD
-  update-apm:
-    name: Update System Configuration Page
-    needs: get-release-info
-    runs-on: ubuntu-latest
-    if: ${{ github.event.inputs.update-apm-version == 'true' }}
-    steps:
-      - name: Update system configuration page
-        run: |
-          PAYLOAD="{
-              \"system_configuration\": {
-                \"key\":   \"dotnet_agent_version\",
-                \"value\": \"${{ needs.get-release-info.outputs.release_version }}\"
-              }
-            }"
-          CONTENT_TYPE='Content-Type: application/json'
-
-          # STAGING
-          # curl -X POST 'https://staging-api.newrelic.com/v2/system_configuration.json' \
-          #   -H "X-Api-Key:${{ secrets.NEW_RELIC_API_KEY_STAGING }}" -i \
-          #   -H "$CONTENT_TYPE" \
-          #   -d "$PAYLOAD"
-
-          # PRODUCTION
-          curl -X POST 'https://api.newrelic.com/v2/system_configuration.json' \
-            -H "X-Api-Key:${{ secrets.NEW_RELIC_API_KEY_PRODUCTION }}" -i \
-            -H "$CONTENT_TYPE" \
-            -d "$PAYLOAD"
-
-=======
->>>>>>> faf09b28
   publish-release-notes:
     needs: [get-release-info, deploy-linux, deploy-nuget, index-download-site]
     if: ${{ github.event.inputs.deploy == 'true' && github.event.inputs.downloadsite == 'true' && github.event.inputs.nuget == 'true' && github.event.inputs.linux == 'true' && github.event.inputs.linux-deploy-to-production == 'true' }}
