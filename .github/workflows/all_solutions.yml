name: .NET Agent All Solutions Build

# Does not run on PUSH since we have already ran all the test
on:
  pull_request:
    branches: 
    - main
<<<<<<< HEAD
    - cosmosdb_feature_branch
    - nservicebus7-feature-branch
=======
>>>>>>> f25436c3
  release:
    types: [ published ]
  workflow_dispatch:
  schedule:
    - cron:  '0 9 * * 6'

env:
  scripts_path: ${{ github.workspace }}\build\scripts
  tools_path: ${{ github.workspace }}\build\Tools
  DOTNET_NOLOGO: true

jobs:

  cancel-previous-workflow-runs:
    if: github.event_name == 'pull_request' || github.event_name == 'workflow_dispatch' || github.event_name == 'schedule' || ( github.event_name == 'release' && startsWith(github.ref, 'refs/tags/v') )
    name: Cancel Previous Runs
    runs-on: ubuntu-latest
    steps:
      - uses: rokroskar/workflow-run-cleanup-action@master
        env:
          GITHUB_TOKEN: ${{ secrets.GITHUB_TOKEN }}

  build-windows-profiler:
    needs: cancel-previous-workflow-runs
    name: Build Windows Profiler
    runs-on: windows-2019

    env:
      profiler_path: ${{ github.workspace }}\src\Agent\NewRelic\Profiler
      profiler_solution_path: ${{ github.workspace }}\src\Agent\NewRelic\Profiler\NewRelic.Profiler.sln
      output_path: ${{ github.workspace }}\src\Agent\_profilerBuild

    steps:
      - name: Checkout
        uses: actions/checkout@v2
        with:
          fetch-depth: 0

      - name: Add msbuild to PATH
        uses: microsoft/setup-msbuild@v1

      - name: Clean out _profilerBuild directory
        run: |
          Remove-Item -Path "${{ github.workspace }}\src\Agent\_profilerBuild\*.*" -Force -ErrorAction SilentlyContinue
          Remove-Item -Path "${{ github.workspace }}\src\Agent\_profilerBuild\x64-Release" -Recurse -Force  -ErrorAction SilentlyContinue
          Remove-Item -Path "${{ github.workspace }}\src\Agent\_profilerBuild\x86-Release" -Recurse -Force  -ErrorAction SilentlyContinue
          Remove-Item -Path "${{ github.workspace }}\src\Agent\_profilerBuild\linux-x64-release" -Recurse -Force  -ErrorAction SilentlyContinue
          Remove-Item -Path "${{ github.workspace }}\src\Agent\_profilerBuild\linux-arm64-release" -Recurse -Force  -ErrorAction SilentlyContinue
        shell: powershell

      - name: Build x64
        run: |
          Write-Host "List NuGet Sources"
          dotnet nuget list source # For unknown reasons, this step is necessary to avoid subsequent problems with NuGet package restore
          Write-Host "MSBuild.exe -restore -m -p:Platform=x64 -p:Configuration=Release ${{ env.profiler_solution_path }}"
          MSBuild.exe -restore -m -p:Platform=x64 -p:Configuration=Release ${{ env.profiler_solution_path }}
        shell: powershell
        
      - name: Build x86
        run: |
          Write-Host "MSBuild.exe -restore -m -p:Platform=Win32 -p:Configuration=Release ${{ env.profiler_solution_path }}"
          MSBuild.exe -restore -m -p:Platform=Win32 -p:Configuration=Release ${{ env.profiler_solution_path }}
        shell: powershell

      - name: Archive Artifacts
        uses: actions/upload-artifact@v2
        with:
          name: profiler
          path: ${{ github.workspace }}\src\Agent\_profilerBuild\**\*
          if-no-files-found: error

  build-linux-x64-profiler:
    needs: cancel-previous-workflow-runs
    name: Build Linux x64 Profiler
    runs-on: ubuntu-18.04

    env:
      profiler_path: ${{ github.workspace }}/src/Agent/NewRelic/Profiler
      #<other env vars here>

    steps:
      - name: Checkout
        uses: actions/checkout@v2
        with:
          fetch-depth: 0

      - name: Clean out _profilerBuild directory
        run: |
          rm -f ${{ github.workspace }}/src/Agent/_profilerBuild/*.* || true
          rm -rf ${{ github.workspace }}/src/Agent/_profilerBuild/linux-x64-release || true
          rm -rf ${{ github.workspace }}/src/Agent/_profilerBuild/linux-arm64-release || true
          rm -rf ${{ github.workspace }}/src/Agent/_profilerBuild/x64-Release || true
          rm -rf ${{ github.workspace }}/src/Agent/_profilerBuild/x86-Release || true
        shell: bash

      - name: Build Linux Profler
        run: |
          cd ${{ env.profiler_path }}
          docker-compose build build
          docker-compose run build
        shell: bash

      - name: Move Profiler to staging folder
        run: |
          mkdir --parents ${{ github.workspace }}/src/Agent/_profilerBuild/linux-x64-release/
          mv -f ${{ env.profiler_path }}/libNewRelicProfiler.so  ${{ github.workspace }}/src/Agent/_profilerBuild/linux-x64-release/libNewRelicProfiler.so
        shell: bash

      - name: Archive Artifacts
        uses: actions/upload-artifact@v2
        with:
          name: profiler
          path: ${{ github.workspace }}/src/Agent/_profilerBuild/
          if-no-files-found: error

  build-linux-arm64-profiler:
    needs: cancel-previous-workflow-runs
    name: Build Linux ARM64 Profiler
    runs-on: ubuntu-18.04
    
    env:
      profiler_path: ${{ github.workspace }}/src/Agent/NewRelic/Profiler
    
    steps:
      - name: Checkout
        uses: actions/checkout@v2
        with:
          fetch-depth: 0
      
      - name: Clean out _profilerBuild directory
        run: |
          rm -f ${{ github.workspace }}/src/Agent/_profilerBuild/*.* || true
          rm -rf ${{ github.workspace }}/src/Agent/_profilerBuild/linux-x64-release || true
          rm -rf ${{ github.workspace }}/src/Agent/_profilerBuild/linux-arm64-release || true
          rm -rf ${{ github.workspace }}/src/Agent/_profilerBuild/x64-Release || true
          rm -rf ${{ github.workspace }}/src/Agent/_profilerBuild/x86-Release || true
        shell: bash
        
      - uses: uraimo/run-on-arch-action@v2.0.5
        name: Run commands
        id: runcmd
        with:
          arch: aarch64
          distro: ubuntu18.04
          githubToken: ${{ github.token }}
          install: |
            apt-get update -q -y
            apt-get install -q -y wget curl git dos2unix software-properties-common make binutils libc++-dev clang-3.9 lldb-3.9 build-essential
            echo "deb https://apt.llvm.org/trusty/ llvm-toolchain-trusty-3.9 main" | tee /etc/apt/sources.list.d/llvm.list
            wget --no-cache --no-cookies -O - https://apt.llvm.org/llvm-snapshot.gpg.key | apt-key add -
            mkdir /root/git
            cd /root/git
            git clone --branch release/3.0 https://github.com/dotnet/coreclr.git
            curl -sSL https://virtuoso-testing.s3.us-west-2.amazonaws.com/cmake-3.9.0-rc3-aarch64.tar.gz | tar -xzC ~
            chmod 777 ~/cmake-3.9.0-rc3-aarch64/bin/cmake
            ln -s ~/cmake-3.9.0-rc3-aarch64/bin/cmake /usr/bin/cmake || true
            rm /usr/bin/cc || true
            ln -s /usr/bin/clang-3.9 /usr/bin/cc
            rm /usr/bin/c++ || true
            ln -s /usr/bin/clang++-3.9 /usr/bin/c++
          dockerRunArgs: |
            --volume "${{ env.profiler_path }}:/profiler"
          run: |
            cd /profiler
            chmod 777 ./linux/build_profiler.sh
            ./linux/build_profiler.sh
            
      - name: Move Profiler to staging folder
        run: |
          mkdir --parents ${{ github.workspace }}/src/Agent/_profilerBuild/linux-arm64-release/
          mv -f ${{ env.profiler_path }}/libNewRelicProfiler.so  ${{ github.workspace }}/src/Agent/_profilerBuild/linux-arm64-release/libNewRelicProfiler.so
        shell: bash

      - name: Archive Artifacts
        uses: actions/upload-artifact@v2
        with:
          name: profiler
          path: ${{ github.workspace }}/src/Agent/_profilerBuild/
          if-no-files-found: error

  # This builds both FullAgent and MSIInstaller since MSIInstaller requires FullAgent artifacts.
  build-test-fullagent-msi:
    needs: [ build-windows-profiler, build-linux-x64-profiler, build-linux-arm64-profiler ]
    name: Build and Test FullAgent and MSIInstaller
    runs-on: windows-2019

    env:
      fullagent_solution_path: ${{ github.workspace }}\FullAgent.sln
      msi_solution_path: ${{ github.workspace }}\src\Agent\MsiInstaller\MsiInstaller.sln

    outputs:
      agentVersion: ${{ steps.agentVersion.outputs.version }}

    steps:
      - name: Checkout
        uses: actions/checkout@v2
        with:
          fetch-depth: 0

      - name: Add msbuild to PATH
        uses: microsoft/setup-msbuild@v1

      - name: Setup VSTest Path
        uses: darenm/Setup-VSTest@v1

      - name: Clean out _profilerBuild directory
        run: |
          Remove-Item -Path "${{ github.workspace }}\src\Agent\_profilerBuild\*.*" -Force -ErrorAction SilentlyContinue
          Remove-Item -Path "${{ github.workspace }}\src\Agent\_profilerBuild\x64-Release" -Recurse -Force  -ErrorAction SilentlyContinue
          Remove-Item -Path "${{ github.workspace }}\src\Agent\_profilerBuild\x86-Release" -Recurse -Force  -ErrorAction SilentlyContinue
          Remove-Item -Path "${{ github.workspace }}\src\Agent\_profilerBuild\linux-x64-release" -Recurse -Force  -ErrorAction SilentlyContinue
          Remove-Item -Path "${{ github.workspace }}\src\Agent\_profilerBuild\linux-arm64-release" -Recurse -Force  -ErrorAction SilentlyContinue
        shell: powershell

      - name: Download Profiler Artifacts Before Agent Build
        uses: actions/download-artifact@v2
        with:
          name: profiler
          path: ${{ github.workspace }}/src/Agent/_profilerBuild/
            
      - name: Build FullAgent.sln
        run: |
          Write-Host "List NuGet Sources"
          dotnet nuget list source # For unknown reasons, this step is necessary to avoid subsequent problems with NuGet package restore
          Write-Host "MSBuild.exe -restore -m -p:Configuration=Release -p:AllowUnsafeBlocks=true ${{ env.fullagent_solution_path }}"
          MSBuild.exe -restore -m -p:Configuration=Release -p:AllowUnsafeBlocks=true ${{ env.fullagent_solution_path }}
        shell: powershell

      - name: Create agentVersion
        id: agentVersion
        run: |
          $agentVersion = (Get-Item "${{ github.workspace }}\src\_build\AnyCPU-Release\NewRelic.Agent.Core\net45\NewRelic.Agent.Core.dll").VersionInfo.FileVersion
          Write-Host "::set-output name=version::$agentVersion"
        shell: powershell

      - name: Archive NewRelic.NuGetHelper
        uses: actions/upload-artifact@v2
        with:
          name: NewRelic.NuGetHelper
          path: ${{ github.workspace }}\build\NewRelic.NuGetHelper\bin
          if-no-files-found: error
          
      - name: Archive NewRelic.Agent.Extensions
        uses: actions/upload-artifact@v2
        with:
          name: NewRelic.Agent.Extensions
          path: ${{ github.workspace }}\src\Agent\NewRelic\Agent\Extensions\NewRelic.Agent.Extensions\bin\Release
          if-no-files-found: error

      - name: Archive FullAgent Home folders
        uses: actions/upload-artifact@v2
        with:
          name: homefolders
          path: |
            ${{ github.workspace }}\src\Agent\newrelichome_x64
            ${{ github.workspace }}\src\Agent\newrelichome_x64_coreclr
            ${{ github.workspace }}\src\Agent\newrelichome_x64_coreclr_linux
            ${{ github.workspace }}\src\Agent\newrelichome_arm64_coreclr_linux
            ${{ github.workspace }}\src\Agent\newrelichome_x86
            ${{ github.workspace }}\src\Agent\newrelichome_x86_coreclr
          if-no-files-found: error

      - name: Convert Code Signing Certificate Into File
        if: ${{ github.event.release }} || github.event_name == 'workflow_dispatch'
        id: write_cert
        run: |
          $filePath = '${{ github.workspace }}\newrelic_code_sign_cert.pfx'
          $bytes = [Convert]::FromBase64String('${{ secrets.SIGNING_CERT }}')
          [IO.File]::WriteAllBytes($filePath, $bytes)
          Write-Host "::set-output name=filePath::$filePath"
        shell: powershell
          
      - name: Install Code Signing Certificate
        if: ${{ github.event.release }} || github.event_name == 'workflow_dispatch'
        run: |
          Write-Host "certutil.exe -f -user -p <passphrase> -importPFX ${{ steps.write_cert.outputs.filePath }} NoRoot"
          certutil.exe -f -user -p ${{ secrets.CERT_PASSPHRASE }} -importPFX ${{ steps.write_cert.outputs.filePath }} NoRoot
        shell: powershell
      
      - name: Create Self-signed code signing cert  
        if: github.event_name == 'pull_request' || github.event_name == 'workflow_dispatch' || github.event_name == 'schedule'
        run: |
          Write-Host "New-SelfSignedCertificate -DnsName "Self-signed code signing cert" -Type CodeSigning -CertStoreLocation Cert:\CurrentUser\My -NotAfter (Get-Date).AddYears(100)"
          New-SelfSignedCertificate -DnsName "Self-signed code signing cert" -Type CodeSigning -CertStoreLocation Cert:\CurrentUser\My -NotAfter (Get-Date).AddYears(100)
        shell: powershell

      - name: Build MsiInstaller.sln x86
        run: |
          Write-Host "MSBuild.exe -restore -m -p:Configuration=Release -p:AllowUnsafeBlocks=true -p:Platform=x86 ${{ env.msi_solution_path }}"
          MSBuild.exe -restore -m -p:Configuration=Release -p:AllowUnsafeBlocks=true -p:Platform=x86 ${{ env.msi_solution_path }}
        shell: powershell

      - name: Build MsiInstaller.sln x64
        run: |
          Write-Host "MSBuild.exe -restore -m -p:Configuration=Release -p:AllowUnsafeBlocks=true -p:Platform=x64 ${{ env.msi_solution_path }}"
          MSBuild.exe -restore -m -p:Configuration=Release -p:AllowUnsafeBlocks=true -p:Platform=x64 ${{ env.msi_solution_path }}
        shell: powershell

      - name: Archive msi _build Artifacts
        uses: actions/upload-artifact@v2
        with:
          name: msi-build-folder-artifacts
          path: ${{ github.workspace }}\src\_build
          if-no-files-found: error

      - name: Archive NewRelic.OpenTracing.AmazonLambda.Tracer
        uses: actions/upload-artifact@v2
        with:
          name: NewRelic.OpenTracing.AmazonLambda.Tracer
          path: ${{ github.workspace }}\src\AwsLambda\AwsLambdaOpenTracer\bin\Release\netstandard2.0-ILRepacked
          if-no-files-found: error

      - name: Unit Tests
        run: |
          # Write-Host ${{ env.scripts_path }}\DotNet-Agent-CI-UnitTests.ps1
          # ${{ env.scripts_path }}\DotNet-Agent-CI-UnitTests.ps1
          Write-Host "Creating TestResults directory to temporarily get around nunit limitation"
          mkdir ${{ github.workspace }}\TestResults

          $testDllPatterns = @('*Tests.dll', '*Test.dll', '*Test.Legacy.dll')

          Write-Host "Finding files for Framework NUnit tests"
          $frameworkTestPaths = @('Tests\Agent\UnitTests', 'Tests\NewRelic.Core.Tests')
          $frameworkTestFileNames = (Get-ChildItem -Recurse -Path $frameworkTestPaths -Include $testDllPatterns | Where-Object { !$_.FullName.Contains('obj\Release') } | Select Name -Unique)
          $frameworkFiles = (Get-ChildItem -Recurse -Path $frameworkTestPaths -Include $testDllPatterns | Where-Object { !$_.FullName.Contains('obj\Release')  })

          Write-Host "Building file list for Framework NUnit tests"
          $frameworkUnitTestPaths = @()
          for ($i = 0; $i -lt $frameworkTestFileNames.Length; $i++)
          { $frameworkFiles | ForEach-Object { if ($_.Name -eq $frameworkTestFileNames[$i].Name) { $frameworkUnitTestPaths += $_.FullName; Continue } } }

          $frameworkUnitTestPaths | ForEach-Object { $_ }
          Write-Host "Executing: vstest.console.exe " $frameworkUnitTestPaths " --parallel --logger:'html;LogFileName=agent-results.html'"
          vstest.console.exe $frameworkUnitTestPaths --parallel --logger:"html;LogFileName=agent-results.html"
          # & '.\Build\Tools\NUnit-Console\nunit3-console.exe ' $frameworkUnitTestPaths '--result=TestResults\NUnit2-results.xml;format=nunit2'

          if ($LastExitCode -ne 0)
          { exit $LastExitCode }

          Write-Host "Finding files for .NET Core NUnit tests"
          $netCoreTestFileNames = (Get-ChildItem -Recurse -Path 'Tests\AwsLambda\UnitTests' -Include $testDllPatterns | Where-Object { !$_.FullName.Contains('obj\Release') } | Select Name -Unique)
          $netCoreFiles = (Get-ChildItem -Recurse -Path 'Tests\AwsLambda\UnitTests' -Include $testDllPatterns | Where-Object { !$_.FullName.Contains('obj\Release')  })

          Write-Host "Building file list for .NET Core NUnit tests"
          $netCoreUnitTestPaths = @()

          for ($i = 0; $i -lt $netCoreTestFileNames.Length; $i++)
          { $netCoreFiles | ForEach-Object { if ($_.Name -eq $netCoreTestFileNames[$i].Name) { $netCoreUnitTestPaths += $_.FullName; Continue } } }

          Write-Host "Executing .NET Core NUnit Tests:"
          $netCoreUnitTestPaths | ForEach-Object { $_ }

          Write-Host "Executing: dotnet test " $netCoreUnitTestPaths " --parallel --logger:'html;LogFileName=lambda-results.html'"
          dotnet test $netCoreUnitTestPaths --parallel --logger:"html;LogFileName=lambda-results.html"

          if ($LastExitCode -ne 0)
          { exit $LastExitCode }
        shell: powershell

      - name: Archive Test Results
        if: ${{ always() }}
        uses: actions/upload-artifact@v2
        with:
          name: test-results
          path: ${{ github.workspace }}\TestResults
          if-no-files-found: error

  build-integration-tests:
    needs: build-test-fullagent-msi
    name: Build IntegrationTests
    runs-on: windows-2022

    env:
      integration_solution_path: ${{ github.workspace }}\tests\Agent\IntegrationTests\IntegrationTests.sln

    steps:
      - name: Checkout
        uses: actions/checkout@v2
        with:
          fetch-depth: 0

      - name: Add msbuild to PATH
        uses: microsoft/setup-msbuild@v1.0.3
        with:
          vs-prerelease: true

      - name: Add .NET 6 Preview SDK
        uses: actions/setup-dotnet@v1
        with:
          dotnet-version: '6.0.x'
          include-prerelease: true

      - name: Build IntegrationTests.sln
        run: |
          Write-Host "List NuGet Sources"
          dotnet nuget list source # For unknown reasons, this step is necessary to avoid subsequent problems with NuGet package restore
          Write-Host "MSBuild.exe -restore -m -p:Configuration=Release -p:DeployOnBuild=true -p:PublishProfile=LocalDeploy ${{ env.integration_solution_path }}"
          MSBuild.exe -restore -m -p:Configuration=Release -p:DeployOnBuild=true -p:PublishProfile=LocalDeploy ${{ env.integration_solution_path }}
        shell: powershell

      - name: Archive Artifacts
        uses: actions/upload-artifact@v2
        with:
          name: integrationtests
          path: |
            ${{ github.workspace }}\test.runsettings  # Force the artifacts to use repo root as root of package.
            ${{ github.workspace }}\tests\Agent\IntegrationTests\**\bin\**\*
            ${{ github.workspace }}\tests\Agent\IntegrationTests\**\Deploy\**\*
            !${{ github.workspace }}\tests\Agent\IntegrationTests\**\obj\**\*
          if-no-files-found: error

  build-unbounded-tests:
    needs: build-test-fullagent-msi
    name: Build UnboundedIntegrationTests
    runs-on: windows-2022

    env:
      unbounded_solution_path: ${{ github.workspace }}\tests\Agent\IntegrationTests\UnboundedIntegrationTests.sln

    steps:
      - name: Checkout
        uses: actions/checkout@v2
        with:
          fetch-depth: 0

      - name: Add msbuild to PATH
        uses: microsoft/setup-msbuild@v1.0.3
        with:
          vs-prerelease: true

      - name: Add .NET 6 Preview SDK
        uses: actions/setup-dotnet@v1
        with:
          dotnet-version: '6.0.x'
          include-prerelease: true

      - name: Build UnboundedIntegrationTests.sln
        run: |
          Write-Host "List NuGet Sources"
          dotnet nuget list source # For unknown reasons, this step is necessary to avoid subsequent problems with NuGet package restore
          Write-Host "MSBuild.exe -restore -m -p:Configuration=Release -p:DeployOnBuild=true -p:PublishProfile=LocalDeploy ${{ env.unbounded_solution_path }}"
          MSBuild.exe -restore -m -p:Configuration=Release -p:DeployOnBuild=true -p:PublishProfile=LocalDeploy ${{ env.unbounded_solution_path }}
        shell: powershell

      - name: Archive Artifacts
        uses: actions/upload-artifact@v2
        with:
          name: unboundedintegrationtests
          path: |
            ${{ github.workspace }}\test.runsettings  # Force the artifacts to use repo root as root of package.
            ${{ github.workspace }}\tests\Agent\IntegrationTests\**\bin\**\*
            ${{ github.workspace }}\tests\Agent\IntegrationTests\**\Deploy\**\*
            !${{ github.workspace }}\tests\Agent\IntegrationTests\**\obj\**\*
          if-no-files-found: error

  build-platform-tests: 
    needs: build-test-fullagent-msi
    name: Build PlatformTests
    runs-on: windows-2019

    env:
      platform_solution_path: ${{ github.workspace }}\tests\Agent\PlatformTests\PlatformTests.sln

    steps:
      - name: Checkout
        uses: actions/checkout@v2
        with:
          fetch-depth: 0

      - name: Add msbuild to PATH
        uses: microsoft/setup-msbuild@v1

      - name: Build PlatformTests.sln
        run: |
          Write-Host "List NuGet Sources"
          dotnet nuget list source # For unknown reasons, this step is necessary to avoid subsequent problems with NuGet package restore
          Write-Host "MSBuild.exe -restore -m -p:Configuration=Release ${{ env.platform_solution_path }}"
          MSBuild.exe -restore -m -p:Configuration=Release ${{ env.platform_solution_path }}
        shell: powershell

  run-integration-tests:
    needs: [build-integration-tests]
    name: Run IntegrationTests
    runs-on: windows-2019
    strategy:
      matrix:
        namespace: [ AgentFeatures, AgentMetrics, Api, AspNetCore, BasicInstrumentation, CatInbound, CatOutbound, 
          CSP, CustomAttributes, CustomInstrumentation, DataTransmission, DistributedTracing, Errors, 
          HttpClientInstrumentation.NetCore, HttpClientInstrumentation.NetFramework, Logging, Owin, ReJit.NetCore, 
          ReJit.NetFramework, RemoteServiceFixtures, RestSharp, WCF.Client.IIS.ASPDisabled, WCF.Client.IIS.ASPEnabled, 
          WCF.Client.Self, WCF.Service.IIS.ASPDisabled, WCF.Service.IIS.ASPEnabled, WCF.Service.Self, RequestHeadersCapture.WCF, 
          RequestHeadersCapture.Owin, RequestHeadersCapture.AspNetCore, RequestHeadersCapture.Asp35, RequestHandling]
      fail-fast: false # we don't want one test failure in one namespace to kill the other runs

    env:
      integration_tests_shared_project: ${{ github.workspace }}/tests/Agent/IntegrationTests/Shared
      xunit_console: ${{ github.workspace }}/build/Tools/XUnit-Console/xunit.console.exe
      integration_tests_dll: ${{ github.workspace }}/tests/Agent/IntegrationTests/IntegrationTests/bin/Release/net462/NewRelic.Agent.IntegrationTests.dll
      # Make this variable true to enable extra data-gathering and logging to help troubleshoot test failures, at the cost of additional time and resources
      enhanced_logging: false
      NR_DOTNET_TEST_SAVE_WORKING_DIRECTORY : 1
      
    steps:
      - name: Checkout
        uses: actions/checkout@v2
        with:
          fetch-depth: 0

      - name: Setup .NET Core 2.2.103
        uses: actions/setup-dotnet@v1
        with:
          dotnet-version: '2.2.103'

      - name: Setup .NET Core 3.1.100
        uses: actions/setup-dotnet@v1
        with:
          dotnet-version: '3.1.100'

      - name: Setup .NET 5.0
        uses: actions/setup-dotnet@v1
        with:
            dotnet-version: '5.0.100'

      - name: Setup .NET 6.0
        uses: actions/setup-dotnet@v1
        with:
          dotnet-version: '6.0.x'
          include-prerelease: true

      - name: Set up secrets
        env:
          INTEGRATION_TEST_SECRETS: ${{ secrets.TEST_SECRETS }}
        run: |
          "$Env:INTEGRATION_TEST_SECRETS" | dotnet user-secrets set --project ${{ env.integration_tests_shared_project }}
        shell: pwsh #this doesn't work with normal powershell due to UTF-8 BOM handling

      - name: Download Agent Home Folders
        uses: actions/download-artifact@v2
        with:
          name: homefolders
          path: src/Agent

      - name: Download Integration Test Artifacts
        uses: actions/download-artifact/@v2
        with:
          name: integrationtests
          # Should not need a path because the integration test artifacts are archived with the full directory structure

      - name: Install dependencies
        run: |
          Enable-WindowsOptionalFeature -Online -FeatureName IIS-HostableWebCore
          pip install aiohttp
        shell: powershell

      - name: Run Integration Tests
        run: |
          if ($Env:enhanced_logging -eq $True) {
            Write-Host "List ports in use"
            netstat -no  
          }

          Write-Host "Run tests"
          ${{ env.xunit_console }} ${{ env.integration_tests_dll }} -namespace NewRelic.Agent.IntegrationTests.${{ matrix.namespace }} -parallel none -xml C:\IntegrationTestWorkingDirectory\TestResults\${{ matrix.namespace }}_testResults.xml
          
          if ($Env:enhanced_logging -eq $True) {
            Write-Host "Get HostableWebCore errors (if any)"
            Get-EventLog -LogName Application -Source HostableWebCore -ErrorAction:Ignore

            Write-Host "Get .NET Runtime errors (if any)"
            Get-EventLog -LogName Application -Source ".NET Runtime" -EntryType "Error","Warning" -ErrorAction:Ignore  
          }
        shell: powershell

      - name: Archive IntegrationTestWorkingDirectory on Failure
        if: ${{ failure() }}
        uses: actions/upload-artifact@v2
        with:
          name: integration-test-artifacts
          path: |
            C:\IntegrationTestWorkingDirectory\**\*.log
            C:\IntegrationTestWorkingDirectory\**\*.config
          if-no-files-found: error

      - name: Archive Test Artifacts
        if: ${{ always() }}
        uses: actions/upload-artifact@v2
        with:
          name: integration-test-artifacts
          path: C:\IntegrationTestWorkingDirectory\TestResults\**\*TestResults.xml
          if-no-files-found: error

  run-integration-tests-linux-arm64:
    needs: build-test-fullagent-msi
    name: Run IntegrationTests linux-arm64
    runs-on: ubuntu-18.04
    if: false

    env:
      test_path: ${{ github.workspace }}/tests/Agent/IntegrationTests/IntegrationTests/TestResults

    steps:
      - name: Checkout
        uses: actions/checkout@v2
        with:
          fetch-depth: 0

      - name: Download Agent Home Folders
        uses: actions/download-artifact@v2
        with:
          name: homefolders
          path: src/Agent

      - name: Run test commands
        uses: uraimo/run-on-arch-action@v2.0.5
        with:
          arch: aarch64
          distro: ubuntu18.04
          githubToken: ${{ github.token }}

          env: |
            test_secrets: '${{ secrets.TEST_SECRETS }}'
            NR_DOTNET_TEST_SAVE_WORKING_DIRECTORY: 1
            DOTNET_SYSTEM_GLOBALIZATION_INVARIANT: 1

          install: |
            apt-get update -q -y && apt-get install -q -y curl
            export DOTNET_SYSTEM_GLOBALIZATION_INVARIANT=1
            mkdir -p /usr/share/dotnet
            curl -sSL https://dotnetcli.azureedge.net/dotnet/Sdk/2.1.818/dotnet-sdk-2.1.818-linux-arm64.tar.gz | tar -xzC /usr/share/dotnet
            curl -sSL https://dotnetcli.azureedge.net/dotnet/Sdk/3.1.414/dotnet-sdk-3.1.414-linux-arm64.tar.gz | tar -xzC /usr/share/dotnet
            curl -sSL https://dotnetcli.azureedge.net/dotnet/Sdk/5.0.401/dotnet-sdk-5.0.401-linux-arm64.tar.gz | tar -xzC /usr/share/dotnet
            curl -sSL https://dotnetcli.azureedge.net/dotnet/Sdk/6.0.100/dotnet-sdk-6.0.100-linux-arm64.tar.gz | tar -xzC /usr/share/dotnet
            ln -sf /usr/share/dotnet/dotnet /usr/bin/dotnet
            dotnet help

          dockerRunArgs: |
            --volume "${{ env.test_path }}:/tmp/IntegrationTestWorkingDirectory"

          run: |
            cd tests/Agent/IntegrationTests/IntegrationTests
            echo $test_secrets | dotnet user-secrets set --project "../Shared"
            dotnet test -f netcoreapp3.1 -c Release -l "trx" --filter "FullyQualifiedName~ApiCallsTestsCore|FullyQualifiedName~InfiniteTracingNetCoreLatestTests"

      - name: Archive IntegrationTestWorkingDirectory on Failure
        if: ${{ failure() }}
        uses: actions/upload-artifact@v2
        with:
          name: integration-test-artifacts-linux-arm64
          path: ${{ env.test_path }}/**/*
          if-no-files-found: error

      - name: Archive Test Artifacts
        uses: actions/upload-artifact@v2
        if: ${{ always() }}
        with:
          name: integration-test-artifacts-linux-arm64
          path: ${{ env.test_path }}/*.trx
          if-no-files-found: error

  run-unbounded-tests:
    needs: [build-unbounded-tests]
    name: Run Unbounded Tests
    runs-on: windows-2019
    strategy:
      matrix:
        namespace: [ CosmosDB, Couchbase, MongoDB, Msmq, MsSql, MySql, NServiceBus, Oracle, Postgres, RabbitMq, Redis ]
      fail-fast: false # we don't want one test failure in one namespace to kill the other runs

    env:
      integration_tests_shared_project: ${{ github.workspace }}/tests/Agent/IntegrationTests/Shared
      xunit_console: ${{ github.workspace }}/build/Tools/XUnit-Console/xunit.console.exe
      unbounded_tests_dll: ${{ github.workspace }}/tests/Agent/IntegrationTests/UnboundedIntegrationTests/bin/Release/net462/NewRelic.Agent.UnboundedIntegrationTests.dll
      NR_DOTNET_TEST_SAVE_WORKING_DIRECTORY: 1
      # Make this variable true to enable extra data-gathering and logging to help troubleshoot test failures, at the cost of additional time and resources
      enhanced_logging: false

    steps:
      - name: My IP
        run: (Invoke-WebRequest -uri "http://ifconfig.me/ip").Content
        shell: powershell
        
      - name: Checkout
        uses: actions/checkout@v2
        with:
          fetch-depth: 0

      - name: Setup .NET 6.0
        uses: actions/setup-dotnet@v1
        with:
          dotnet-version: '6.0.x'
          include-prerelease: true

      - name: Download Agent Home Folders
        uses: actions/download-artifact@v2
        with:
          name: homefolders
          path: src/Agent

      - name: Download Unbounded Integration Test Artifacts
        uses: actions/download-artifact/@v2
        with:
          name: unboundedintegrationtests
          # Should not need a path because the integration test artifacts are archived with the full directory structure
      
      - name: Setup TLS
        run: |
          $registryRootPath = "HKCU:\SYSTEM\CurrentControlSet\Control\SecurityProviders\SCHANNEL\Protocols"
          $tls10 = "TLS 1.0"
          $tls11 = "TLS 1.1"
          $tls12 = "TLS 1.2"
          $client = "Client"
          $server = "Server"
          $registryPaths = @(
          "$registryRootPath\$tls10\$client",
          "$registryRootPath\$tls10\$server",
          "$registryRootPath\$tls11\$client",
          "$registryRootPath\$tls11\$server",
          "$registryRootPath\$tls12\$client",
          "$registryRootPath\$tls12\$server"
          )
          $name = "Enabled"
          $value = "1"
          foreach ($registryPath in $registryPaths) {
            if(!(Test-Path $registryPath)) {
              New-Item -Path $registryPath -Force | Out-Null
              New-ItemProperty -Path $registryPath -Name $name -Value $value -PropertyType DWORD -Force | Out-Null
            }
            else {
              New-ItemProperty -Path $registryPath -Name $name -Value $value -PropertyType DWORD -Force | Out-Null
            }
          }  
        shell: powershell

      - name: Install dependencies
        run: |
          Write-Host "Installing HostableWebCore Feature"
          Enable-WindowsOptionalFeature -Online -FeatureName IIS-HostableWebCore
          Write-Host "Installing Msmq Features"
          Enable-WindowsOptionalFeature -Online -FeatureName MSMQ-Server -All
          Enable-WindowsOptionalFeature -Online -FeatureName MSMQ-HTTP -All
          Enable-WindowsOptionalFeature -Online -FeatureName MSMQ-Triggers -All

          if ("${{ matrix.namespace }}" -eq "MsSql") {
            Write-Host "Installing MSSQL CLI"
            msiexec /i "${{ github.workspace }}\build\Tools\sqlncli.msi" IACCEPTSQLNCLILICENSETERMS=YES /quiet /qn /norestart
            Start-Sleep 20 # Need to wait for install to finish -- takes only a few seconds, but we need to be sure.
          }
        shell: powershell

      - name: Set up secrets
        env:
          INTEGRATION_TEST_SECRETS: ${{ secrets.UNBOUNDED_TEST_SECRETS }}
        run: |
          "$Env:INTEGRATION_TEST_SECRETS" | dotnet user-secrets set --project ${{ env.integration_tests_shared_project }}
        shell: pwsh #this doesn't work with normal powershell due to UTF-8 BOM handling

      - name: Run Unbounded Integration Tests
        run: |
          if ($Env:enhanced_logging -eq $True) {
            Write-Host "List ports in use"
            netstat -no  
          }

          ${{ env.xunit_console }} ${{ env.unbounded_tests_dll }} -namespace NewRelic.Agent.UnboundedIntegrationTests.${{ matrix.namespace }} -parallel none -xml C:\IntegrationTestWorkingDirectory\TestResults\${{ matrix.namespace }}_testResults.xml

          if ($Env:enhanced_logging -eq $True) {
            Write-Host "Get HostableWebCore errors (if any)"
            Get-EventLog -LogName Application -Source HostableWebCore -ErrorAction:Ignore

            Write-Host "Get .NET Runtime errors (if any)"
            Get-EventLog -LogName Application -Source ".NET Runtime" -EntryType "Error","Warning" -ErrorAction:Ignore  
          }
        shell: powershell

      - name: Archive IntegrationTestWorkingDirectory on Failure
        if: ${{ failure() }}
        uses: actions/upload-artifact@v2
        with:
          name: integration-test-artifacts
          path: |
            C:\IntegrationTestWorkingDirectory\**\*.log
            C:\IntegrationTestWorkingDirectory\**\*.config
          if-no-files-found: error

      - name: Archive Test Artifacts
        if: ${{ always() }}
        uses: actions/upload-artifact@v2
        with:
          name: integration-test-artifacts
          path: C:\IntegrationTestWorkingDirectory\TestResults\**\*TestResults.xml
          if-no-files-found: error

  create-package-rpm:
    needs: build-test-fullagent-msi
    if: ${{ github.event.release }} || github.event_name == 'workflow_dispatch'
    name: Create RPM Package
    runs-on: ubuntu-18.04

    steps:
      - name: Checkout
        uses: actions/checkout@v2
        with:
          fetch-depth: 0
      
      - name: Download msi _build Artifacts
        uses: actions/download-artifact@v2
        with:
          name: msi-build-folder-artifacts
          path: src/_build

      - name: Download Agent Home Folders
        uses: actions/download-artifact@v2
        with:
          name: homefolders
          path: src/Agent

      - name: Convert GPG Key Into File
        id: write_gpgkey
        run: |
          filePath="/tmp/gpg.tar.bz2"
          echo "${{ secrets.GPG_KEY }}" | base64 -d > $filePath
          echo "::set-output name=filePath::$filePath"
        shell: bash

      - name: Copy GPG Key to keys
        run: |
          mkdir ${{ github.workspace }}/build/Linux/keys
          cp -f ${{ steps.write_gpgkey.outputs.filePath }} ${{ github.workspace }}/build/Linux/keys/gpg.tar.bz2
        shell: bash

      - name: Build RPM
        run: |
          agentVersion=${{ needs.build-test-fullagent-msi.outputs.agentVersion }}
          cd ${{ github.workspace }}/build/Linux
          docker-compose build build_rpm
          docker-compose run -e AGENT_VERSION=$agentVersion -e GPG_KEYS=/keys/gpg.tar.bz2 build_rpm
        shell: bash
      
      - name: Archive RPM Package Artifacts
        uses: actions/upload-artifact@v2
        with:
          name: rpm-build-artifacts
          path: ${{ github.workspace }}/src/_build/CoreArtifacts
          if-no-files-found: error

  create-package-deb:
    needs: build-test-fullagent-msi
    if: ${{ github.event.release }} || github.event_name == 'workflow_dispatch'
    name: Create Debian package
    runs-on: ubuntu-18.04

    steps:
      - name: Checkout
        uses: actions/checkout@v2
        with:
          fetch-depth: 0
        
      - name: Download Agent Home Folders
        uses: actions/download-artifact@v2
        with:
          name: homefolders
          path: src/Agent

      - name: Download msi _build Artifacts
        uses: actions/download-artifact@v2
        with:
          name: msi-build-folder-artifacts
          path: src/_build

      - name: Build Debian Package
        run: |
          agentVersion=${{ needs.build-test-fullagent-msi.outputs.agentVersion }}
          cd ${{ github.workspace }}/build/Linux
          docker-compose build build_deb
          docker-compose run -e AGENT_VERSION=$agentVersion build_deb
        shell: bash
        
      - name: Archive Debian Package Artifacts
        uses: actions/upload-artifact@v2
        with:
          name: debian-build-artifacts
          path: ${{ github.workspace }}/src/_build/CoreArtifacts
          if-no-files-found: error

  run-artifactbuilder:
    needs: [ create-package-rpm, create-package-deb ]
    if: ${{ github.event.release }} || github.event_name == 'workflow_dispatch'
    name: Run ArtifactBuilder
    runs-on: windows-2019

    steps:
      - name: Checkout
        uses: actions/checkout@v2
        with:
          fetch-depth: 0

      - name: Download Agent Home Folders
        uses: actions/download-artifact@v2
        with:
          name: homefolders
          path: src/Agent 
      
      - name: Download msi _build Artifacts
        uses: actions/download-artifact@v2
        with:
          name: msi-build-folder-artifacts
          path: src/_build

      - name: Download Debian _build Artifacts
        uses: actions/download-artifact@v2
        with:
          name: debian-build-artifacts
          path: src/_build/CoreArtifacts

      - name: Download RPM _build Artifacts
        uses: actions/download-artifact@v2
        with:
          name: rpm-build-artifacts
          path: src/_build/CoreArtifacts

      - name: Download NewRelic.NuGetHelper
        uses: actions/download-artifact@v2
        with:
          name: NewRelic.NuGetHelper
          path: build/NewRelic.NuGetHelper/bin
      
      - name: Download NewRelic.Agent.Extensions
        uses: actions/download-artifact@v2
        with:
          name: NewRelic.Agent.Extensions
          path: src/Agent/NewRelic/Agent/Extensions/NewRelic.Agent.Extensions/bin/Release

      - name: Download NewRelic.OpenTracing.AmazonLambda.Tracer
        uses: actions/download-artifact@v2
        with:
          name: NewRelic.OpenTracing.AmazonLambda.Tracer
          path: src/AwsLambda/AwsLambdaOpenTracer/bin/Release/netstandard2.0-ILRepacked

      - name: Run ArtifactBuilder
        run: |
          ${{ github.workspace }}\build\package.ps1 -configuration Release -IncludeDownloadSite
        shell: powershell

      - name: Archive Deploy Artifacts
        uses: actions/upload-artifact@v2
        with:
          name: deploy-artifacts
          path: |
            ${{ github.workspace }}\build\BuildArtifacts
            ${{ github.workspace }}\deploy
          if-no-files-found: error
  
  run-multiverse_testing_suite:
    name: Build and Publish Multiverse Testing Suite
    needs: build-test-fullagent-msi
    if: ${{ github.event.release }}
    uses: newrelic/newrelic-dotnet-agent/.github/workflows/multiverse_run.yml@main
    with:
      agentVersion: ${{ needs.build-test-fullagent-msi.outputs.agentVersion }}<|MERGE_RESOLUTION|>--- conflicted
+++ resolved
@@ -5,11 +5,7 @@
   pull_request:
     branches: 
     - main
-<<<<<<< HEAD
-    - cosmosdb_feature_branch
     - nservicebus7-feature-branch
-=======
->>>>>>> f25436c3
   release:
     types: [ published ]
   workflow_dispatch:
