--- conflicted
+++ resolved
@@ -77,15 +77,6 @@
         with:
           fetch-depth: 0
 
-<<<<<<< HEAD
-=======
-      - name: Setup .NET 9 Preview
-        uses: actions/setup-dotnet@3e891b0cb619bf60e2c25674b222b8940e2c1c25 # v4.1.0
-        with:
-          dotnet-version: '9.0.x'
-          dotnet-quality: 'preview'
-
->>>>>>> 56c8165b
       - name: Build FullAgent.sln
         run: |
           Write-Host "dotnet build --force --configuration Release -p:AllowUnsafeBlocks=true ${{ env.fullagent_solution_path }}"
@@ -176,15 +167,12 @@
         with:
           vs-prerelease: true
 
-<<<<<<< HEAD
-=======
       - name: Setup .NET 9 Preview
-        uses: actions/setup-dotnet@3e891b0cb619bf60e2c25674b222b8940e2c1c25 # v4.1.0
+        uses: actions/setup-dotnet@6bd8b7f7774af54e05809fcc5431931b3eb1ddee # v4.0.1
         with:
           dotnet-version: '9.0.x'
           dotnet-quality: 'preview'
 
->>>>>>> 56c8165b
       - name: List SDKS
         run: dotnet --list-sdks
         shell: powershell
@@ -227,15 +215,6 @@
         with:
           vs-prerelease: true
 
-<<<<<<< HEAD
-=======
-      - name: Setup .NET 9 Preview
-        uses: actions/setup-dotnet@3e891b0cb619bf60e2c25674b222b8940e2c1c25 # v4.1.0
-        with:
-          dotnet-version: '9.0.x'
-          dotnet-quality: 'preview'
-
->>>>>>> 56c8165b
       - name: Build UnboundedIntegrationTests.sln
         run: |
           Write-Host "List NuGet Sources"
@@ -401,15 +380,6 @@
           choco install azure-functions-core-tools -y --params "'/x64'"
         shell: powershell
 
-<<<<<<< HEAD
-=======
-      - name: Setup .NET 9 Preview
-        uses: actions/setup-dotnet@3e891b0cb619bf60e2c25674b222b8940e2c1c25 # v4.1.0
-        with:
-          dotnet-version: '9.0.x'
-          dotnet-quality: 'preview'
-
->>>>>>> 56c8165b
       - name: Run Integration Tests
         run: |
           if ($Env:enhanced_logging -eq $True) {
@@ -554,15 +524,6 @@
 #          Start-CosmosDbEmulator
 #        shell: pwsh
 
-<<<<<<< HEAD
-=======
-      - name: Setup .NET 9 Preview
-        uses: actions/setup-dotnet@3e891b0cb619bf60e2c25674b222b8940e2c1c25 # v4.1.0
-        with:
-          dotnet-version: '9.0.x'
-          dotnet-quality: 'preview'
-
->>>>>>> 56c8165b
       - name: Run Unbounded Integration Tests
         run: |
           if ($Env:enhanced_logging -eq $True) {
