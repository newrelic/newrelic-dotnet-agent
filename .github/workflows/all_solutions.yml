name: .NET Agent All Solutions Build

# Does not run on PUSH since we have already ran all the test
on:
  pull_request:
    branches:
      - main
      - "feature/**"
  release:
    types: [published]
  workflow_dispatch:
    inputs:
      force-profiler-build:
        description: 'Build Profiler'
        required: true
        default: false
        type: boolean

  schedule:
    - cron: "0 9 * * *"

# only allow one instance of this workflow to be running per PR or branch, cancels any that are already running
concurrency:
  group: ${{ github.workflow }}-${{ github.event.pull_request.number || github.ref }}
  cancel-in-progress: true

permissions:
  contents: read

env:
  scripts_path: ${{ github.workspace }}\build\scripts
  tools_path: ${{ github.workspace }}\build\Tools
  DOTNET_NOLOGO: true

jobs:

  build-profiler:
    name: Build Profiler
    if: ${{ github.event.release.action == 'released' }} || ${{ github.event.release.action == 'published' }} || ${{ inputs.force-profiler-build }}
    permissions:
      contents: write
      pull-requests: write
      packages: write
    uses: ./.github/workflows/build_profiler.yml
    with:
      force-build: true

  # This builds both FullAgent and MSIInstaller since MSIInstaller requires FullAgent artifacts.
  build-fullagent-msi:
    name: Build FullAgent and MSIInstaller
    runs-on: windows-2022
    needs: build-profiler

    env:
      fullagent_solution_path: ${{ github.workspace }}\FullAgent.sln
      msi_solution_path: ${{ github.workspace }}\src\Agent\MsiInstaller\MsiInstaller.sln

    outputs:
      agentVersion: ${{ steps.agentVersion.outputs.version }}

    steps:
      - name: Checkout
        uses: actions/checkout@8e5e7e5ab8b370d6c329ec480221332ada57f0ab # v3.5.2
        with:
          fetch-depth: 0

      - name: Add msbuild to PATH
        uses: microsoft/setup-msbuild@1ff57057b5cfdc39105cd07a01d78e9b0ea0c14c # v1.3.1

      - name: Build FullAgent.sln
        run: |
          Write-Host "List NuGet Sources"
          dotnet nuget list source # For unknown reasons, this step is necessary to avoid subsequent problems with NuGet package restore
          Write-Host "MSBuild.exe -restore -m -p:Configuration=Release -p:AllowUnsafeBlocks=true ${{ env.fullagent_solution_path }}"
          MSBuild.exe -restore -m -p:Configuration=Release -p:AllowUnsafeBlocks=true ${{ env.fullagent_solution_path }}
        shell: powershell

      - name: Create agentVersion
        id: agentVersion
        run: |
          $agentVersion = (Get-Item "${{ github.workspace }}\src\_build\AnyCPU-Release\NewRelic.Agent.Core\net462\NewRelic.Agent.Core.dll").VersionInfo.FileVersion
          echo "version=$agentVersion" >> $env:GITHUB_OUTPUT
        shell: powershell

      - name: Archive NewRelic.NuGetHelper
        uses: actions/upload-artifact@0b7f8abb1508181956e8e162db84b466c27e18ce # v3.1.2
        with:
          name: NewRelic.NuGetHelper
          path: ${{ github.workspace }}\build\NewRelic.NuGetHelper\bin
          if-no-files-found: error

      - name: Archive NewRelic.Agent.Extensions
        uses: actions/upload-artifact@0b7f8abb1508181956e8e162db84b466c27e18ce # v3.1.2
        with:
          name: NewRelic.Agent.Extensions
          path: ${{ github.workspace }}\src\Agent\NewRelic\Agent\Extensions\NewRelic.Agent.Extensions\bin\Release
          if-no-files-found: error

      - name: Archive FullAgent Home folders
        uses: actions/upload-artifact@0b7f8abb1508181956e8e162db84b466c27e18ce # v3.1.2
        with:
          name: homefolders
          path: |
            ${{ github.workspace }}\src\Agent\newrelichome_x64
            ${{ github.workspace }}\src\Agent\newrelichome_x64_coreclr
            ${{ github.workspace }}\src\Agent\newrelichome_x64_coreclr_linux
            ${{ github.workspace }}\src\Agent\newrelichome_arm64_coreclr_linux
            ${{ github.workspace }}\src\Agent\newrelichome_x86
            ${{ github.workspace }}\src\Agent\newrelichome_x86_coreclr
          if-no-files-found: error

      - name: Convert Code Signing Certificate Into File
        if: ${{ github.event.release }} || github.event_name == 'workflow_dispatch'
        id: write_cert
        run: |
          $filePath = '${{ github.workspace }}\newrelic_code_sign_cert.pfx'
          $bytes = [Convert]::FromBase64String('${{ secrets.SIGNING_CERT }}')
          [IO.File]::WriteAllBytes($filePath, $bytes)
          echo "filePath=$filePath" >> $env:GITHUB_OUTPUT
        shell: powershell

      - name: Install Code Signing Certificate
        if: ${{ github.event.release }} || github.event_name == 'workflow_dispatch'
        run: |
          Write-Host "certutil.exe -f -user -p <passphrase> -importPFX ${{ steps.write_cert.outputs.filePath }} NoRoot"
          certutil.exe -f -user -p ${{ secrets.CERT_PASSPHRASE }} -importPFX ${{ steps.write_cert.outputs.filePath }} NoRoot
        shell: powershell

      - name: Create Self-signed code signing cert
        if: github.event_name == 'pull_request' || github.event_name == 'workflow_dispatch' || github.event_name == 'schedule'
        run: |
          Write-Host "New-SelfSignedCertificate -DnsName "Self-signed code signing cert" -Type CodeSigning -CertStoreLocation Cert:\CurrentUser\My -NotAfter (Get-Date).AddYears(100)"
          New-SelfSignedCertificate -DnsName "Self-signed code signing cert" -Type CodeSigning -CertStoreLocation Cert:\CurrentUser\My -NotAfter (Get-Date).AddYears(100)
        shell: powershell

      - name: Build MsiInstaller.sln x86
        run: |
          Write-Host "MSBuild.exe -restore -m -p:Configuration=Release -p:AllowUnsafeBlocks=true -p:Platform=x86 ${{ env.msi_solution_path }}"
          MSBuild.exe -restore -m -p:Configuration=Release -p:AllowUnsafeBlocks=true -p:Platform=x86 ${{ env.msi_solution_path }}
        shell: powershell

      - name: Build MsiInstaller.sln x64
        run: |
          Write-Host "MSBuild.exe -restore -m -p:Configuration=Release -p:AllowUnsafeBlocks=true -p:Platform=x64 ${{ env.msi_solution_path }}"
          MSBuild.exe -restore -m -p:Configuration=Release -p:AllowUnsafeBlocks=true -p:Platform=x64 ${{ env.msi_solution_path }}
        shell: powershell

      - name: Archive msi _build Artifacts
        uses: actions/upload-artifact@0b7f8abb1508181956e8e162db84b466c27e18ce # v3.1.2
        with:
          name: msi-build-folder-artifacts
          path: ${{ github.workspace }}\src\_build
          if-no-files-found: error

      - name: Archive NewRelic.OpenTracing.AmazonLambda.Tracer
        uses: actions/upload-artifact@0b7f8abb1508181956e8e162db84b466c27e18ce # v3.1.2
        with:
          name: NewRelic.OpenTracing.AmazonLambda.Tracer
          path: ${{ github.workspace }}\src\AwsLambda\AwsLambdaOpenTracer\bin\Release\netstandard2.0-ILRepacked
          if-no-files-found: error

  build-integration-tests:
    needs: build-fullagent-msi
    name: Build IntegrationTests
    runs-on: windows-2022

    env:
      integration_solution_path: ${{ github.workspace }}\tests\Agent\IntegrationTests\IntegrationTests.sln

    steps:
      - name: Checkout
        uses: actions/checkout@8e5e7e5ab8b370d6c329ec480221332ada57f0ab # v3.5.2
        with:
          fetch-depth: 0

      - name: Add msbuild to PATH
        uses: microsoft/setup-msbuild@1ff57057b5cfdc39105cd07a01d78e9b0ea0c14c # v1.3.1
        with:
          vs-prerelease: true

      - name: List SDKS
        run: dotnet --list-sdks
        shell: powershell

      - name: Build IntegrationTests.sln
        run: |
          Write-Host "List NuGet Sources"
          dotnet nuget list source # For unknown reasons, this step is necessary to avoid subsequent problems with NuGet package restore
          Write-Host "MSBuild.exe -restore -m -p:Configuration=Release -p:DeployOnBuild=true -p:PublishProfile=LocalDeploy ${{ env.integration_solution_path }}"
          MSBuild.exe -restore -m -p:Configuration=Release -p:DeployOnBuild=true -p:PublishProfile=LocalDeploy ${{ env.integration_solution_path }}
        shell: powershell

      - name: Archive Artifacts
        uses: actions/upload-artifact@0b7f8abb1508181956e8e162db84b466c27e18ce # v3.1.2
        with:
          name: integrationtests
          path: |
            ${{ github.workspace }}\test.runsettings  # Force the artifacts to use repo root as root of package.
            ${{ github.workspace }}\tests\Agent\IntegrationTests\**\bin\**\*
            ${{ github.workspace }}\tests\Agent\IntegrationTests\**\Deploy\**\*
            !${{ github.workspace }}\tests\Agent\IntegrationTests\**\obj\**\*
          if-no-files-found: error

  build-unbounded-tests:
    needs: build-fullagent-msi
    name: Build UnboundedIntegrationTests
    runs-on: windows-2022

    env:
      unbounded_solution_path: ${{ github.workspace }}\tests\Agent\IntegrationTests\UnboundedIntegrationTests.sln

    steps:
      - name: Checkout
        uses: actions/checkout@8e5e7e5ab8b370d6c329ec480221332ada57f0ab # v3.5.2
        with:
          fetch-depth: 0

      - name: Add msbuild to PATH
        uses: microsoft/setup-msbuild@1ff57057b5cfdc39105cd07a01d78e9b0ea0c14c # v1.3.1
        with:
          vs-prerelease: true

      - name: Build UnboundedIntegrationTests.sln
        run: |
          Write-Host "List NuGet Sources"
          dotnet nuget list source # For unknown reasons, this step is necessary to avoid subsequent problems with NuGet package restore
          Write-Host "MSBuild.exe -restore -m -p:Configuration=Release -p:DeployOnBuild=true -p:PublishProfile=LocalDeploy ${{ env.unbounded_solution_path }}"
          MSBuild.exe -restore -m -p:Configuration=Release -p:DeployOnBuild=true -p:PublishProfile=LocalDeploy ${{ env.unbounded_solution_path }}
        shell: powershell

      - name: Archive Artifacts
        uses: actions/upload-artifact@0b7f8abb1508181956e8e162db84b466c27e18ce # v3.1.2
        with:
          name: unboundedintegrationtests
          path: |
            ${{ github.workspace }}\test.runsettings  # Force the artifacts to use repo root as root of package.
            ${{ github.workspace }}\tests\Agent\IntegrationTests\**\bin\**\*
            ${{ github.workspace }}\tests\Agent\IntegrationTests\**\Deploy\**\*
            !${{ github.workspace }}\tests\Agent\IntegrationTests\**\obj\**\*
          if-no-files-found: error

  run-integration-tests:
    needs: [build-integration-tests]
    name: Run IntegrationTests
    runs-on: windows-2022
    strategy:
      matrix:
        namespace: [
            AgentFeatures,
            AgentLogs,
            AgentMetrics,
            Api,
            AppDomainCaching,
            AspNetCore,
            BasicInstrumentation,
            CatInbound,
            CatOutbound,
            CodeLevelMetrics,
            Configuration,
            CSP,
            CustomAttributes,
            CustomInstrumentation,
            DataTransmission,
            DistributedTracing,
            Errors,
            HttpClientInstrumentation,
            InfiniteTracing,
            Logging.ContextData,
            Logging.HsmAndCsp,
            Logging.LocalDecoration,
            Logging.LogLevelDetection,
            Logging.MaxSamplesStored,
            Logging.MetricsAndForwarding.log4net,
            Logging.MetricsAndForwarding.MicrosoftLogging,
            Logging.MetricsAndForwarding.NLog,
            Logging.MetricsAndForwarding.Serilog,
            Logging.ZeroMaxSamplesStored,
            Owin,
            ReJit.NetCore,
            ReJit.NetFramework,
            RequestHandling,
            RequestHeadersCapture.AspNet,
            RequestHeadersCapture.AspNetCore,
            RequestHeadersCapture.EnvironmentVariables,
            RequestHeadersCapture.Owin,
            RequestHeadersCapture.WCF,
            RestSharp,
            WCF.Client.IIS.ASPDisabled,
            WCF.Client.IIS.ASPEnabled,
            WCF.Client.Self,
            WCF.Service.IIS.ASPDisabled,
            WCF.Service.IIS.ASPEnabled,
            WCF.Service.Self,
          ] # maintain alphabetical order, please!
      fail-fast: false # we don't want one test failure in one namespace to kill the other runs

    env:
      integration_tests_shared_project: ${{ github.workspace }}/tests/Agent/IntegrationTests/Shared
      integration_tests_path: ${{ github.workspace }}/tests/Agent/IntegrationTests/IntegrationTests/bin/Release/net462
      # Make this variable true to enable extra data-gathering and logging to help troubleshoot test failures, at the cost of additional time and resources
      enhanced_logging: false
      NR_DOTNET_TEST_SAVE_WORKING_DIRECTORY: 1

    steps:
      - name: Checkout
        uses: actions/checkout@8e5e7e5ab8b370d6c329ec480221332ada57f0ab # v3.5.2
        with:
          fetch-depth: 0

      - name: Create and trust .NET development SSL certificate
        run: |
          dotnet dev-certs https --clean
          dotnet dev-certs https --export-path ./devcert.pfx --password "password1"
          $pwd = ConvertTo-SecureString -String "password1" -Force -AsPlainText
          Import-PfxCertificate -FilePath ./devcert.pfx -CertStoreLocation Cert:\LocalMachine\Root -Password $pwd
          dotnet dev-certs https --check --trust
        shell: powershell

      - name: Set up secrets
        env:
          INTEGRATION_TEST_SECRETS: ${{ secrets.TEST_SECRETS }}
        run: |
          "$Env:INTEGRATION_TEST_SECRETS" | dotnet user-secrets set --project ${{ env.integration_tests_shared_project }}
        shell: pwsh #this doesn't work with normal powershell due to UTF-8 BOM handling

      - name: Download Agent Home Folders
        uses: actions/download-artifact@9bc31d5ccc31df68ecc42ccf4149144866c47d8a # v3.0.2
        with:
          name: homefolders
          path: src/Agent

      - name: Download Integration Test Artifacts
        uses: actions/download-artifact/@cbed621e49e4c01b044d60f6c80ea4ed6328b281 # v2.1.1
        with:
          name: integrationtests
          # Should not need a path because the integration test artifacts are archived with the full directory structure

      - name: Install dependencies
        run: |
          Enable-WindowsOptionalFeature -Online -FeatureName IIS-HostableWebCore
          pip install aiohttp
        shell: powershell

      - name: Run Integration Tests
        run: |
          if ($Env:enhanced_logging -eq $True) {
            Write-Host "List ports in use"
            netstat -no  
          }

          Write-Host "Run tests"

          # Test parallelization is disabled until we can solve concurrent dotnet publish issues with ConsoleMF usage
          $json = Get-Content "${{ env.integration_tests_path }}/xunit.runner.json" | ConvertFrom-Json
          $json | Add-Member -Name "parallelizeAssembly" -Value $false -MemberType NoteProperty
          $json | Add-Member -Name "parallelizeTestCollections" -Value $false -MemberType NoteProperty
          # if ("${{ matrix.namespace }}" -like "Logging.*" ) {
          #   $json.parallelizeAssembly = $true
          #   $json.parallelizeTestCollections = $true
          # }
          $json | ConvertTo-Json | Out-File "${{ env.integration_tests_path }}/xunit.runner.json"

          dotnet test ${{ env.integration_tests_path }}/NewRelic.Agent.IntegrationTests.dll --filter FullyQualifiedName~NewRelic.Agent.IntegrationTests.${{ matrix.namespace }} --no-build --nologo --logger "trx;LogFileName=C:\IntegrationTestWorkingDirectory\TestResults\${{ matrix.namespace }}_testResults.trx"

          if ($Env:enhanced_logging -eq $True) {
            Write-Host "Get HostableWebCore errors (if any)"
            Get-EventLog -LogName Application -Source HostableWebCore -ErrorAction:Ignore

            Write-Host "Get .NET Runtime errors (if any)"
            Get-EventLog -LogName Application -Source ".NET Runtime" -EntryType "Error","Warning" -ErrorAction:Ignore  
          }
        shell: powershell

      - name: Archive IntegrationTestWorkingDirectory on Failure
        if: ${{ failure() }}
        uses: actions/upload-artifact@0b7f8abb1508181956e8e162db84b466c27e18ce # v3.1.2
        with:
          name: integration-test-artifacts
          path: |
            C:\IntegrationTestWorkingDirectory\**\*.log
            C:\IntegrationTestWorkingDirectory\**\*.config
          if-no-files-found: error

      - name: Archive Test Artifacts
        if: ${{ always() }}
        uses: actions/upload-artifact@0b7f8abb1508181956e8e162db84b466c27e18ce # v3.1.2
        with:
          name: integration-test-artifacts
          path: C:\IntegrationTestWorkingDirectory\TestResults\**\*TestResults.trx
          if-no-files-found: error

  run-integration-tests-linux-arm64:
    needs: build-fullagent-msi
    name: Run IntegrationTests linux-arm64
    runs-on: ubuntu-22.04
    if: false
    permissions:
      contents: read # for actions/checkout to fetch code
      packages: write # for uraimo/run-on-arch-action to cache docker images

    env:
      test_path: ${{ github.workspace }}/tests/Agent/IntegrationTests/IntegrationTests/TestResults

    steps:
      - name: Harden Runner
        uses: step-security/harden-runner@03bee3930647ebbf994244c21ddbc0d4933aab4f # v2.3.0
        with:
          egress-policy: audit

      - name: Checkout
        uses: actions/checkout@8e5e7e5ab8b370d6c329ec480221332ada57f0ab # v3.5.2
        with:
          fetch-depth: 0

      - name: Download Agent Home Folders
        uses: actions/download-artifact@9bc31d5ccc31df68ecc42ccf4149144866c47d8a # v3.0.2
        with:
          name: homefolders
          path: src/Agent

      - name: Run test commands
        uses: uraimo/run-on-arch-action@a8003307a739516fdd80ee6d3da8924db811b8da # v2.5.0
        with:
          arch: aarch64
          distro: ubuntu18.04
          githubToken: ${{ github.token }}

          env: |
            test_secrets: '${{ secrets.TEST_SECRETS }}'
            NR_DOTNET_TEST_SAVE_WORKING_DIRECTORY: 1
            DOTNET_SYSTEM_GLOBALIZATION_INVARIANT: 1

          install: |
            apt-get update -q -y && apt-get install -q -y curl
            export DOTNET_SYSTEM_GLOBALIZATION_INVARIANT=1
            mkdir -p /usr/share/dotnet
            curl -sSL https://dotnetcli.azureedge.net/dotnet/Sdk/3.1.414/dotnet-sdk-3.1.414-linux-arm64.tar.gz | tar -xzC /usr/share/dotnet
            curl -sSL https://dotnetcli.azureedge.net/dotnet/Sdk/5.0.401/dotnet-sdk-5.0.401-linux-arm64.tar.gz | tar -xzC /usr/share/dotnet
            curl -sSL https://dotnetcli.azureedge.net/dotnet/Sdk/6.0.100/dotnet-sdk-6.0.100-linux-arm64.tar.gz | tar -xzC /usr/share/dotnet
            ln -sf /usr/share/dotnet/dotnet /usr/bin/dotnet
            dotnet help

          dockerRunArgs: |
            --volume "${{ env.test_path }}:/tmp/IntegrationTestWorkingDirectory"

          run: |
            cd tests/Agent/IntegrationTests/IntegrationTests
            echo $test_secrets | dotnet user-secrets set --project "../Shared"
            dotnet test -f netcoreapp3.1 -c Release -l "trx" --filter "FullyQualifiedName~ApiCallsTestsCore|FullyQualifiedName~InfiniteTracingNetCoreLatestTests"

      - name: Archive IntegrationTestWorkingDirectory on Failure
        if: ${{ failure() }}
        uses: actions/upload-artifact@0b7f8abb1508181956e8e162db84b466c27e18ce # v3.1.2
        with:
          name: integration-test-artifacts-linux-arm64
          path: ${{ env.test_path }}/**/*
          if-no-files-found: error

      - name: Archive Test Artifacts
        uses: actions/upload-artifact@0b7f8abb1508181956e8e162db84b466c27e18ce # v3.1.2
        if: ${{ always() }}
        with:
          name: integration-test-artifacts-linux-arm64
          path: ${{ env.test_path }}/*.trx
          if-no-files-found: error

  run-unbounded-tests:
    needs: [build-unbounded-tests]
    name: Run Unbounded Tests
    runs-on: windows-2022
    strategy:
      matrix:
<<<<<<< HEAD
        namespace:
          [
            CosmosDB,
            Couchbase,
            MongoDB,
            Msmq,
            MsSql,
            MySql,
            NServiceBus,
            NServiceBus5,
            Oracle,
            Postgres,
            RabbitMq,
            Redis,
          ]
=======
        namespace: [ CosmosDB, Couchbase, Elasticsearch, MongoDB, Msmq, MsSql, MySql, NServiceBus, NServiceBus5, Oracle, Postgres, RabbitMq, Redis ]
>>>>>>> 3cae03ea
      fail-fast: false # we don't want one test failure in one namespace to kill the other runs

    env:
      integration_tests_shared_project: ${{ github.workspace }}/tests/Agent/IntegrationTests/Shared
      unbounded_tests_path: ${{ github.workspace }}/tests/Agent/IntegrationTests/UnboundedIntegrationTests/bin/Release/net462
      NR_DOTNET_TEST_SAVE_WORKING_DIRECTORY: 1
      # Make this variable true to enable extra data-gathering and logging to help troubleshoot test failures, at the cost of additional time and resources
      enhanced_logging: false

    steps:
      - name: My IP
        run: (Invoke-WebRequest -uri "http://ifconfig.me/ip").Content
        shell: powershell

      - name: Checkout
        uses: actions/checkout@8e5e7e5ab8b370d6c329ec480221332ada57f0ab # v3.5.2
        with:
          fetch-depth: 0

      - name: Download Agent Home Folders
        uses: actions/download-artifact@9bc31d5ccc31df68ecc42ccf4149144866c47d8a # v3.0.2
        with:
          name: homefolders
          path: src/Agent

      - name: Download Unbounded Integration Test Artifacts
        uses: actions/download-artifact/@9bc31d5ccc31df68ecc42ccf4149144866c47d8a # v3.0.2
        with:
          name: unboundedintegrationtests
          # Should not need a path because the integration test artifacts are archived with the full directory structure

      - name: Setup TLS
        run: |
          $registryRootPath = "HKCU:\SYSTEM\CurrentControlSet\Control\SecurityProviders\SCHANNEL\Protocols"
          $tls10 = "TLS 1.0"
          $tls11 = "TLS 1.1"
          $tls12 = "TLS 1.2"
          $client = "Client"
          $server = "Server"
          $registryPaths = @(
          "$registryRootPath\$tls10\$client",
          "$registryRootPath\$tls10\$server",
          "$registryRootPath\$tls11\$client",
          "$registryRootPath\$tls11\$server",
          "$registryRootPath\$tls12\$client",
          "$registryRootPath\$tls12\$server"
          )
          $name = "Enabled"
          $value = "1"
          foreach ($registryPath in $registryPaths) {
            if(!(Test-Path $registryPath)) {
              New-Item -Path $registryPath -Force | Out-Null
              New-ItemProperty -Path $registryPath -Name $name -Value $value -PropertyType DWORD -Force | Out-Null
            }
            else {
              New-ItemProperty -Path $registryPath -Name $name -Value $value -PropertyType DWORD -Force | Out-Null
            }
          }
        shell: powershell

      - name: Install dependencies
        run: |
          Write-Host "Installing HostableWebCore Feature"
          Enable-WindowsOptionalFeature -Online -FeatureName IIS-HostableWebCore
          Write-Host "Installing Msmq Features"
          Enable-WindowsOptionalFeature -Online -FeatureName MSMQ-Server -All
          Enable-WindowsOptionalFeature -Online -FeatureName MSMQ-HTTP -All
          Enable-WindowsOptionalFeature -Online -FeatureName MSMQ-Triggers -All

          if ("${{ matrix.namespace }}" -eq "MsSql") {
            Write-Host "Installing MSSQL CLI"
            msiexec /i "${{ github.workspace }}\build\Tools\sqlncli.msi" IACCEPTSQLNCLILICENSETERMS=YES /quiet /qn /norestart
            Start-Sleep 20 # Need to wait for install to finish -- takes only a few seconds, but we need to be sure.
          }
        shell: powershell

      - name: Set up secrets
        env:
          INTEGRATION_TEST_SECRETS: ${{ secrets.UNBOUNDED_TEST_SECRETS }}
        run: |
          "$Env:INTEGRATION_TEST_SECRETS" | dotnet user-secrets set --project ${{ env.integration_tests_shared_project }}
        shell: pwsh #this doesn't work with normal powershell due to UTF-8 BOM handling

      - name: Start Local CosmosDB Emulator for CosmosDB Tests
        if: matrix.namespace == 'CosmosDB'
        uses: southpolesteve/cosmos-emulator-github-action@2b1168b52481f972890f5da2ff8f9d2cc3707804 # v1

      - name: Run Unbounded Integration Tests
        run: |
          if ($Env:enhanced_logging -eq $True) {
            Write-Host "List ports in use"
            netstat -no  
          }

          # Test parallelization is disabled until we can solve concurrent dotnet publish issues with ConsoleMF usage
          $json = Get-Content "${{ env.unbounded_tests_path }}/xunit.runner.json" | ConvertFrom-Json
          $json | Add-Member -Name "parallelizeAssembly" -Value $false -MemberType NoteProperty
          $json | Add-Member -Name "parallelizeTestCollections" -Value $false -MemberType NoteProperty
          $json | ConvertTo-Json | Out-File "${{ env.unbounded_tests_path }}/xunit.runner.json"

          dotnet test ${{ env.unbounded_tests_path }}/NewRelic.Agent.UnboundedIntegrationTests.dll --filter FullyQualifiedName~NewRelic.Agent.UnboundedIntegrationTests.${{ matrix.namespace }} --no-build --nologo --logger "trx;LogFileName=C:\IntegrationTestWorkingDirectory\TestResults\${{ matrix.namespace }}_testResults.trx"

          if ($Env:enhanced_logging -eq $True) {
            Write-Host "Get HostableWebCore errors (if any)"
            Get-EventLog -LogName Application -Source HostableWebCore -ErrorAction:Ignore

            Write-Host "Get .NET Runtime errors (if any)"
            Get-EventLog -LogName Application -Source ".NET Runtime" -EntryType "Error","Warning" -ErrorAction:Ignore  
          }
        shell: powershell

      - name: Archive IntegrationTestWorkingDirectory on Failure
        if: ${{ failure() }}
        uses: actions/upload-artifact@0b7f8abb1508181956e8e162db84b466c27e18ce # v3.1.2
        with:
          name: integration-test-artifacts
          path: |
            C:\IntegrationTestWorkingDirectory\**\*.log
            C:\IntegrationTestWorkingDirectory\**\*.config
          if-no-files-found: error

      - name: Archive Test Artifacts
        if: ${{ always() }}
        uses: actions/upload-artifact@0b7f8abb1508181956e8e162db84b466c27e18ce # v3.1.2
        with:
          name: integration-test-artifacts
          path: C:\IntegrationTestWorkingDirectory\TestResults\**\*TestResults.trx
          if-no-files-found: error

  create-package-rpm:
    needs: build-fullagent-msi
    if: ${{ github.event.release }} || github.event_name == 'workflow_dispatch'
    name: Create RPM Package
    runs-on: ubuntu-22.04

    steps:
      - name: Harden Runner
        uses: step-security/harden-runner@03bee3930647ebbf994244c21ddbc0d4933aab4f # v2.3.0
        with:
          disable-sudo: true
          egress-policy: audit

      - name: Checkout
        uses: actions/checkout@8e5e7e5ab8b370d6c329ec480221332ada57f0ab # v3.5.2
        with:
          fetch-depth: 0

      - name: Download msi _build Artifacts
        uses: actions/download-artifact@9bc31d5ccc31df68ecc42ccf4149144866c47d8a # v3.0.2
        with:
          name: msi-build-folder-artifacts
          path: src/_build

      - name: Download Agent Home Folders
        uses: actions/download-artifact@9bc31d5ccc31df68ecc42ccf4149144866c47d8a # v3.0.2
        with:
          name: homefolders
          path: src/Agent

      - name: Convert GPG Key Into File
        id: write_gpgkey
        run: |
          filePath="/tmp/gpg.tar.bz2"
          echo "${{ secrets.GPG_KEY }}" | base64 -d > $filePath
          echo "filePath=$filePath" >> $GITHUB_OUTPUT
        shell: bash

      - name: Copy GPG Key to keys
        run: |
          mkdir ${{ github.workspace }}/build/Linux/keys
          cp -f ${{ steps.write_gpgkey.outputs.filePath }} ${{ github.workspace }}/build/Linux/keys/gpg.tar.bz2
        shell: bash

      - name: Build RPM
        run: |
          agentVersion=${{ needs.build-fullagent-msi.outputs.agentVersion }}

          if [[ "$agentVersion" =~ [0-9]+\.[0-9]+\.[0-9]+\.[0-9]+ ]]; then
            major=$(echo $agentVersion | cut -d'.' -f1)
            minor=$(echo $agentVersion | cut -d'.' -f2)
            patch=$(echo $agentVersion | cut -d'.' -f3)
            agentVersion="${major}.${minor}.${patch}"
            echo "agentVersion is simplified to $agentVersion"
          fi

          cd ${{ github.workspace }}/build/Linux
          docker-compose build build_rpm
          docker-compose run -e AGENT_VERSION=$agentVersion -e GPG_KEYS=/keys/gpg.tar.bz2 build_rpm
        shell: bash

      - name: Archive RPM Package Artifacts
        uses: actions/upload-artifact@0b7f8abb1508181956e8e162db84b466c27e18ce # v3.1.2
        with:
          name: rpm-build-artifacts
          path: ${{ github.workspace }}/src/_build/CoreArtifacts
          if-no-files-found: error

  create-package-deb:
    needs: build-fullagent-msi
    if: ${{ github.event.release }} || github.event_name == 'workflow_dispatch'
    name: Create Debian package
    runs-on: ubuntu-22.04

    steps:
      - name: Harden Runner
        uses: step-security/harden-runner@03bee3930647ebbf994244c21ddbc0d4933aab4f # v2.3.0
        with:
          disable-sudo: true
          egress-policy: audit

      - name: Checkout
        uses: actions/checkout@8e5e7e5ab8b370d6c329ec480221332ada57f0ab # v3.5.2
        with:
          fetch-depth: 0

      - name: Download Agent Home Folders
        uses: actions/download-artifact@9bc31d5ccc31df68ecc42ccf4149144866c47d8a # v3.0.2
        with:
          name: homefolders
          path: src/Agent

      - name: Download msi _build Artifacts
        uses: actions/download-artifact@9bc31d5ccc31df68ecc42ccf4149144866c47d8a # v3.0.2
        with:
          name: msi-build-folder-artifacts
          path: src/_build

      - name: Build Debian Package
        run: |
          agentVersion=${{ needs.build-fullagent-msi.outputs.agentVersion }}

          if [[ "$agentVersion" =~ [0-9]+\.[0-9]+\.[0-9]+\.[0-9]+ ]]; then
            major=$(echo $agentVersion | cut -d'.' -f1)
            minor=$(echo $agentVersion | cut -d'.' -f2)
            patch=$(echo $agentVersion | cut -d'.' -f3)
            agentVersion="${major}.${minor}.${patch}"
            echo "agentVersion is simplified to $agentVersion"
          fi

          cd ${{ github.workspace }}/build/Linux
          docker-compose build build_deb
          docker-compose run -e AGENT_VERSION=$agentVersion build_deb
        shell: bash

      - name: Archive Debian Package Artifacts
        uses: actions/upload-artifact@0b7f8abb1508181956e8e162db84b466c27e18ce # v3.1.2
        with:
          name: debian-build-artifacts
          path: ${{ github.workspace }}/src/_build/CoreArtifacts
          if-no-files-found: error

  run-artifactbuilder:
    needs: [create-package-rpm, create-package-deb]
    if: ${{ github.event.release }} || github.event_name == 'workflow_dispatch'
    name: Run ArtifactBuilder
    runs-on: windows-2022

    steps:
      - name: Checkout
        uses: actions/checkout@8e5e7e5ab8b370d6c329ec480221332ada57f0ab # v3.5.2
        with:
          fetch-depth: 0

      - name: Download Agent Home Folders
        uses: actions/download-artifact@9bc31d5ccc31df68ecc42ccf4149144866c47d8a # v3.0.2
        with:
          name: homefolders
          path: src/Agent

      - name: Download msi _build Artifacts
        uses: actions/download-artifact@9bc31d5ccc31df68ecc42ccf4149144866c47d8a # v3.0.2
        with:
          name: msi-build-folder-artifacts
          path: src/_build

      - name: Download Debian _build Artifacts
        uses: actions/download-artifact@9bc31d5ccc31df68ecc42ccf4149144866c47d8a # v3.0.2
        with:
          name: debian-build-artifacts
          path: src/_build/CoreArtifacts

      - name: Download RPM _build Artifacts
        uses: actions/download-artifact@9bc31d5ccc31df68ecc42ccf4149144866c47d8a # v3.0.2
        with:
          name: rpm-build-artifacts
          path: src/_build/CoreArtifacts

      - name: Download NewRelic.NuGetHelper
        uses: actions/download-artifact@9bc31d5ccc31df68ecc42ccf4149144866c47d8a # v3.0.2
        with:
          name: NewRelic.NuGetHelper
          path: build/NewRelic.NuGetHelper/bin

      - name: Download NewRelic.Agent.Extensions
        uses: actions/download-artifact@9bc31d5ccc31df68ecc42ccf4149144866c47d8a # v3.0.2
        with:
          name: NewRelic.Agent.Extensions
          path: src/Agent/NewRelic/Agent/Extensions/NewRelic.Agent.Extensions/bin/Release

      - name: Download NewRelic.OpenTracing.AmazonLambda.Tracer
        uses: actions/download-artifact@9bc31d5ccc31df68ecc42ccf4149144866c47d8a # v3.0.2
        with:
          name: NewRelic.OpenTracing.AmazonLambda.Tracer
          path: src/AwsLambda/AwsLambdaOpenTracer/bin/Release/netstandard2.0-ILRepacked

      - name: Run ArtifactBuilder
        run: |
          ${{ github.workspace }}\build\package.ps1 -configuration Release -IncludeDownloadSite
        shell: powershell

      - name: Archive Deploy Artifacts
        uses: actions/upload-artifact@0b7f8abb1508181956e8e162db84b466c27e18ce # v3.1.2
        with:
          name: deploy-artifacts
          path: |
            ${{ github.workspace }}\build\BuildArtifacts
            ${{ github.workspace }}\deploy
          if-no-files-found: error

  run-multiverse_testing_suite:
    permissions:
      contents: write
    name: Build and Publish Multiverse Testing Suite
    needs: build-fullagent-msi
    if: ${{ github.event.release }}
    uses: newrelic/newrelic-dotnet-agent/.github/workflows/multiverse_run.yml@main
    with:
      agentVersion: ${{ needs.build-fullagent-msi.outputs.agentVersion }}<|MERGE_RESOLUTION|>--- conflicted
+++ resolved
@@ -470,11 +470,11 @@
     runs-on: windows-2022
     strategy:
       matrix:
-<<<<<<< HEAD
         namespace:
           [
             CosmosDB,
             Couchbase,
+            Elasticsearch, 
             MongoDB,
             Msmq,
             MsSql,
@@ -486,9 +486,6 @@
             RabbitMq,
             Redis,
           ]
-=======
-        namespace: [ CosmosDB, Couchbase, Elasticsearch, MongoDB, Msmq, MsSql, MySql, NServiceBus, NServiceBus5, Oracle, Postgres, RabbitMq, Redis ]
->>>>>>> 3cae03ea
       fail-fast: false # we don't want one test failure in one namespace to kill the other runs
 
     env:
