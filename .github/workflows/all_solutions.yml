name: .NET Agent All Solutions Build

# Does not run on PUSH since we have already ran all the test
on:
  pull_request:
    branches: 
    - main
    - 'feature/**'
  release:
    types: [ published ]
  workflow_dispatch:
  schedule:
    - cron:  '0 9 * * *'

# only allow one instance of this workflow to be running per PR or branch, cancels any that are already running
concurrency:
  group: ${{ github.workflow }}-${{ github.event.pull_request.number || github.ref }}
  cancel-in-progress: true

<<<<<<< HEAD
permissions:
  contents: read
  
=======
>>>>>>> d9712cc8
env:
  scripts_path: ${{ github.workspace }}\build\scripts
  tools_path: ${{ github.workspace }}\build\Tools
  DOTNET_NOLOGO: true

jobs:

<<<<<<< HEAD
  build-windows-profiler:
    name: Build Windows Profiler
    runs-on: windows-2019

    env:
      profiler_path: ${{ github.workspace }}\src\Agent\NewRelic\Profiler
      profiler_solution_path: ${{ github.workspace }}\src\Agent\NewRelic\Profiler\NewRelic.Profiler.sln
      output_path: ${{ github.workspace }}\src\Agent\_profilerBuild

    steps:
      - name: Checkout
        uses: actions/checkout@8e5e7e5ab8b370d6c329ec480221332ada57f0ab # v3.5.2
        with:
          fetch-depth: 0

      - name: Add msbuild to PATH
        uses: microsoft/setup-msbuild@1ff57057b5cfdc39105cd07a01d78e9b0ea0c14c # v1.3.1

      - name: Clean out _profilerBuild directory
        run: |
          Remove-Item -Path "${{ github.workspace }}\src\Agent\_profilerBuild\*.*" -Force -ErrorAction SilentlyContinue
          Remove-Item -Path "${{ github.workspace }}\src\Agent\_profilerBuild\x64-Release" -Recurse -Force  -ErrorAction SilentlyContinue
          Remove-Item -Path "${{ github.workspace }}\src\Agent\_profilerBuild\x86-Release" -Recurse -Force  -ErrorAction SilentlyContinue
          Remove-Item -Path "${{ github.workspace }}\src\Agent\_profilerBuild\linux-x64-release" -Recurse -Force  -ErrorAction SilentlyContinue
          Remove-Item -Path "${{ github.workspace }}\src\Agent\_profilerBuild\linux-arm64-release" -Recurse -Force  -ErrorAction SilentlyContinue
        shell: powershell

      - name: Build x64
        run: |
          Write-Host "List NuGet Sources"
          dotnet nuget list source # For unknown reasons, this step is necessary to avoid subsequent problems with NuGet package restore
          Write-Host "MSBuild.exe -restore -m -p:Platform=x64 -p:Configuration=Release ${{ env.profiler_solution_path }}"
          MSBuild.exe -restore -m -p:Platform=x64 -p:Configuration=Release ${{ env.profiler_solution_path }}
        shell: powershell
        
      - name: Build x86
        run: |
          Write-Host "MSBuild.exe -restore -m -p:Platform=Win32 -p:Configuration=Release ${{ env.profiler_solution_path }}"
          MSBuild.exe -restore -m -p:Platform=Win32 -p:Configuration=Release ${{ env.profiler_solution_path }}
        shell: powershell

      - name: Archive Artifacts
        uses: actions/upload-artifact@0b7f8abb1508181956e8e162db84b466c27e18ce # v3.1.2
        with:
          name: profiler
          path: ${{ github.workspace }}\src\Agent\_profilerBuild\**\*
          if-no-files-found: error

  build-linux-x64-profiler:
    name: Build Linux x64 Profiler
    runs-on: ubuntu-22.04

    env:
      profiler_path: ${{ github.workspace }}/src/Agent/NewRelic/Profiler
      #<other env vars here>

    steps:
      # intentionally disabled for this job, when enabled it causes a failure in the Build Linux Profiler step
      # - name: Harden Runner
      #   uses: step-security/harden-runner@03bee3930647ebbf994244c21ddbc0d4933aab4f # v2.3.0
      #   with:
      #     egress-policy: audit 

      - name: Checkout
        uses: actions/checkout@8e5e7e5ab8b370d6c329ec480221332ada57f0ab # v3.5.2
        with:
          fetch-depth: 0

      - name: Clean out _profilerBuild directory
        run: |
          rm -f ${{ github.workspace }}/src/Agent/_profilerBuild/*.* || true
          rm -rf ${{ github.workspace }}/src/Agent/_profilerBuild/linux-x64-release || true
          rm -rf ${{ github.workspace }}/src/Agent/_profilerBuild/linux-arm64-release || true
          rm -rf ${{ github.workspace }}/src/Agent/_profilerBuild/x64-Release || true
          rm -rf ${{ github.workspace }}/src/Agent/_profilerBuild/x86-Release || true
        shell: bash

      - name: Build Linux Profler
        run: |
          cd ${{ env.profiler_path }}
          docker-compose build build
          docker-compose run build
        shell: bash

      - name: Move Profiler to staging folder
        run: |
          mkdir --parents ${{ github.workspace }}/src/Agent/_profilerBuild/linux-x64-release/
          mv -f ${{ env.profiler_path }}/libNewRelicProfiler.so  ${{ github.workspace }}/src/Agent/_profilerBuild/linux-x64-release/libNewRelicProfiler.so
        shell: bash

      - name: Archive Artifacts
        uses: actions/upload-artifact@0b7f8abb1508181956e8e162db84b466c27e18ce # v3.1.2
        with:
          name: profiler
          path: ${{ github.workspace }}/src/Agent/_profilerBuild/
          if-no-files-found: error

  build-linux-arm64-profiler:
    name: Build Linux ARM64 Profiler
    runs-on: ubuntu-22.04
    permissions:
      contents: read  # for actions/checkout to fetch code
      packages: write  # for uraimo/run-on-arch-action to cache docker images    

    env:
      profiler_path: ${{ github.workspace }}/src/Agent/NewRelic/Profiler
    
    steps:
      - name: Harden Runner
        uses: step-security/harden-runner@03bee3930647ebbf994244c21ddbc0d4933aab4f # v2.3.0
        with:
          egress-policy: audit

      - name: Checkout
        uses: actions/checkout@8e5e7e5ab8b370d6c329ec480221332ada57f0ab # v3.5.2
        with:
          fetch-depth: 0
      
      - name: Clean out _profilerBuild directory
        run: |
          rm -f ${{ github.workspace }}/src/Agent/_profilerBuild/*.* || true
          rm -rf ${{ github.workspace }}/src/Agent/_profilerBuild/linux-x64-release || true
          rm -rf ${{ github.workspace }}/src/Agent/_profilerBuild/linux-arm64-release || true
          rm -rf ${{ github.workspace }}/src/Agent/_profilerBuild/x64-Release || true
          rm -rf ${{ github.workspace }}/src/Agent/_profilerBuild/x86-Release || true
        shell: bash
        
      - uses: uraimo/run-on-arch-action@a8003307a739516fdd80ee6d3da8924db811b8da # v2.5.0
        name: Run commands
        id: runcmd
        with:
          arch: aarch64
          distro: ubuntu18.04
          githubToken: ${{ github.token }}
          install: |
            apt-get update -q -y
            apt-get install -q -y wget curl git dos2unix software-properties-common make binutils libc++-dev clang-3.9 lldb-3.9 build-essential
            echo "deb https://apt.llvm.org/trusty/ llvm-toolchain-trusty-3.9 main" | tee /etc/apt/sources.list.d/llvm.list
            wget --no-cache --no-cookies -O - https://apt.llvm.org/llvm-snapshot.gpg.key | apt-key add -
            mkdir /root/git
            cd /root/git
            git clone --branch release/3.1 https://github.com/dotnet/coreclr.git
            curl -sSL https://virtuoso-testing.s3.us-west-2.amazonaws.com/cmake-3.9.0-rc3-aarch64.tar.gz | tar -xzC ~
            chmod 777 ~/cmake-3.9.0-rc3-aarch64/bin/cmake
            ln -s ~/cmake-3.9.0-rc3-aarch64/bin/cmake /usr/bin/cmake || true
            rm /usr/bin/cc || true
            ln -s /usr/bin/clang-3.9 /usr/bin/cc
            rm /usr/bin/c++ || true
            ln -s /usr/bin/clang++-3.9 /usr/bin/c++
          dockerRunArgs: |
            --volume "${{ env.profiler_path }}:/profiler"
          run: |
            cd /profiler
            chmod 777 ./linux/build_profiler.sh
            ./linux/build_profiler.sh
            
      - name: Move Profiler to staging folder
        run: |
          mkdir --parents ${{ github.workspace }}/src/Agent/_profilerBuild/linux-arm64-release/
          mv -f ${{ env.profiler_path }}/libNewRelicProfiler.so  ${{ github.workspace }}/src/Agent/_profilerBuild/linux-arm64-release/libNewRelicProfiler.so
        shell: bash

      - name: Archive Artifacts
        uses: actions/upload-artifact@0b7f8abb1508181956e8e162db84b466c27e18ce # v3.1.2
        with:
          name: profiler
          path: ${{ github.workspace }}/src/Agent/_profilerBuild/
          if-no-files-found: error
=======
  build-profiler:
    uses: ./.github/workflows/build_profiler.yml
    secrets: inherit
>>>>>>> d9712cc8

  # This builds both FullAgent and MSIInstaller since MSIInstaller requires FullAgent artifacts.
  build-fullagent-msi:
    name: Build FullAgent and MSIInstaller
    needs: build-profiler
    runs-on: windows-2022

    env:
      fullagent_solution_path: ${{ github.workspace }}\FullAgent.sln
      msi_solution_path: ${{ github.workspace }}\src\Agent\MsiInstaller\MsiInstaller.sln

    outputs:
      agentVersion: ${{ steps.agentVersion.outputs.version }}

    steps:
      - name: Checkout
        uses: actions/checkout@8e5e7e5ab8b370d6c329ec480221332ada57f0ab # v3.5.2
        with:
          fetch-depth: 0

      - name: Add msbuild to PATH
        uses: microsoft/setup-msbuild@1ff57057b5cfdc39105cd07a01d78e9b0ea0c14c # v1.3.1

<<<<<<< HEAD
      - name: Setup VSTest Path
        uses: darenm/Setup-VSTest@fbb574e849d6225ce9702f86e64eb6cdc4b4e561 # v1.1.1

      - name: Clean out _profilerBuild directory
        run: |
          Remove-Item -Path "${{ github.workspace }}\src\Agent\_profilerBuild\*.*" -Force -ErrorAction SilentlyContinue
          Remove-Item -Path "${{ github.workspace }}\src\Agent\_profilerBuild\x64-Release" -Recurse -Force  -ErrorAction SilentlyContinue
          Remove-Item -Path "${{ github.workspace }}\src\Agent\_profilerBuild\x86-Release" -Recurse -Force  -ErrorAction SilentlyContinue
          Remove-Item -Path "${{ github.workspace }}\src\Agent\_profilerBuild\linux-x64-release" -Recurse -Force  -ErrorAction SilentlyContinue
          Remove-Item -Path "${{ github.workspace }}\src\Agent\_profilerBuild\linux-arm64-release" -Recurse -Force  -ErrorAction SilentlyContinue
        shell: powershell

      - name: Download Profiler Artifacts Before Agent Build
        uses: actions/download-artifact@9bc31d5ccc31df68ecc42ccf4149144866c47d8a # v3.0.2
        with:
          name: profiler
          path: ${{ github.workspace }}/src/Agent/_profilerBuild/
            
=======
>>>>>>> d9712cc8
      - name: Build FullAgent.sln
        run: |
          Write-Host "List NuGet Sources"
          dotnet nuget list source # For unknown reasons, this step is necessary to avoid subsequent problems with NuGet package restore
          Write-Host "MSBuild.exe -restore -m -p:Configuration=Release -p:AllowUnsafeBlocks=true ${{ env.fullagent_solution_path }}"
          MSBuild.exe -restore -m -p:Configuration=Release -p:AllowUnsafeBlocks=true ${{ env.fullagent_solution_path }}
        shell: powershell

      - name: Create agentVersion
        id: agentVersion
        run: |
          $agentVersion = (Get-Item "${{ github.workspace }}\src\_build\AnyCPU-Release\NewRelic.Agent.Core\net462\NewRelic.Agent.Core.dll").VersionInfo.FileVersion
          echo "version=$agentVersion" >> $env:GITHUB_OUTPUT
        shell: powershell

      - name: Archive NewRelic.NuGetHelper
        uses: actions/upload-artifact@0b7f8abb1508181956e8e162db84b466c27e18ce # v3.1.2
        with:
          name: NewRelic.NuGetHelper
          path: ${{ github.workspace }}\build\NewRelic.NuGetHelper\bin
          if-no-files-found: error
          
      - name: Archive NewRelic.Agent.Extensions
        uses: actions/upload-artifact@0b7f8abb1508181956e8e162db84b466c27e18ce # v3.1.2
        with:
          name: NewRelic.Agent.Extensions
          path: ${{ github.workspace }}\src\Agent\NewRelic\Agent\Extensions\NewRelic.Agent.Extensions\bin\Release
          if-no-files-found: error

      - name: Archive FullAgent Home folders
        uses: actions/upload-artifact@0b7f8abb1508181956e8e162db84b466c27e18ce # v3.1.2
        with:
          name: homefolders
          path: |
            ${{ github.workspace }}\src\Agent\newrelichome_x64
            ${{ github.workspace }}\src\Agent\newrelichome_x64_coreclr
            ${{ github.workspace }}\src\Agent\newrelichome_x64_coreclr_linux
            ${{ github.workspace }}\src\Agent\newrelichome_arm64_coreclr_linux
            ${{ github.workspace }}\src\Agent\newrelichome_x86
            ${{ github.workspace }}\src\Agent\newrelichome_x86_coreclr
          if-no-files-found: error

      - name: Convert Code Signing Certificate Into File
        if: ${{ github.event.release }} || github.event_name == 'workflow_dispatch'
        id: write_cert
        run: |
          $filePath = '${{ github.workspace }}\newrelic_code_sign_cert.pfx'
          $bytes = [Convert]::FromBase64String('${{ secrets.SIGNING_CERT }}')
          [IO.File]::WriteAllBytes($filePath, $bytes)
          echo "filePath=$filePath" >> $env:GITHUB_OUTPUT
        shell: powershell
          
      - name: Install Code Signing Certificate
        if: ${{ github.event.release }} || github.event_name == 'workflow_dispatch'
        run: |
          Write-Host "certutil.exe -f -user -p <passphrase> -importPFX ${{ steps.write_cert.outputs.filePath }} NoRoot"
          certutil.exe -f -user -p ${{ secrets.CERT_PASSPHRASE }} -importPFX ${{ steps.write_cert.outputs.filePath }} NoRoot
        shell: powershell
      
      - name: Create Self-signed code signing cert  
        if: github.event_name == 'pull_request' || github.event_name == 'workflow_dispatch' || github.event_name == 'schedule'
        run: |
          Write-Host "New-SelfSignedCertificate -DnsName "Self-signed code signing cert" -Type CodeSigning -CertStoreLocation Cert:\CurrentUser\My -NotAfter (Get-Date).AddYears(100)"
          New-SelfSignedCertificate -DnsName "Self-signed code signing cert" -Type CodeSigning -CertStoreLocation Cert:\CurrentUser\My -NotAfter (Get-Date).AddYears(100)
        shell: powershell

      - name: Build MsiInstaller.sln x86
        run: |
          Write-Host "MSBuild.exe -restore -m -p:Configuration=Release -p:AllowUnsafeBlocks=true -p:Platform=x86 ${{ env.msi_solution_path }}"
          MSBuild.exe -restore -m -p:Configuration=Release -p:AllowUnsafeBlocks=true -p:Platform=x86 ${{ env.msi_solution_path }}
        shell: powershell

      - name: Build MsiInstaller.sln x64
        run: |
          Write-Host "MSBuild.exe -restore -m -p:Configuration=Release -p:AllowUnsafeBlocks=true -p:Platform=x64 ${{ env.msi_solution_path }}"
          MSBuild.exe -restore -m -p:Configuration=Release -p:AllowUnsafeBlocks=true -p:Platform=x64 ${{ env.msi_solution_path }}
        shell: powershell

      - name: Archive msi _build Artifacts
        uses: actions/upload-artifact@0b7f8abb1508181956e8e162db84b466c27e18ce # v3.1.2
        with:
          name: msi-build-folder-artifacts
          path: ${{ github.workspace }}\src\_build
          if-no-files-found: error

      - name: Archive NewRelic.OpenTracing.AmazonLambda.Tracer
        uses: actions/upload-artifact@0b7f8abb1508181956e8e162db84b466c27e18ce # v3.1.2
        with:
          name: NewRelic.OpenTracing.AmazonLambda.Tracer
          path: ${{ github.workspace }}\src\AwsLambda\AwsLambdaOpenTracer\bin\Release\netstandard2.0-ILRepacked
          if-no-files-found: error

      #- name: Unit Tests
      #  run: |
      #    # Write-Host ${{ env.scripts_path }}\DotNet-Agent-CI-UnitTests.ps1
      #    # ${{ env.scripts_path }}\DotNet-Agent-CI-UnitTests.ps1
      #    Write-Host "Creating TestResults directory to temporarily get around nunit limitation"
      #    mkdir ${{ github.workspace }}\TestResults

      #    $testDllPatterns = @('*Tests.dll', '*Test.dll', '*Test.Legacy.dll')

      #    Write-Host "Finding files for Framework NUnit tests"
      #    $frameworkTestPaths = @('Tests\Agent\UnitTests', 'Tests\NewRelic.Core.Tests')
      #    $frameworkTestFileNames = (Get-ChildItem -Recurse -Path $frameworkTestPaths -Include $testDllPatterns | Where-Object { !$_.FullName.Contains('obj\Release') } | Select Name -Unique)
      #    $frameworkFiles = (Get-ChildItem -Recurse -Path $frameworkTestPaths -Include $testDllPatterns | Where-Object { !$_.FullName.Contains('obj\Release')  })

      #    Write-Host "Building file list for Framework NUnit tests"
      #    $frameworkUnitTestPaths = @()
      #    for ($i = 0; $i -lt $frameworkTestFileNames.Length; $i++)
      #    { $frameworkFiles | ForEach-Object { if ($_.Name -eq $frameworkTestFileNames[$i].Name) { $frameworkUnitTestPaths += $_.FullName; Continue } } }

      #    $frameworkUnitTestPaths | ForEach-Object { $_ }
      #    Write-Host "Executing: vstest.console.exe " $frameworkUnitTestPaths " --parallel --logger:'html;LogFileName=agent-results.html'"
      #    vstest.console.exe $frameworkUnitTestPaths --parallel --logger:"html;LogFileName=agent-results.html"
      #    # & '.\Build\Tools\NUnit-Console\nunit3-console.exe ' $frameworkUnitTestPaths '--result=TestResults\NUnit2-results.xml;format=nunit2'

      #    if ($LastExitCode -ne 0)
      #    { exit $LastExitCode }

      #    Write-Host "Finding files for .NET Core NUnit tests"
      #    $netCoreTestFileNames = (Get-ChildItem -Recurse -Path 'Tests\AwsLambda\UnitTests' -Include $testDllPatterns | Where-Object { !$_.FullName.Contains('obj\Release') } | Select Name -Unique)
      #    $netCoreFiles = (Get-ChildItem -Recurse -Path 'Tests\AwsLambda\UnitTests' -Include $testDllPatterns | Where-Object { !$_.FullName.Contains('obj\Release')  })

      #    Write-Host "Building file list for .NET Core NUnit tests"
      #    $netCoreUnitTestPaths = @()

      #    for ($i = 0; $i -lt $netCoreTestFileNames.Length; $i++)
      #    { $netCoreFiles | ForEach-Object { if ($_.Name -eq $netCoreTestFileNames[$i].Name) { $netCoreUnitTestPaths += $_.FullName; Continue } } }

      #    Write-Host "Executing .NET Core NUnit Tests:"
      #    $netCoreUnitTestPaths | ForEach-Object { $_ }

      #    Write-Host "Executing: dotnet test " $netCoreUnitTestPaths " --parallel --logger:'html;LogFileName=lambda-results.html'"
      #    dotnet test $netCoreUnitTestPaths --parallel --logger:"html;LogFileName=lambda-results.html"

      #    if ($LastExitCode -ne 0)
      #    { exit $LastExitCode }
      #  shell: powershell

<<<<<<< HEAD
      - name: Archive Test Results
        if: ${{ always() }}
        uses: actions/upload-artifact@0b7f8abb1508181956e8e162db84b466c27e18ce # v3.1.2
        with:
          name: test-results
          path: ${{ github.workspace }}\TestResults
          if-no-files-found: error
=======
      #- name: Archive Test Results
      #  if: ${{ always() }}
      #  uses: actions/upload-artifact@v3
      #  with:
      #    name: test-results
      #    path: ${{ github.workspace }}\TestResults
      #    if-no-files-found: error
>>>>>>> d9712cc8

  build-integration-tests:
    needs: build-fullagent-msi
    name: Build IntegrationTests
    runs-on: windows-2022

    env:
      integration_solution_path: ${{ github.workspace }}\tests\Agent\IntegrationTests\IntegrationTests.sln

    steps:
      - name: Checkout
        uses: actions/checkout@8e5e7e5ab8b370d6c329ec480221332ada57f0ab # v3.5.2
        with:
          fetch-depth: 0

      - name: Add msbuild to PATH
        uses: microsoft/setup-msbuild@1ff57057b5cfdc39105cd07a01d78e9b0ea0c14c # v1.3.1
        with:
          vs-prerelease: true

      - name: List SDKS
        run: dotnet --list-sdks
        shell: powershell

      - name: Build IntegrationTests.sln
        run: |
          Write-Host "List NuGet Sources"
          dotnet nuget list source # For unknown reasons, this step is necessary to avoid subsequent problems with NuGet package restore
          Write-Host "MSBuild.exe -restore -m -p:Configuration=Release -p:DeployOnBuild=true -p:PublishProfile=LocalDeploy ${{ env.integration_solution_path }}"
          MSBuild.exe -restore -m -p:Configuration=Release -p:DeployOnBuild=true -p:PublishProfile=LocalDeploy ${{ env.integration_solution_path }}
        shell: powershell

      - name: Archive Artifacts
        uses: actions/upload-artifact@0b7f8abb1508181956e8e162db84b466c27e18ce # v3.1.2
        with:
          name: integrationtests
          path: |
            ${{ github.workspace }}\test.runsettings  # Force the artifacts to use repo root as root of package.
            ${{ github.workspace }}\tests\Agent\IntegrationTests\**\bin\**\*
            ${{ github.workspace }}\tests\Agent\IntegrationTests\**\Deploy\**\*
            !${{ github.workspace }}\tests\Agent\IntegrationTests\**\obj\**\*
          if-no-files-found: error

  build-unbounded-tests:
    needs: build-fullagent-msi
    name: Build UnboundedIntegrationTests
    runs-on: windows-2022

    env:
      unbounded_solution_path: ${{ github.workspace }}\tests\Agent\IntegrationTests\UnboundedIntegrationTests.sln

    steps:
      - name: Checkout
        uses: actions/checkout@8e5e7e5ab8b370d6c329ec480221332ada57f0ab # v3.5.2
        with:
          fetch-depth: 0

      - name: Add msbuild to PATH
        uses: microsoft/setup-msbuild@1ff57057b5cfdc39105cd07a01d78e9b0ea0c14c # v1.3.1
        with:
          vs-prerelease: true

      - name: Build UnboundedIntegrationTests.sln
        run: |
          Write-Host "List NuGet Sources"
          dotnet nuget list source # For unknown reasons, this step is necessary to avoid subsequent problems with NuGet package restore
          Write-Host "MSBuild.exe -restore -m -p:Configuration=Release -p:DeployOnBuild=true -p:PublishProfile=LocalDeploy ${{ env.unbounded_solution_path }}"
          MSBuild.exe -restore -m -p:Configuration=Release -p:DeployOnBuild=true -p:PublishProfile=LocalDeploy ${{ env.unbounded_solution_path }}
        shell: powershell

      - name: Archive Artifacts
        uses: actions/upload-artifact@0b7f8abb1508181956e8e162db84b466c27e18ce # v3.1.2
        with:
          name: unboundedintegrationtests
          path: |
            ${{ github.workspace }}\test.runsettings  # Force the artifacts to use repo root as root of package.
            ${{ github.workspace }}\tests\Agent\IntegrationTests\**\bin\**\*
            ${{ github.workspace }}\tests\Agent\IntegrationTests\**\Deploy\**\*
            !${{ github.workspace }}\tests\Agent\IntegrationTests\**\obj\**\*
          if-no-files-found: error

  run-integration-tests:
    needs: [build-integration-tests]
    name: Run IntegrationTests
    runs-on: windows-2022
    strategy:
      matrix:
        namespace: [ AgentFeatures, AgentLogs, AgentMetrics, Api, AppDomainCaching, AspNetCore, BasicInstrumentation, CatInbound, CatOutbound, CodeLevelMetrics, Configuration, 
          CSP, CustomAttributes, CustomInstrumentation, DataTransmission, DistributedTracing, Errors, HttpClientInstrumentation, InfiniteTracing, Logging.ContextData, 
          Logging.HsmAndCsp, Logging.LocalDecoration, Logging.LogLevelDetection, Logging.MaxSamplesStored, Logging.MetricsAndForwarding.log4net, 
          Logging.MetricsAndForwarding.MicrosoftLogging, Logging.MetricsAndForwarding.NLog, Logging.MetricsAndForwarding.Serilog, Logging.ZeroMaxSamplesStored,
          Owin, ReJit.NetCore, ReJit.NetFramework, RequestHandling, RequestHeadersCapture.AspNet, RequestHeadersCapture.AspNetCore, RequestHeadersCapture.EnvironmentVariables, 
          RequestHeadersCapture.Owin, RequestHeadersCapture.WCF, RestSharp, WCF.Client.IIS.ASPDisabled, WCF.Client.IIS.ASPEnabled, WCF.Client.Self, 
          WCF.Service.IIS.ASPDisabled, WCF.Service.IIS.ASPEnabled, WCF.Service.Self] # maintain alphabetical order, please!
      fail-fast: false # we don't want one test failure in one namespace to kill the other runs

    env:
      integration_tests_shared_project: ${{ github.workspace }}/tests/Agent/IntegrationTests/Shared
      integration_tests_path: ${{ github.workspace }}/tests/Agent/IntegrationTests/IntegrationTests/bin/Release/net462
      # Make this variable true to enable extra data-gathering and logging to help troubleshoot test failures, at the cost of additional time and resources
      enhanced_logging: false
      NR_DOTNET_TEST_SAVE_WORKING_DIRECTORY : 1
      
    steps:
      - name: Checkout
        uses: actions/checkout@8e5e7e5ab8b370d6c329ec480221332ada57f0ab # v3.5.2
        with:
          fetch-depth: 0

      - name: Create and trust .NET development SSL certificate
        run: |
          dotnet dev-certs https --clean
          dotnet dev-certs https --export-path ./devcert.pfx --password "password1"
          $pwd = ConvertTo-SecureString -String "password1" -Force -AsPlainText
          Import-PfxCertificate -FilePath ./devcert.pfx -CertStoreLocation Cert:\LocalMachine\Root -Password $pwd
          dotnet dev-certs https --check --trust
        shell: powershell

      - name: Set up secrets
        env:
          INTEGRATION_TEST_SECRETS: ${{ secrets.TEST_SECRETS }}
        run: |
          "$Env:INTEGRATION_TEST_SECRETS" | dotnet user-secrets set --project ${{ env.integration_tests_shared_project }}
        shell: pwsh #this doesn't work with normal powershell due to UTF-8 BOM handling

      - name: Download Agent Home Folders
        uses: actions/download-artifact@9bc31d5ccc31df68ecc42ccf4149144866c47d8a # v3.0.2
        with:
          name: homefolders
          path: src/Agent

      - name: Download Integration Test Artifacts
<<<<<<< HEAD
        uses: actions/download-artifact/@cbed621e49e4c01b044d60f6c80ea4ed6328b281 # v2.1.1
=======
        uses: actions/download-artifact/@v3
>>>>>>> d9712cc8
        with:
          name: integrationtests
          # Should not need a path because the integration test artifacts are archived with the full directory structure

      - name: Install dependencies
        run: |
          Enable-WindowsOptionalFeature -Online -FeatureName IIS-HostableWebCore
          pip install aiohttp
        shell: powershell

      - name: Run Integration Tests
        run: |
          if ($Env:enhanced_logging -eq $True) {
            Write-Host "List ports in use"
            netstat -no  
          }

          Write-Host "Run tests"

          # Test parallelization is disabled until we can solve concurrent dotnet publish issues with ConsoleMF usage
          $json = Get-Content "${{ env.integration_tests_path }}/xunit.runner.json" | ConvertFrom-Json
          $json | Add-Member -Name "parallelizeAssembly" -Value $false -MemberType NoteProperty
          $json | Add-Member -Name "parallelizeTestCollections" -Value $false -MemberType NoteProperty
          # if ("${{ matrix.namespace }}" -like "Logging.*" ) {
          #   $json.parallelizeAssembly = $true
          #   $json.parallelizeTestCollections = $true
          # }
          $json | ConvertTo-Json | Out-File "${{ env.integration_tests_path }}/xunit.runner.json"

          dotnet test ${{ env.integration_tests_path }}/NewRelic.Agent.IntegrationTests.dll --filter FullyQualifiedName~NewRelic.Agent.IntegrationTests.${{ matrix.namespace }} --no-build --nologo --logger "trx;LogFileName=C:\IntegrationTestWorkingDirectory\TestResults\${{ matrix.namespace }}_testResults.trx"
          
          if ($Env:enhanced_logging -eq $True) {
            Write-Host "Get HostableWebCore errors (if any)"
            Get-EventLog -LogName Application -Source HostableWebCore -ErrorAction:Ignore

            Write-Host "Get .NET Runtime errors (if any)"
            Get-EventLog -LogName Application -Source ".NET Runtime" -EntryType "Error","Warning" -ErrorAction:Ignore  
          }
        shell: powershell

      - name: Archive IntegrationTestWorkingDirectory on Failure
        if: ${{ failure() }}
        uses: actions/upload-artifact@0b7f8abb1508181956e8e162db84b466c27e18ce # v3.1.2
        with:
          name: integration-test-artifacts
          path: |
            C:\IntegrationTestWorkingDirectory\**\*.log
            C:\IntegrationTestWorkingDirectory\**\*.config
          if-no-files-found: error

      - name: Archive Test Artifacts
        if: ${{ always() }}
        uses: actions/upload-artifact@0b7f8abb1508181956e8e162db84b466c27e18ce # v3.1.2
        with:
          name: integration-test-artifacts
          path: C:\IntegrationTestWorkingDirectory\TestResults\**\*TestResults.trx
          if-no-files-found: error

  run-integration-tests-linux-arm64:
    needs: build-fullagent-msi
    name: Run IntegrationTests linux-arm64
    runs-on: ubuntu-22.04
    if: false
    permissions:
      contents: read  # for actions/checkout to fetch code
      packages: write  # for uraimo/run-on-arch-action to cache docker images

    env:
      test_path: ${{ github.workspace }}/tests/Agent/IntegrationTests/IntegrationTests/TestResults

    steps:
      - name: Harden Runner
        uses: step-security/harden-runner@03bee3930647ebbf994244c21ddbc0d4933aab4f # v2.3.0
        with:
          egress-policy: audit
            
      - name: Checkout
        uses: actions/checkout@8e5e7e5ab8b370d6c329ec480221332ada57f0ab # v3.5.2
        with:
          fetch-depth: 0

      - name: Download Agent Home Folders
        uses: actions/download-artifact@9bc31d5ccc31df68ecc42ccf4149144866c47d8a # v3.0.2
        with:
          name: homefolders
          path: src/Agent

      - name: Run test commands
<<<<<<< HEAD
        uses: uraimo/run-on-arch-action@a8003307a739516fdd80ee6d3da8924db811b8da # v2.5.0
=======
        uses: uraimo/run-on-arch-action@v2.5.0
>>>>>>> d9712cc8
        with:
          arch: aarch64
          distro: ubuntu18.04
          githubToken: ${{ github.token }}

          env: |
            test_secrets: '${{ secrets.TEST_SECRETS }}'
            NR_DOTNET_TEST_SAVE_WORKING_DIRECTORY: 1
            DOTNET_SYSTEM_GLOBALIZATION_INVARIANT: 1

          install: |
            apt-get update -q -y && apt-get install -q -y curl
            export DOTNET_SYSTEM_GLOBALIZATION_INVARIANT=1
            mkdir -p /usr/share/dotnet
            curl -sSL https://dotnetcli.azureedge.net/dotnet/Sdk/3.1.414/dotnet-sdk-3.1.414-linux-arm64.tar.gz | tar -xzC /usr/share/dotnet
            curl -sSL https://dotnetcli.azureedge.net/dotnet/Sdk/5.0.401/dotnet-sdk-5.0.401-linux-arm64.tar.gz | tar -xzC /usr/share/dotnet
            curl -sSL https://dotnetcli.azureedge.net/dotnet/Sdk/6.0.100/dotnet-sdk-6.0.100-linux-arm64.tar.gz | tar -xzC /usr/share/dotnet
            ln -sf /usr/share/dotnet/dotnet /usr/bin/dotnet
            dotnet help

          dockerRunArgs: |
            --volume "${{ env.test_path }}:/tmp/IntegrationTestWorkingDirectory"

          run: |
            cd tests/Agent/IntegrationTests/IntegrationTests
            echo $test_secrets | dotnet user-secrets set --project "../Shared"
            dotnet test -f netcoreapp3.1 -c Release -l "trx" --filter "FullyQualifiedName~ApiCallsTestsCore|FullyQualifiedName~InfiniteTracingNetCoreLatestTests"

      - name: Archive IntegrationTestWorkingDirectory on Failure
        if: ${{ failure() }}
        uses: actions/upload-artifact@0b7f8abb1508181956e8e162db84b466c27e18ce # v3.1.2
        with:
          name: integration-test-artifacts-linux-arm64
          path: ${{ env.test_path }}/**/*
          if-no-files-found: error

      - name: Archive Test Artifacts
        uses: actions/upload-artifact@0b7f8abb1508181956e8e162db84b466c27e18ce # v3.1.2
        if: ${{ always() }}
        with:
          name: integration-test-artifacts-linux-arm64
          path: ${{ env.test_path }}/*.trx
          if-no-files-found: error

  run-unbounded-tests:
    needs: [build-unbounded-tests]
    name: Run Unbounded Tests
    runs-on: windows-2022
    strategy:
      matrix:
        namespace: [ CosmosDB, Couchbase, MongoDB, Msmq, MsSql, MySql, NServiceBus, NServiceBus5, Oracle, Postgres, RabbitMq, Redis ]
      fail-fast: false # we don't want one test failure in one namespace to kill the other runs

    env:
      integration_tests_shared_project: ${{ github.workspace }}/tests/Agent/IntegrationTests/Shared
      unbounded_tests_path: ${{ github.workspace }}/tests/Agent/IntegrationTests/UnboundedIntegrationTests/bin/Release/net462
      NR_DOTNET_TEST_SAVE_WORKING_DIRECTORY: 1
      # Make this variable true to enable extra data-gathering and logging to help troubleshoot test failures, at the cost of additional time and resources
      enhanced_logging: false

    steps:
      - name: My IP
        run: (Invoke-WebRequest -uri "http://ifconfig.me/ip").Content
        shell: powershell
        
      - name: Checkout
        uses: actions/checkout@8e5e7e5ab8b370d6c329ec480221332ada57f0ab # v3.5.2
        with:
          fetch-depth: 0

      - name: Download Agent Home Folders
        uses: actions/download-artifact@9bc31d5ccc31df68ecc42ccf4149144866c47d8a # v3.0.2
        with:
          name: homefolders
          path: src/Agent

      - name: Download Unbounded Integration Test Artifacts
<<<<<<< HEAD
        uses: actions/download-artifact/@cbed621e49e4c01b044d60f6c80ea4ed6328b281 # v2.1.1
=======
        uses: actions/download-artifact/@v3
>>>>>>> d9712cc8
        with:
          name: unboundedintegrationtests
          # Should not need a path because the integration test artifacts are archived with the full directory structure
      
      - name: Setup TLS
        run: |
          $registryRootPath = "HKCU:\SYSTEM\CurrentControlSet\Control\SecurityProviders\SCHANNEL\Protocols"
          $tls10 = "TLS 1.0"
          $tls11 = "TLS 1.1"
          $tls12 = "TLS 1.2"
          $client = "Client"
          $server = "Server"
          $registryPaths = @(
          "$registryRootPath\$tls10\$client",
          "$registryRootPath\$tls10\$server",
          "$registryRootPath\$tls11\$client",
          "$registryRootPath\$tls11\$server",
          "$registryRootPath\$tls12\$client",
          "$registryRootPath\$tls12\$server"
          )
          $name = "Enabled"
          $value = "1"
          foreach ($registryPath in $registryPaths) {
            if(!(Test-Path $registryPath)) {
              New-Item -Path $registryPath -Force | Out-Null
              New-ItemProperty -Path $registryPath -Name $name -Value $value -PropertyType DWORD -Force | Out-Null
            }
            else {
              New-ItemProperty -Path $registryPath -Name $name -Value $value -PropertyType DWORD -Force | Out-Null
            }
          }  
        shell: powershell

      - name: Install dependencies
        run: |
          Write-Host "Installing HostableWebCore Feature"
          Enable-WindowsOptionalFeature -Online -FeatureName IIS-HostableWebCore
          Write-Host "Installing Msmq Features"
          Enable-WindowsOptionalFeature -Online -FeatureName MSMQ-Server -All
          Enable-WindowsOptionalFeature -Online -FeatureName MSMQ-HTTP -All
          Enable-WindowsOptionalFeature -Online -FeatureName MSMQ-Triggers -All

          if ("${{ matrix.namespace }}" -eq "MsSql") {
            Write-Host "Installing MSSQL CLI"
            msiexec /i "${{ github.workspace }}\build\Tools\sqlncli.msi" IACCEPTSQLNCLILICENSETERMS=YES /quiet /qn /norestart
            Start-Sleep 20 # Need to wait for install to finish -- takes only a few seconds, but we need to be sure.
          }
        shell: powershell

      - name: Set up secrets
        env:
          INTEGRATION_TEST_SECRETS: ${{ secrets.UNBOUNDED_TEST_SECRETS }}
        run: |
          "$Env:INTEGRATION_TEST_SECRETS" | dotnet user-secrets set --project ${{ env.integration_tests_shared_project }}
        shell: pwsh #this doesn't work with normal powershell due to UTF-8 BOM handling

      - name: Start Local CosmosDB Emulator for CosmosDB Tests
        if: matrix.namespace == 'CosmosDB'
        uses: southpolesteve/cosmos-emulator-github-action@2b1168b52481f972890f5da2ff8f9d2cc3707804 # v1

      - name: Run Unbounded Integration Tests
        run: |
          if ($Env:enhanced_logging -eq $True) {
            Write-Host "List ports in use"
            netstat -no  
          }

          # Test parallelization is disabled until we can solve concurrent dotnet publish issues with ConsoleMF usage
          $json = Get-Content "${{ env.unbounded_tests_path }}/xunit.runner.json" | ConvertFrom-Json
          $json | Add-Member -Name "parallelizeAssembly" -Value $false -MemberType NoteProperty
          $json | Add-Member -Name "parallelizeTestCollections" -Value $false -MemberType NoteProperty
          $json | ConvertTo-Json | Out-File "${{ env.unbounded_tests_path }}/xunit.runner.json"

          dotnet test ${{ env.unbounded_tests_path }}/NewRelic.Agent.UnboundedIntegrationTests.dll --filter FullyQualifiedName~NewRelic.Agent.UnboundedIntegrationTests.${{ matrix.namespace }} --no-build --nologo --logger "trx;LogFileName=C:\IntegrationTestWorkingDirectory\TestResults\${{ matrix.namespace }}_testResults.trx"

          if ($Env:enhanced_logging -eq $True) {
            Write-Host "Get HostableWebCore errors (if any)"
            Get-EventLog -LogName Application -Source HostableWebCore -ErrorAction:Ignore

            Write-Host "Get .NET Runtime errors (if any)"
            Get-EventLog -LogName Application -Source ".NET Runtime" -EntryType "Error","Warning" -ErrorAction:Ignore  
          }
        shell: powershell

      - name: Archive IntegrationTestWorkingDirectory on Failure
        if: ${{ failure() }}
        uses: actions/upload-artifact@0b7f8abb1508181956e8e162db84b466c27e18ce # v3.1.2
        with:
          name: integration-test-artifacts
          path: |
            C:\IntegrationTestWorkingDirectory\**\*.log
            C:\IntegrationTestWorkingDirectory\**\*.config
          if-no-files-found: error

      - name: Archive Test Artifacts
        if: ${{ always() }}
        uses: actions/upload-artifact@0b7f8abb1508181956e8e162db84b466c27e18ce # v3.1.2
        with:
          name: integration-test-artifacts
          path: C:\IntegrationTestWorkingDirectory\TestResults\**\*TestResults.trx
          if-no-files-found: error

  create-package-rpm:
    needs: build-fullagent-msi
    if: ${{ github.event.release }} || github.event_name == 'workflow_dispatch'
    name: Create RPM Package
    runs-on: ubuntu-22.04

    steps:
      - name: Harden Runner
        uses: step-security/harden-runner@03bee3930647ebbf994244c21ddbc0d4933aab4f # v2.3.0
        with:
          disable-sudo: true
          egress-policy: audit

      - name: Checkout
        uses: actions/checkout@8e5e7e5ab8b370d6c329ec480221332ada57f0ab # v3.5.2
        with:
          fetch-depth: 0
      
      - name: Download msi _build Artifacts
        uses: actions/download-artifact@9bc31d5ccc31df68ecc42ccf4149144866c47d8a # v3.0.2
        with:
          name: msi-build-folder-artifacts
          path: src/_build

      - name: Download Agent Home Folders
        uses: actions/download-artifact@9bc31d5ccc31df68ecc42ccf4149144866c47d8a # v3.0.2
        with:
          name: homefolders
          path: src/Agent

      - name: Convert GPG Key Into File
        id: write_gpgkey
        run: |
          filePath="/tmp/gpg.tar.bz2"
          echo "${{ secrets.GPG_KEY }}" | base64 -d > $filePath
          echo "filePath=$filePath" >> $GITHUB_OUTPUT
        shell: bash

      - name: Copy GPG Key to keys
        run: |
          mkdir ${{ github.workspace }}/build/Linux/keys
          cp -f ${{ steps.write_gpgkey.outputs.filePath }} ${{ github.workspace }}/build/Linux/keys/gpg.tar.bz2
        shell: bash

      - name: Build RPM
        run: |
          agentVersion=${{ needs.build-fullagent-msi.outputs.agentVersion }}
          
          if [[ "$agentVersion" =~ [0-9]+\.[0-9]+\.[0-9]+\.[0-9]+ ]]; then
            major=$(echo $agentVersion | cut -d'.' -f1)
            minor=$(echo $agentVersion | cut -d'.' -f2)
            patch=$(echo $agentVersion | cut -d'.' -f3)
            agentVersion="${major}.${minor}.${patch}"
            echo "agentVersion is simplified to $agentVersion"
          fi
          
          cd ${{ github.workspace }}/build/Linux
          docker-compose build build_rpm
          docker-compose run -e AGENT_VERSION=$agentVersion -e GPG_KEYS=/keys/gpg.tar.bz2 build_rpm
        shell: bash
      
      - name: Archive RPM Package Artifacts
        uses: actions/upload-artifact@0b7f8abb1508181956e8e162db84b466c27e18ce # v3.1.2
        with:
          name: rpm-build-artifacts
          path: ${{ github.workspace }}/src/_build/CoreArtifacts
          if-no-files-found: error

  create-package-deb:
    needs: build-fullagent-msi
    if: ${{ github.event.release }} || github.event_name == 'workflow_dispatch'
    name: Create Debian package
    runs-on: ubuntu-22.04

    steps:
      - name: Harden Runner
        uses: step-security/harden-runner@03bee3930647ebbf994244c21ddbc0d4933aab4f # v2.3.0
        with:
          disable-sudo: true
          egress-policy: audit

      - name: Checkout
        uses: actions/checkout@8e5e7e5ab8b370d6c329ec480221332ada57f0ab # v3.5.2
        with:
          fetch-depth: 0
        
      - name: Download Agent Home Folders
        uses: actions/download-artifact@9bc31d5ccc31df68ecc42ccf4149144866c47d8a # v3.0.2
        with:
          name: homefolders
          path: src/Agent

      - name: Download msi _build Artifacts
        uses: actions/download-artifact@9bc31d5ccc31df68ecc42ccf4149144866c47d8a # v3.0.2
        with:
          name: msi-build-folder-artifacts
          path: src/_build

      - name: Build Debian Package
        run: |
          agentVersion=${{ needs.build-fullagent-msi.outputs.agentVersion }}
          
          if [[ "$agentVersion" =~ [0-9]+\.[0-9]+\.[0-9]+\.[0-9]+ ]]; then
            major=$(echo $agentVersion | cut -d'.' -f1)
            minor=$(echo $agentVersion | cut -d'.' -f2)
            patch=$(echo $agentVersion | cut -d'.' -f3)
            agentVersion="${major}.${minor}.${patch}"
            echo "agentVersion is simplified to $agentVersion"
          fi
          
          cd ${{ github.workspace }}/build/Linux
          docker-compose build build_deb
          docker-compose run -e AGENT_VERSION=$agentVersion build_deb
        shell: bash
        
      - name: Archive Debian Package Artifacts
        uses: actions/upload-artifact@0b7f8abb1508181956e8e162db84b466c27e18ce # v3.1.2
        with:
          name: debian-build-artifacts
          path: ${{ github.workspace }}/src/_build/CoreArtifacts
          if-no-files-found: error

  run-artifactbuilder:
    needs: [ create-package-rpm, create-package-deb ]
    if: ${{ github.event.release }} || github.event_name == 'workflow_dispatch'
    name: Run ArtifactBuilder
    runs-on: windows-2022

    steps:
      - name: Checkout
        uses: actions/checkout@8e5e7e5ab8b370d6c329ec480221332ada57f0ab # v3.5.2
        with:
          fetch-depth: 0

      - name: Download Agent Home Folders
        uses: actions/download-artifact@9bc31d5ccc31df68ecc42ccf4149144866c47d8a # v3.0.2
        with:
          name: homefolders
          path: src/Agent 
      
      - name: Download msi _build Artifacts
        uses: actions/download-artifact@9bc31d5ccc31df68ecc42ccf4149144866c47d8a # v3.0.2
        with:
          name: msi-build-folder-artifacts
          path: src/_build

      - name: Download Debian _build Artifacts
        uses: actions/download-artifact@9bc31d5ccc31df68ecc42ccf4149144866c47d8a # v3.0.2
        with:
          name: debian-build-artifacts
          path: src/_build/CoreArtifacts

      - name: Download RPM _build Artifacts
        uses: actions/download-artifact@9bc31d5ccc31df68ecc42ccf4149144866c47d8a # v3.0.2
        with:
          name: rpm-build-artifacts
          path: src/_build/CoreArtifacts

      - name: Download NewRelic.NuGetHelper
        uses: actions/download-artifact@9bc31d5ccc31df68ecc42ccf4149144866c47d8a # v3.0.2
        with:
          name: NewRelic.NuGetHelper
          path: build/NewRelic.NuGetHelper/bin
      
      - name: Download NewRelic.Agent.Extensions
        uses: actions/download-artifact@9bc31d5ccc31df68ecc42ccf4149144866c47d8a # v3.0.2
        with:
          name: NewRelic.Agent.Extensions
          path: src/Agent/NewRelic/Agent/Extensions/NewRelic.Agent.Extensions/bin/Release

      - name: Download NewRelic.OpenTracing.AmazonLambda.Tracer
        uses: actions/download-artifact@9bc31d5ccc31df68ecc42ccf4149144866c47d8a # v3.0.2
        with:
          name: NewRelic.OpenTracing.AmazonLambda.Tracer
          path: src/AwsLambda/AwsLambdaOpenTracer/bin/Release/netstandard2.0-ILRepacked

      - name: Run ArtifactBuilder
        run: |
          ${{ github.workspace }}\build\package.ps1 -configuration Release -IncludeDownloadSite
        shell: powershell

      - name: Archive Deploy Artifacts
        uses: actions/upload-artifact@0b7f8abb1508181956e8e162db84b466c27e18ce # v3.1.2
        with:
          name: deploy-artifacts
          path: |
            ${{ github.workspace }}\build\BuildArtifacts
            ${{ github.workspace }}\deploy
          if-no-files-found: error
  
  run-multiverse_testing_suite:
    permissions: 
      contents: write
    name: Build and Publish Multiverse Testing Suite
    needs: build-fullagent-msi
    if: ${{ github.event.release }}
    uses: newrelic/newrelic-dotnet-agent/.github/workflows/multiverse_run.yml@main
    with:
      agentVersion: ${{ needs.build-fullagent-msi.outputs.agentVersion }}<|MERGE_RESOLUTION|>--- conflicted
+++ resolved
@@ -17,12 +17,9 @@
   group: ${{ github.workflow }}-${{ github.event.pull_request.number || github.ref }}
   cancel-in-progress: true
 
-<<<<<<< HEAD
 permissions:
   contents: read
   
-=======
->>>>>>> d9712cc8
 env:
   scripts_path: ${{ github.workspace }}\build\scripts
   tools_path: ${{ github.workspace }}\build\Tools
@@ -30,180 +27,9 @@
 
 jobs:
 
-<<<<<<< HEAD
-  build-windows-profiler:
-    name: Build Windows Profiler
-    runs-on: windows-2019
-
-    env:
-      profiler_path: ${{ github.workspace }}\src\Agent\NewRelic\Profiler
-      profiler_solution_path: ${{ github.workspace }}\src\Agent\NewRelic\Profiler\NewRelic.Profiler.sln
-      output_path: ${{ github.workspace }}\src\Agent\_profilerBuild
-
-    steps:
-      - name: Checkout
-        uses: actions/checkout@8e5e7e5ab8b370d6c329ec480221332ada57f0ab # v3.5.2
-        with:
-          fetch-depth: 0
-
-      - name: Add msbuild to PATH
-        uses: microsoft/setup-msbuild@1ff57057b5cfdc39105cd07a01d78e9b0ea0c14c # v1.3.1
-
-      - name: Clean out _profilerBuild directory
-        run: |
-          Remove-Item -Path "${{ github.workspace }}\src\Agent\_profilerBuild\*.*" -Force -ErrorAction SilentlyContinue
-          Remove-Item -Path "${{ github.workspace }}\src\Agent\_profilerBuild\x64-Release" -Recurse -Force  -ErrorAction SilentlyContinue
-          Remove-Item -Path "${{ github.workspace }}\src\Agent\_profilerBuild\x86-Release" -Recurse -Force  -ErrorAction SilentlyContinue
-          Remove-Item -Path "${{ github.workspace }}\src\Agent\_profilerBuild\linux-x64-release" -Recurse -Force  -ErrorAction SilentlyContinue
-          Remove-Item -Path "${{ github.workspace }}\src\Agent\_profilerBuild\linux-arm64-release" -Recurse -Force  -ErrorAction SilentlyContinue
-        shell: powershell
-
-      - name: Build x64
-        run: |
-          Write-Host "List NuGet Sources"
-          dotnet nuget list source # For unknown reasons, this step is necessary to avoid subsequent problems with NuGet package restore
-          Write-Host "MSBuild.exe -restore -m -p:Platform=x64 -p:Configuration=Release ${{ env.profiler_solution_path }}"
-          MSBuild.exe -restore -m -p:Platform=x64 -p:Configuration=Release ${{ env.profiler_solution_path }}
-        shell: powershell
-        
-      - name: Build x86
-        run: |
-          Write-Host "MSBuild.exe -restore -m -p:Platform=Win32 -p:Configuration=Release ${{ env.profiler_solution_path }}"
-          MSBuild.exe -restore -m -p:Platform=Win32 -p:Configuration=Release ${{ env.profiler_solution_path }}
-        shell: powershell
-
-      - name: Archive Artifacts
-        uses: actions/upload-artifact@0b7f8abb1508181956e8e162db84b466c27e18ce # v3.1.2
-        with:
-          name: profiler
-          path: ${{ github.workspace }}\src\Agent\_profilerBuild\**\*
-          if-no-files-found: error
-
-  build-linux-x64-profiler:
-    name: Build Linux x64 Profiler
-    runs-on: ubuntu-22.04
-
-    env:
-      profiler_path: ${{ github.workspace }}/src/Agent/NewRelic/Profiler
-      #<other env vars here>
-
-    steps:
-      # intentionally disabled for this job, when enabled it causes a failure in the Build Linux Profiler step
-      # - name: Harden Runner
-      #   uses: step-security/harden-runner@03bee3930647ebbf994244c21ddbc0d4933aab4f # v2.3.0
-      #   with:
-      #     egress-policy: audit 
-
-      - name: Checkout
-        uses: actions/checkout@8e5e7e5ab8b370d6c329ec480221332ada57f0ab # v3.5.2
-        with:
-          fetch-depth: 0
-
-      - name: Clean out _profilerBuild directory
-        run: |
-          rm -f ${{ github.workspace }}/src/Agent/_profilerBuild/*.* || true
-          rm -rf ${{ github.workspace }}/src/Agent/_profilerBuild/linux-x64-release || true
-          rm -rf ${{ github.workspace }}/src/Agent/_profilerBuild/linux-arm64-release || true
-          rm -rf ${{ github.workspace }}/src/Agent/_profilerBuild/x64-Release || true
-          rm -rf ${{ github.workspace }}/src/Agent/_profilerBuild/x86-Release || true
-        shell: bash
-
-      - name: Build Linux Profler
-        run: |
-          cd ${{ env.profiler_path }}
-          docker-compose build build
-          docker-compose run build
-        shell: bash
-
-      - name: Move Profiler to staging folder
-        run: |
-          mkdir --parents ${{ github.workspace }}/src/Agent/_profilerBuild/linux-x64-release/
-          mv -f ${{ env.profiler_path }}/libNewRelicProfiler.so  ${{ github.workspace }}/src/Agent/_profilerBuild/linux-x64-release/libNewRelicProfiler.so
-        shell: bash
-
-      - name: Archive Artifacts
-        uses: actions/upload-artifact@0b7f8abb1508181956e8e162db84b466c27e18ce # v3.1.2
-        with:
-          name: profiler
-          path: ${{ github.workspace }}/src/Agent/_profilerBuild/
-          if-no-files-found: error
-
-  build-linux-arm64-profiler:
-    name: Build Linux ARM64 Profiler
-    runs-on: ubuntu-22.04
-    permissions:
-      contents: read  # for actions/checkout to fetch code
-      packages: write  # for uraimo/run-on-arch-action to cache docker images    
-
-    env:
-      profiler_path: ${{ github.workspace }}/src/Agent/NewRelic/Profiler
-    
-    steps:
-      - name: Harden Runner
-        uses: step-security/harden-runner@03bee3930647ebbf994244c21ddbc0d4933aab4f # v2.3.0
-        with:
-          egress-policy: audit
-
-      - name: Checkout
-        uses: actions/checkout@8e5e7e5ab8b370d6c329ec480221332ada57f0ab # v3.5.2
-        with:
-          fetch-depth: 0
-      
-      - name: Clean out _profilerBuild directory
-        run: |
-          rm -f ${{ github.workspace }}/src/Agent/_profilerBuild/*.* || true
-          rm -rf ${{ github.workspace }}/src/Agent/_profilerBuild/linux-x64-release || true
-          rm -rf ${{ github.workspace }}/src/Agent/_profilerBuild/linux-arm64-release || true
-          rm -rf ${{ github.workspace }}/src/Agent/_profilerBuild/x64-Release || true
-          rm -rf ${{ github.workspace }}/src/Agent/_profilerBuild/x86-Release || true
-        shell: bash
-        
-      - uses: uraimo/run-on-arch-action@a8003307a739516fdd80ee6d3da8924db811b8da # v2.5.0
-        name: Run commands
-        id: runcmd
-        with:
-          arch: aarch64
-          distro: ubuntu18.04
-          githubToken: ${{ github.token }}
-          install: |
-            apt-get update -q -y
-            apt-get install -q -y wget curl git dos2unix software-properties-common make binutils libc++-dev clang-3.9 lldb-3.9 build-essential
-            echo "deb https://apt.llvm.org/trusty/ llvm-toolchain-trusty-3.9 main" | tee /etc/apt/sources.list.d/llvm.list
-            wget --no-cache --no-cookies -O - https://apt.llvm.org/llvm-snapshot.gpg.key | apt-key add -
-            mkdir /root/git
-            cd /root/git
-            git clone --branch release/3.1 https://github.com/dotnet/coreclr.git
-            curl -sSL https://virtuoso-testing.s3.us-west-2.amazonaws.com/cmake-3.9.0-rc3-aarch64.tar.gz | tar -xzC ~
-            chmod 777 ~/cmake-3.9.0-rc3-aarch64/bin/cmake
-            ln -s ~/cmake-3.9.0-rc3-aarch64/bin/cmake /usr/bin/cmake || true
-            rm /usr/bin/cc || true
-            ln -s /usr/bin/clang-3.9 /usr/bin/cc
-            rm /usr/bin/c++ || true
-            ln -s /usr/bin/clang++-3.9 /usr/bin/c++
-          dockerRunArgs: |
-            --volume "${{ env.profiler_path }}:/profiler"
-          run: |
-            cd /profiler
-            chmod 777 ./linux/build_profiler.sh
-            ./linux/build_profiler.sh
-            
-      - name: Move Profiler to staging folder
-        run: |
-          mkdir --parents ${{ github.workspace }}/src/Agent/_profilerBuild/linux-arm64-release/
-          mv -f ${{ env.profiler_path }}/libNewRelicProfiler.so  ${{ github.workspace }}/src/Agent/_profilerBuild/linux-arm64-release/libNewRelicProfiler.so
-        shell: bash
-
-      - name: Archive Artifacts
-        uses: actions/upload-artifact@0b7f8abb1508181956e8e162db84b466c27e18ce # v3.1.2
-        with:
-          name: profiler
-          path: ${{ github.workspace }}/src/Agent/_profilerBuild/
-          if-no-files-found: error
-=======
   build-profiler:
     uses: ./.github/workflows/build_profiler.yml
     secrets: inherit
->>>>>>> d9712cc8
 
   # This builds both FullAgent and MSIInstaller since MSIInstaller requires FullAgent artifacts.
   build-fullagent-msi:
@@ -227,27 +53,6 @@
       - name: Add msbuild to PATH
         uses: microsoft/setup-msbuild@1ff57057b5cfdc39105cd07a01d78e9b0ea0c14c # v1.3.1
 
-<<<<<<< HEAD
-      - name: Setup VSTest Path
-        uses: darenm/Setup-VSTest@fbb574e849d6225ce9702f86e64eb6cdc4b4e561 # v1.1.1
-
-      - name: Clean out _profilerBuild directory
-        run: |
-          Remove-Item -Path "${{ github.workspace }}\src\Agent\_profilerBuild\*.*" -Force -ErrorAction SilentlyContinue
-          Remove-Item -Path "${{ github.workspace }}\src\Agent\_profilerBuild\x64-Release" -Recurse -Force  -ErrorAction SilentlyContinue
-          Remove-Item -Path "${{ github.workspace }}\src\Agent\_profilerBuild\x86-Release" -Recurse -Force  -ErrorAction SilentlyContinue
-          Remove-Item -Path "${{ github.workspace }}\src\Agent\_profilerBuild\linux-x64-release" -Recurse -Force  -ErrorAction SilentlyContinue
-          Remove-Item -Path "${{ github.workspace }}\src\Agent\_profilerBuild\linux-arm64-release" -Recurse -Force  -ErrorAction SilentlyContinue
-        shell: powershell
-
-      - name: Download Profiler Artifacts Before Agent Build
-        uses: actions/download-artifact@9bc31d5ccc31df68ecc42ccf4149144866c47d8a # v3.0.2
-        with:
-          name: profiler
-          path: ${{ github.workspace }}/src/Agent/_profilerBuild/
-            
-=======
->>>>>>> d9712cc8
       - name: Build FullAgent.sln
         run: |
           Write-Host "List NuGet Sources"
@@ -387,15 +192,6 @@
       #    { exit $LastExitCode }
       #  shell: powershell
 
-<<<<<<< HEAD
-      - name: Archive Test Results
-        if: ${{ always() }}
-        uses: actions/upload-artifact@0b7f8abb1508181956e8e162db84b466c27e18ce # v3.1.2
-        with:
-          name: test-results
-          path: ${{ github.workspace }}\TestResults
-          if-no-files-found: error
-=======
       #- name: Archive Test Results
       #  if: ${{ always() }}
       #  uses: actions/upload-artifact@v3
@@ -403,7 +199,6 @@
       #    name: test-results
       #    path: ${{ github.workspace }}\TestResults
       #    if-no-files-found: error
->>>>>>> d9712cc8
 
   build-integration-tests:
     needs: build-fullagent-msi
@@ -536,11 +331,7 @@
           path: src/Agent
 
       - name: Download Integration Test Artifacts
-<<<<<<< HEAD
         uses: actions/download-artifact/@cbed621e49e4c01b044d60f6c80ea4ed6328b281 # v2.1.1
-=======
-        uses: actions/download-artifact/@v3
->>>>>>> d9712cc8
         with:
           name: integrationtests
           # Should not need a path because the integration test artifacts are archived with the full directory structure
@@ -629,11 +420,7 @@
           path: src/Agent
 
       - name: Run test commands
-<<<<<<< HEAD
         uses: uraimo/run-on-arch-action@a8003307a739516fdd80ee6d3da8924db811b8da # v2.5.0
-=======
-        uses: uraimo/run-on-arch-action@v2.5.0
->>>>>>> d9712cc8
         with:
           arch: aarch64
           distro: ubuntu18.04
@@ -711,11 +498,7 @@
           path: src/Agent
 
       - name: Download Unbounded Integration Test Artifacts
-<<<<<<< HEAD
-        uses: actions/download-artifact/@cbed621e49e4c01b044d60f6c80ea4ed6328b281 # v2.1.1
-=======
-        uses: actions/download-artifact/@v3
->>>>>>> d9712cc8
+        uses: actions/download-artifact/@9bc31d5ccc31df68ecc42ccf4149144866c47d8a # v3.0.2
         with:
           name: unboundedintegrationtests
           # Should not need a path because the integration test artifacts are archived with the full directory structure
