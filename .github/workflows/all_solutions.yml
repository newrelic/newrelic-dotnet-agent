--- conflicted
+++ resolved
@@ -500,13 +500,8 @@
           Logging.MetricsAndForwarding.Serilog, Logging.MetricsAndForwarding.NLog,
           ReJit.NetFramework, RemoteServiceFixtures, RestSharp, WCF.Client.IIS.ASPDisabled, WCF.Client.IIS.ASPEnabled, 
           WCF.Client.Self, WCF.Service.IIS.ASPDisabled, WCF.Service.IIS.ASPEnabled, WCF.Service.Self, RequestHeadersCapture.WCF, 
-<<<<<<< HEAD
-          RequestHeadersCapture.Owin, RequestHeadersCapture.AspNetCore, RequestHeadersCapture.Asp35, RequestHeadersCapture.EnvironmentVariables, RequestHandling,
-          InfiniteTracing ]
-=======
           RequestHeadersCapture.Owin, RequestHeadersCapture.AspNetCore, RequestHeadersCapture.Asp35, RequestHeadersCapture.EnvironmentVariables, 
-          RequestHandling, CodeLevelMetrics ]
->>>>>>> 6256d098
+          RequestHandling, CodeLevelMetrics, InfiniteTracing]
       fail-fast: false # we don't want one test failure in one namespace to kill the other runs
 
     env:
