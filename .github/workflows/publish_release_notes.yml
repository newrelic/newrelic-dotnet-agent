name: Publish .NET Agent Release Notes

on:
  workflow_dispatch:
    inputs:
      agent_version:
        description: 'Agent version that was released.  Needs to match the version from the Deploy Agent workflow (deploy_agent.yml). Format: X.X.X'
        required: true
        type: string
      run_id:
        description: 'Run ID of the Release Workflow (all_solutions.yml) that was triggered by creating a Release in GitHub.  ID can be found in URL for run.'
        required: true
        type: string
  workflow_call:
    inputs:
      agent_version:
        description: 'Agent Version to deploy.  Needs to match the version from the Release Workflow (all_solutions.yml). Format: X.X.X'
        required: true
        type: string
      run_id:
        description: 'Run ID of the Release Workflow (all_solutions.yml) that was triggered by creating a Release in GitHub.  ID can be found in URL for run.'
        required: true
        type: string

permissions:
  contents: read
  packages: read
  
env:
  DOTNET_NOLOGO: true

jobs:
  publish-release-notes:
    name: Create and Publish Release Notes
    runs-on: ubuntu-latest
    steps:
      - name: Harden Runner
        uses: step-security/harden-runner@63c24ba6bd7ba022e95695ff85de572c04a18142 # v2.7.0
        with:
          egress-policy: audit
      
      - name: Checkout
        uses: actions/checkout@1d96c772d19495a3b5c517cd2bc0cb401ea0529f # v4.1.3
        with:
          fetch-depth: 0
      
      - name: Download Deploy Artifacts
        uses: actions/download-artifact@9c19ed7fe5d278cd354c7dfd5d3b88589c7e2395 # v4.1.6
        with:
          github-token: ${{ secrets.GITHUB_TOKEN }}
          run-id: ${{ inputs.run_id }}
          name: deploy-artifacts
          path: ${{ github.workspace }}/deploy-artifacts
          repository: ${{ github.repository }}

      - name: Set Docs PR Branch Name
        run: |
          cleaned_branch=$(echo "${{ inputs.agent_version }}" | sed 's/\./-/g')
          echo "branch_name=dotnet-release-$cleaned_branch"
          echo "branch_name=dotnet-release-$cleaned_branch" >> $GITHUB_ENV
        shell: bash

      - name: Build Release Notes
        run: |
          dotnet publish --configuration Release --output "$PUBLISH_PATH" "$BUILD_PATH"
          notes_file=$("$PUBLISH_PATH/ReleaseNotesBuilder" -p "$PUBLISH_PATH/data.yml" -c "$CHANGELOG" -x "$CHECKSUMS" -o "$OUTPUT_PATH")
          echo "$notes_file"
          echo "notes_file=$notes_file" >> $GITHUB_ENV
        shell: bash
        env:
          BUILD_PATH: ${{ github.workspace }}/build/ReleaseNotesBuilder/ReleaseNotesBuilder.csproj
<<<<<<< HEAD
          RUN_PATH: ${{ github.workspace }}/build/ReleaseNotesBuilder/bin/Release/net8.0/
=======
          PUBLISH_PATH: ${{ github.workspace }}/build/ReleaseNotesBuilder/publish
>>>>>>> 49c65bf8
          CHANGELOG: ${{ github.workspace }}/src/Agent/CHANGELOG.md
          CHECKSUMS: ${{ github.workspace }}/deploy-artifacts/DownloadSite/SHA256/checksums.md
          OUTPUT_PATH: ${{ github.workspace }}

      - name: Create branch
        uses: dmnemec/copy_file_to_another_repo_action@c93037aa10fa8893de271f19978c980d0c1a9b37 # tag v1.1.1
        env:
          API_TOKEN_GITHUB: ${{ secrets.DOTNET_AGENT_GH_TOKEN }}
        with:
          source_file: "${{ env.notes_file }}"
          destination_repo: 'newrelic/docs-website'
          destination_folder: 'src/content/docs/release-notes/agent-release-notes/net-release-notes'
          user_email: '${{ secrets.BOT_EMAIL }}'
          user_name: 'dotnet-agent-team-bot'
          destination_branch: 'develop'
          destination_branch_create: ${{env.branch_name}}
          commit_message: 'chore(.net agent): Add .NET Agent release notes for v${{ inputs.agent_version }}.'

      - name: Create pull request
        run: gh pr create --base "develop" --repo "$REPO" --head "$HEAD" --title "$TITLE" --body "$BODY"
        env:
          GH_TOKEN: ${{ secrets.DOTNET_AGENT_GH_TOKEN }}
          REPO: https://github.com/newrelic/docs-website/
          HEAD: ${{env.branch_name}}
          TITLE: ".NET Agent Release Notes for v${{ inputs.agent_version }}"
          BODY: "This is an automated PR generated when the .NET agent is released. Please merge as soon as possible."<|MERGE_RESOLUTION|>--- conflicted
+++ resolved
@@ -69,11 +69,7 @@
         shell: bash
         env:
           BUILD_PATH: ${{ github.workspace }}/build/ReleaseNotesBuilder/ReleaseNotesBuilder.csproj
-<<<<<<< HEAD
-          RUN_PATH: ${{ github.workspace }}/build/ReleaseNotesBuilder/bin/Release/net8.0/
-=======
           PUBLISH_PATH: ${{ github.workspace }}/build/ReleaseNotesBuilder/publish
->>>>>>> 49c65bf8
           CHANGELOG: ${{ github.workspace }}/src/Agent/CHANGELOG.md
           CHECKSUMS: ${{ github.workspace }}/deploy-artifacts/DownloadSite/SHA256/checksums.md
           OUTPUT_PATH: ${{ github.workspace }}
