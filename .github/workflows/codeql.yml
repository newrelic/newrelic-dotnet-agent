--- conflicted
+++ resolved
@@ -53,15 +53,6 @@
       with:
         languages: csharp
 
-<<<<<<< HEAD
-=======
-    - name: Setup .NET 9 Preview
-      uses: actions/setup-dotnet@3e891b0cb619bf60e2c25674b222b8940e2c1c25 # v4.1.0
-      with:
-        dotnet-version: '9.0.x'
-        dotnet-quality: 'preview'
-
->>>>>>> 56c8165b
     - name: Build .NET Agent Solution
       run: |
         dotnet build ${{ env.fullagent_solution_path }}
