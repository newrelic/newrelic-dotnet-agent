--- conflicted
+++ resolved
@@ -76,15 +76,12 @@
           INTEGRATION_TEST_SECRETS: ${{ secrets.TEST_SECRETS }}
         run: |
           echo $INTEGRATION_TEST_SECRETS | dotnet user-secrets set --project ${{ env.integration_tests_shared_project }}
-<<<<<<< HEAD
   
       - name: Setup .NET 9 Preview
         uses: actions/setup-dotnet@6bd8b7f7774af54e05809fcc5431931b3eb1ddee # v4.0.1
         with:
           dotnet-version: '9.0.x'
           dotnet-quality: 'preview'
-=======
->>>>>>> e8538424
 
       - name: Build & Run Linux Container Integration Tests
         run: dotnet test ./tests/Agent/IntegrationTests/ContainerIntegrationTests/ContainerIntegrationTests.csproj --framework net9.0