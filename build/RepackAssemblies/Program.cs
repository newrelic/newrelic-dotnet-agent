--- conflicted
+++ resolved
@@ -6,19 +6,11 @@
 
 namespace NewRelic.Build.RepackAssemblies
 {
-<<<<<<< HEAD
 	public class Program
 	{
 		public static string SolutionPath { get; set; }
 		public static string Configuration { get; set; }
 		private static string ExtensionsDirectoryPath => Path.Combine(SolutionPath, "src", "Agent", "NewRelic", "Agent", "Extensions");
-=======
-    public class Program
-    {
-        public static string SolutionPath { get; set; }
-        public static string Configuration { get; set; }
-        private static string ExtensionsDirectoryPath => Path.Combine(SolutionPath, "NewRelic", "Agent", "Extensions");
->>>>>>> cda8ac0b
 
         public static void Main(string[] args)
         {
@@ -38,18 +30,11 @@
             }
         }
 
-<<<<<<< HEAD
-			foreach (var directory in frameworkBuildDirectories)
-			{
-				var asyncLocalDllFilePath = Path.Combine(directory, "NewRelic.Providers.CallStack.AsyncLocal.dll");
-				var keyFilePath = Path.Combine(SolutionPath, "build", "keys", "KeyFile.snk");
-=======
         private static void RepackAsyncLocal()
         {
             var asyncLocalDirectory = Path.Combine(ExtensionsDirectoryPath, "Providers", "CallStack", "AsyncLocal");
             var binConfigurationPath = Path.Combine(asyncLocalDirectory, "bin", Configuration);
             var frameworkBuildDirectories = Directory.EnumerateDirectories(binConfigurationPath, "*net*", SearchOption.AllDirectories);
->>>>>>> cda8ac0b
 
             foreach (var directory in frameworkBuildDirectories)
             {
