--- conflicted
+++ resolved
@@ -59,11 +59,8 @@
                 $@"{SourceHomeBuilderPath}\extensions\NewRelic.Providers.Wrapper.MassTransitLegacy.dll",
                 $@"{SourceHomeBuilderPath}\extensions\NewRelic.Providers.Wrapper.Kafka.dll",
                 $@"{SourceHomeBuilderPath}\extensions\NewRelic.Providers.Wrapper.AspNetCore6Plus.dll",
-<<<<<<< HEAD
+                $@"{SourceHomeBuilderPath}\extensions\NewRelic.Providers.Wrapper.Bedrock.dll",
                 $@"{SourceHomeBuilderPath}\extensions\NewRelic.Providers.Wrapper.AwsLambda.dll",
-=======
-                $@"{SourceHomeBuilderPath}\extensions\NewRelic.Providers.Wrapper.Bedrock.dll",
->>>>>>> f89fda5f
             };
 
             var wrapperXmls = new[]
@@ -87,11 +84,8 @@
                 $@"{SourceHomeBuilderPath}\extensions\NewRelic.Providers.Wrapper.MassTransitLegacy.Instrumentation.xml",
                 $@"{SourceHomeBuilderPath}\extensions\NewRelic.Providers.Wrapper.Kafka.Instrumentation.xml",
                 $@"{SourceHomeBuilderPath}\extensions\NewRelic.Providers.Wrapper.AspNetCore6Plus.Instrumentation.xml",
-<<<<<<< HEAD
+                $@"{SourceHomeBuilderPath}\extensions\NewRelic.Providers.Wrapper.Bedrock.Instrumentation.xml",
                 $@"{SourceHomeBuilderPath}\extensions\NewRelic.Providers.Wrapper.AwsLambda.Instrumentation.xml",
-=======
-                $@"{SourceHomeBuilderPath}\extensions\NewRelic.Providers.Wrapper.Bedrock.Instrumentation.xml",
->>>>>>> f89fda5f
             };
 
             ExtensionXsd = $@"{SourceHomeBuilderPath}\extensions\extension.xsd";
