using System.Collections.Generic;
using System.Linq;

namespace ArtifactBuilder
{
    public class CoreAgentComponents : AgentComponents
    {
        public CoreAgentComponents(string configuration, string platform, string repoRootDirectory, string homeRootPath)
            : base(configuration, platform, repoRootDirectory, homeRootPath) { }

        protected override string SourceHomeBuilderPath
        {
            get
            {
                // arm64 is only supported on linux, so this is a special case
                if (Platform == "arm64")
                {
                    return $@"{HomeRootPath}\newrelichome_arm64_coreclr_linux";
                }
                return $@"{HomeRootPath}\newrelichome_{Platform}_coreclr";
            }
        }

        protected override List<string> IgnoredHomeBuilderFiles => new List<string>() {
            $@"{SourceHomeBuilderPath}\extensions\NewRelic.Core.Instrumentation.xml",
            $@"{SourceHomeBuilderPath}\extensions\NewRelic.Parsing.Instrumentation.xml"
        };

        protected override void CreateAgentComponents()
        {
            var agentDllsForExtensionDirectory = new List<string>()
            {
                $@"{SourceHomeBuilderPath}\extensions\NewRelic.Core.dll",
                $@"{SourceHomeBuilderPath}\extensions\NewRelic.Parsing.dll"
            };

            var storageProviders = new List<string>()
            {
                $@"{SourceHomeBuilderPath}\extensions\NewRelic.Providers.Storage.AsyncLocal.dll",
            };

            var wrapperProviders = new List<string>()
            {
                $@"{SourceHomeBuilderPath}\extensions\NewRelic.Providers.Wrapper.AspNetCore.dll",
                $@"{SourceHomeBuilderPath}\extensions\NewRelic.Providers.Wrapper.CosmosDb.dll",
                $@"{SourceHomeBuilderPath}\extensions\NewRelic.Providers.Wrapper.Elasticsearch.dll",
                $@"{SourceHomeBuilderPath}\extensions\NewRelic.Providers.Wrapper.HttpClient.dll",
                $@"{SourceHomeBuilderPath}\extensions\NewRelic.Providers.Wrapper.Log4NetLogging.dll",
                $@"{SourceHomeBuilderPath}\extensions\NewRelic.Providers.Wrapper.SerilogLogging.dll",
                $@"{SourceHomeBuilderPath}\extensions\NewRelic.Providers.Wrapper.NLogLogging.dll",
                $@"{SourceHomeBuilderPath}\extensions\NewRelic.Providers.Wrapper.MicrosoftExtensionsLogging.dll",
                $@"{SourceHomeBuilderPath}\extensions\NewRelic.Providers.Wrapper.MongoDb26.dll",
                $@"{SourceHomeBuilderPath}\extensions\NewRelic.Providers.Wrapper.RabbitMq.dll",
                $@"{SourceHomeBuilderPath}\extensions\NewRelic.Providers.Wrapper.Sql.dll",
                $@"{SourceHomeBuilderPath}\extensions\NewRelic.Providers.Wrapper.StackExchangeRedis.dll",
                $@"{SourceHomeBuilderPath}\extensions\NewRelic.Providers.Wrapper.StackExchangeRedis2Plus.dll",
                $@"{SourceHomeBuilderPath}\extensions\NewRelic.Providers.Wrapper.NServiceBus.dll",
<<<<<<< HEAD
                $@"{SourceHomeBuilderPath}\extensions\NewRelic.Providers.Wrapper.MassTransit.dll",
                $@"{SourceHomeBuilderPath}\extensions\NewRelic.Providers.Wrapper.MassTransitLegacy.dll",
=======
                $@"{SourceHomeBuilderPath}\extensions\NewRelic.Providers.Wrapper.Kafka.dll",
                $@"{SourceHomeBuilderPath}\extensions\NewRelic.Providers.Wrapper.AspNetCore6Plus.dll",
>>>>>>> 14c6bb15
            };

            var wrapperXmls = new[]
            {
                $@"{SourceHomeBuilderPath}\extensions\NewRelic.Providers.Wrapper.AspNetCore.Instrumentation.xml",
                $@"{SourceHomeBuilderPath}\extensions\NewRelic.Providers.Wrapper.CosmosDb.Instrumentation.xml",
                $@"{SourceHomeBuilderPath}\extensions\NewRelic.Providers.Wrapper.Elasticsearch.Instrumentation.xml",
                $@"{SourceHomeBuilderPath}\extensions\NewRelic.Providers.Wrapper.HttpClient.Instrumentation.xml",
                $@"{SourceHomeBuilderPath}\extensions\NewRelic.Providers.Wrapper.Log4NetLogging.Instrumentation.xml",
                $@"{SourceHomeBuilderPath}\extensions\NewRelic.Providers.Wrapper.SerilogLogging.Instrumentation.xml",
                $@"{SourceHomeBuilderPath}\extensions\NewRelic.Providers.Wrapper.NLogLogging.Instrumentation.xml",
                $@"{SourceHomeBuilderPath}\extensions\NewRelic.Providers.Wrapper.MicrosoftExtensionsLogging.Instrumentation.xml",
                $@"{SourceHomeBuilderPath}\extensions\NewRelic.Providers.Wrapper.Misc.Instrumentation.xml",
                $@"{SourceHomeBuilderPath}\extensions\NewRelic.Providers.Wrapper.MongoDb26.Instrumentation.xml",
                $@"{SourceHomeBuilderPath}\extensions\NewRelic.Providers.Wrapper.RabbitMq.Instrumentation.xml",
                $@"{SourceHomeBuilderPath}\extensions\NewRelic.Providers.Wrapper.Sql.Instrumentation.xml",
                $@"{SourceHomeBuilderPath}\extensions\NewRelic.Providers.Wrapper.StackExchangeRedis.Instrumentation.xml",
                $@"{SourceHomeBuilderPath}\extensions\NewRelic.Providers.Wrapper.StackExchangeRedis2Plus.Instrumentation.xml",
                $@"{SourceHomeBuilderPath}\extensions\NewRelic.Providers.Wrapper.NServiceBus.Instrumentation.xml",
<<<<<<< HEAD
                $@"{SourceHomeBuilderPath}\extensions\NewRelic.Providers.Wrapper.MassTransit.Instrumentation.xml",
                $@"{SourceHomeBuilderPath}\extensions\NewRelic.Providers.Wrapper.MassTransitLegacy.Instrumentation.xml",
=======
                $@"{SourceHomeBuilderPath}\extensions\NewRelic.Providers.Wrapper.Kafka.Instrumentation.xml",
                $@"{SourceHomeBuilderPath}\extensions\NewRelic.Providers.Wrapper.AspNetCore6Plus.Instrumentation.xml",
>>>>>>> 14c6bb15
            };

            ExtensionXsd = $@"{SourceHomeBuilderPath}\extensions\extension.xsd";
            NewRelicXsd = $@"{SourceHomeBuilderPath}\newrelic.xsd";
            NewRelicConfig = $@"{SourceHomeBuilderPath}\newrelic.config";

            NewRelicLicenseFile = $@"{SourceHomeBuilderPath}\LICENSE.txt";
            NewRelicThirdPartyNoticesFile = $@"{SourceHomeBuilderPath}\THIRD_PARTY_NOTICES.txt";

            var installRootFiles = new List<string>()
            {
                NewRelicLicenseFile,
                NewRelicThirdPartyNoticesFile,
                $@"{SourceHomeBuilderPath}\README.md"
            };

            SetRootInstallDirectoryComponents(installRootFiles.ToArray());

            WindowsProfiler = null;
            if (Platform != "arm64")
            {
                WindowsProfiler = $@"{SourceHomeBuilderPath}\NewRelic.Profiler.dll";
            }

            var agentHomeDirFiles = new List<string>()
            {
                $@"{SourceHomeBuilderPath}\NewRelic.Agent.Core.dll",
                $@"{SourceHomeBuilderPath}\NewRelic.Agent.Extensions.dll",
                $@"{SourceHomeBuilderPath}\NewRelic.Api.Agent.dll",
                NewRelicConfig,
                NewRelicXsd
            };
            
            if (!string.IsNullOrWhiteSpace(WindowsProfiler))
            {
                agentHomeDirFiles.Add(WindowsProfiler);
            }

            SetAgentHomeDirComponents(agentHomeDirFiles.ToArray());

            var extensions = agentDllsForExtensionDirectory
               .Concat(storageProviders)
               .Concat(wrapperProviders)
               .Append(ExtensionXsd)
               .ToArray();
            SetExtensionDirectoryComponents(extensions);

            SetWrapperXmlFiles(wrapperXmls);

            AgentApiDll = $@"{SourcePath}\..\_build\AnyCPU-{Configuration}\NewRelic.Api.Agent\netstandard2.0\NewRelic.Api.Agent.dll";

            LinuxProfiler = null;
            if (Platform == "x64") 
            {
                LinuxProfiler = $@"{HomeRootPath}\newrelichome_x64_coreclr_linux\libNewRelicProfiler.so";
            } 
            else if (Platform == "arm64") 
            {
                LinuxProfiler = $@"{HomeRootPath}\newrelichome_arm64_coreclr_linux\libNewRelicProfiler.so";
            }

            var configurationComponents = new List<string> { NewRelicXsd };
            if (Platform != "arm64")
            {
                AgentInfoJson = $@"{SourcePath}\..\src\Agent\Miscellaneous\{Platform}\agentinfo.json";
                configurationComponents.Add(AgentInfoJson);
            }

            SetConfigurationComponents(configurationComponents.ToArray());
        }
    }
}<|MERGE_RESOLUTION|>--- conflicted
+++ resolved
@@ -55,13 +55,10 @@
                 $@"{SourceHomeBuilderPath}\extensions\NewRelic.Providers.Wrapper.StackExchangeRedis.dll",
                 $@"{SourceHomeBuilderPath}\extensions\NewRelic.Providers.Wrapper.StackExchangeRedis2Plus.dll",
                 $@"{SourceHomeBuilderPath}\extensions\NewRelic.Providers.Wrapper.NServiceBus.dll",
-<<<<<<< HEAD
                 $@"{SourceHomeBuilderPath}\extensions\NewRelic.Providers.Wrapper.MassTransit.dll",
                 $@"{SourceHomeBuilderPath}\extensions\NewRelic.Providers.Wrapper.MassTransitLegacy.dll",
-=======
                 $@"{SourceHomeBuilderPath}\extensions\NewRelic.Providers.Wrapper.Kafka.dll",
                 $@"{SourceHomeBuilderPath}\extensions\NewRelic.Providers.Wrapper.AspNetCore6Plus.dll",
->>>>>>> 14c6bb15
             };
 
             var wrapperXmls = new[]
@@ -81,13 +78,10 @@
                 $@"{SourceHomeBuilderPath}\extensions\NewRelic.Providers.Wrapper.StackExchangeRedis.Instrumentation.xml",
                 $@"{SourceHomeBuilderPath}\extensions\NewRelic.Providers.Wrapper.StackExchangeRedis2Plus.Instrumentation.xml",
                 $@"{SourceHomeBuilderPath}\extensions\NewRelic.Providers.Wrapper.NServiceBus.Instrumentation.xml",
-<<<<<<< HEAD
                 $@"{SourceHomeBuilderPath}\extensions\NewRelic.Providers.Wrapper.MassTransit.Instrumentation.xml",
                 $@"{SourceHomeBuilderPath}\extensions\NewRelic.Providers.Wrapper.MassTransitLegacy.Instrumentation.xml",
-=======
                 $@"{SourceHomeBuilderPath}\extensions\NewRelic.Providers.Wrapper.Kafka.Instrumentation.xml",
                 $@"{SourceHomeBuilderPath}\extensions\NewRelic.Providers.Wrapper.AspNetCore6Plus.Instrumentation.xml",
->>>>>>> 14c6bb15
             };
 
             ExtensionXsd = $@"{SourceHomeBuilderPath}\extensions\extension.xsd";
