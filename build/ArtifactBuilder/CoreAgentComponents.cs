using System.Collections.Generic;
using System.Linq;

namespace ArtifactBuilder
{
    public class CoreAgentComponents : AgentComponents
    {
        public CoreAgentComponents(string configuration, string platform, string repoRootDirectory, string homeRootPath)
            : base(configuration, platform, repoRootDirectory, homeRootPath) { }

        protected override string SourceHomeBuilderPath
        {
            get
            {
                // arm64 is only supported on linux, so this is a special case
                if (Platform == "arm64")
                {
                    return $@"{HomeRootPath}\newrelichome_arm64_coreclr_linux";
                }
                return $@"{HomeRootPath}\newrelichome_{Platform}_coreclr";
            }
        }

        protected override List<string> IgnoredHomeBuilderFiles => new List<string>() {
            $@"{SourceHomeBuilderPath}\extensions\NewRelic.Core.Instrumentation.xml",
            $@"{SourceHomeBuilderPath}\extensions\NewRelic.Parsing.Instrumentation.xml"
        };

        protected override void CreateAgentComponents()
        {
            var agentDllsForExtensionDirectory = new List<string>()
            {
                $@"{SourceHomeBuilderPath}\extensions\NewRelic.Core.dll",
                $@"{SourceHomeBuilderPath}\extensions\NewRelic.Parsing.dll"
            };

            var storageProviders = new List<string>()
            {
                $@"{SourceHomeBuilderPath}\extensions\NewRelic.Providers.Storage.AsyncLocal.dll",
            };

            var wrapperProviders = new List<string>()
            {
                $@"{SourceHomeBuilderPath}\extensions\NewRelic.Providers.Wrapper.AspNetCore.dll",
                $@"{SourceHomeBuilderPath}\extensions\NewRelic.Providers.Wrapper.CosmosDb.dll",
                $@"{SourceHomeBuilderPath}\extensions\NewRelic.Providers.Wrapper.Elasticsearch.dll",
                $@"{SourceHomeBuilderPath}\extensions\NewRelic.Providers.Wrapper.HttpClient.dll",
                $@"{SourceHomeBuilderPath}\extensions\NewRelic.Providers.Wrapper.Log4NetLogging.dll",
                $@"{SourceHomeBuilderPath}\extensions\NewRelic.Providers.Wrapper.SerilogLogging.dll",
                $@"{SourceHomeBuilderPath}\extensions\NewRelic.Providers.Wrapper.NLogLogging.dll",
                $@"{SourceHomeBuilderPath}\extensions\NewRelic.Providers.Wrapper.MicrosoftExtensionsLogging.dll",
                $@"{SourceHomeBuilderPath}\extensions\NewRelic.Providers.Wrapper.MongoDb26.dll",
                $@"{SourceHomeBuilderPath}\extensions\NewRelic.Providers.Wrapper.RabbitMq.dll",
                $@"{SourceHomeBuilderPath}\extensions\NewRelic.Providers.Wrapper.Sql.dll",
                $@"{SourceHomeBuilderPath}\extensions\NewRelic.Providers.Wrapper.StackExchangeRedis.dll",
                $@"{SourceHomeBuilderPath}\extensions\NewRelic.Providers.Wrapper.StackExchangeRedis2Plus.dll",
                $@"{SourceHomeBuilderPath}\extensions\NewRelic.Providers.Wrapper.NServiceBus.dll",
<<<<<<< HEAD
                $@"{SourceHomeBuilderPath}\extensions\NewRelic.Providers.Wrapper.AspNetCore6Plus.dll",
=======
                $@"{SourceHomeBuilderPath}\extensions\NewRelic.Providers.Wrapper.Kafka.dll",
>>>>>>> 4b755872
            };

            var wrapperXmls = new[]
            {
                $@"{SourceHomeBuilderPath}\extensions\NewRelic.Providers.Wrapper.AspNetCore.Instrumentation.xml",
                $@"{SourceHomeBuilderPath}\extensions\NewRelic.Providers.Wrapper.CosmosDb.Instrumentation.xml",
                $@"{SourceHomeBuilderPath}\extensions\NewRelic.Providers.Wrapper.Elasticsearch.Instrumentation.xml",
                $@"{SourceHomeBuilderPath}\extensions\NewRelic.Providers.Wrapper.HttpClient.Instrumentation.xml",
                $@"{SourceHomeBuilderPath}\extensions\NewRelic.Providers.Wrapper.Log4NetLogging.Instrumentation.xml",
                $@"{SourceHomeBuilderPath}\extensions\NewRelic.Providers.Wrapper.SerilogLogging.Instrumentation.xml",
                $@"{SourceHomeBuilderPath}\extensions\NewRelic.Providers.Wrapper.NLogLogging.Instrumentation.xml",
                $@"{SourceHomeBuilderPath}\extensions\NewRelic.Providers.Wrapper.MicrosoftExtensionsLogging.Instrumentation.xml",
                $@"{SourceHomeBuilderPath}\extensions\NewRelic.Providers.Wrapper.Misc.Instrumentation.xml",
                $@"{SourceHomeBuilderPath}\extensions\NewRelic.Providers.Wrapper.MongoDb26.Instrumentation.xml",
                $@"{SourceHomeBuilderPath}\extensions\NewRelic.Providers.Wrapper.RabbitMq.Instrumentation.xml",
                $@"{SourceHomeBuilderPath}\extensions\NewRelic.Providers.Wrapper.Sql.Instrumentation.xml",
                $@"{SourceHomeBuilderPath}\extensions\NewRelic.Providers.Wrapper.StackExchangeRedis.Instrumentation.xml",
                $@"{SourceHomeBuilderPath}\extensions\NewRelic.Providers.Wrapper.StackExchangeRedis2Plus.Instrumentation.xml",
                $@"{SourceHomeBuilderPath}\extensions\NewRelic.Providers.Wrapper.NServiceBus.Instrumentation.xml",
<<<<<<< HEAD
                $@"{SourceHomeBuilderPath}\extensions\NewRelic.Providers.Wrapper.AspNetCore6Plus.Instrumentation.xml",
=======
                $@"{SourceHomeBuilderPath}\extensions\NewRelic.Providers.Wrapper.Kafka.Instrumentation.xml",
>>>>>>> 4b755872
            };

            ExtensionXsd = $@"{SourceHomeBuilderPath}\extensions\extension.xsd";
            NewRelicXsd = $@"{SourceHomeBuilderPath}\newrelic.xsd";
            NewRelicConfig = $@"{SourceHomeBuilderPath}\newrelic.config";

            NewRelicLicenseFile = $@"{SourceHomeBuilderPath}\LICENSE.txt";
            NewRelicThirdPartyNoticesFile = $@"{SourceHomeBuilderPath}\THIRD_PARTY_NOTICES.txt";

            var installRootFiles = new List<string>()
            {
                NewRelicLicenseFile,
                NewRelicThirdPartyNoticesFile,
                $@"{SourceHomeBuilderPath}\README.md"
            };

            SetRootInstallDirectoryComponents(installRootFiles.ToArray());

            WindowsProfiler = null;
            if (Platform != "arm64")
            {
                WindowsProfiler = $@"{SourceHomeBuilderPath}\NewRelic.Profiler.dll";
            }

            var agentHomeDirFiles = new List<string>()
            {
                $@"{SourceHomeBuilderPath}\NewRelic.Agent.Core.dll",
                $@"{SourceHomeBuilderPath}\NewRelic.Agent.Extensions.dll",
                $@"{SourceHomeBuilderPath}\NewRelic.Api.Agent.dll",
                NewRelicConfig,
                NewRelicXsd
            };
            
            if (!string.IsNullOrWhiteSpace(WindowsProfiler))
            {
                agentHomeDirFiles.Add(WindowsProfiler);
            }

            SetAgentHomeDirComponents(agentHomeDirFiles.ToArray());

            var extensions = agentDllsForExtensionDirectory
               .Concat(storageProviders)
               .Concat(wrapperProviders)
               .Append(ExtensionXsd)
               .ToArray();
            SetExtensionDirectoryComponents(extensions);

            SetWrapperXmlFiles(wrapperXmls);

            AgentApiDll = $@"{SourcePath}\..\_build\AnyCPU-{Configuration}\NewRelic.Api.Agent\netstandard2.0\NewRelic.Api.Agent.dll";

            LinuxProfiler = null;
            if (Platform == "x64") 
            {
                LinuxProfiler = $@"{HomeRootPath}\newrelichome_x64_coreclr_linux\libNewRelicProfiler.so";
            } 
            else if (Platform == "arm64") 
            {
                LinuxProfiler = $@"{HomeRootPath}\newrelichome_arm64_coreclr_linux\libNewRelicProfiler.so";
            }

            var configurationComponents = new List<string> { NewRelicXsd };
            if (Platform != "arm64")
            {
                AgentInfoJson = $@"{SourcePath}\..\src\Agent\Miscellaneous\{Platform}\agentinfo.json";
                configurationComponents.Add(AgentInfoJson);
            }

            SetConfigurationComponents(configurationComponents.ToArray());
        }
    }
}<|MERGE_RESOLUTION|>--- conflicted
+++ resolved
@@ -55,11 +55,8 @@
                 $@"{SourceHomeBuilderPath}\extensions\NewRelic.Providers.Wrapper.StackExchangeRedis.dll",
                 $@"{SourceHomeBuilderPath}\extensions\NewRelic.Providers.Wrapper.StackExchangeRedis2Plus.dll",
                 $@"{SourceHomeBuilderPath}\extensions\NewRelic.Providers.Wrapper.NServiceBus.dll",
-<<<<<<< HEAD
+                $@"{SourceHomeBuilderPath}\extensions\NewRelic.Providers.Wrapper.Kafka.dll",
                 $@"{SourceHomeBuilderPath}\extensions\NewRelic.Providers.Wrapper.AspNetCore6Plus.dll",
-=======
-                $@"{SourceHomeBuilderPath}\extensions\NewRelic.Providers.Wrapper.Kafka.dll",
->>>>>>> 4b755872
             };
 
             var wrapperXmls = new[]
@@ -79,11 +76,8 @@
                 $@"{SourceHomeBuilderPath}\extensions\NewRelic.Providers.Wrapper.StackExchangeRedis.Instrumentation.xml",
                 $@"{SourceHomeBuilderPath}\extensions\NewRelic.Providers.Wrapper.StackExchangeRedis2Plus.Instrumentation.xml",
                 $@"{SourceHomeBuilderPath}\extensions\NewRelic.Providers.Wrapper.NServiceBus.Instrumentation.xml",
-<<<<<<< HEAD
+                $@"{SourceHomeBuilderPath}\extensions\NewRelic.Providers.Wrapper.Kafka.Instrumentation.xml",
                 $@"{SourceHomeBuilderPath}\extensions\NewRelic.Providers.Wrapper.AspNetCore6Plus.Instrumentation.xml",
-=======
-                $@"{SourceHomeBuilderPath}\extensions\NewRelic.Providers.Wrapper.Kafka.Instrumentation.xml",
->>>>>>> 4b755872
             };
 
             ExtensionXsd = $@"{SourceHomeBuilderPath}\extensions\extension.xsd";
