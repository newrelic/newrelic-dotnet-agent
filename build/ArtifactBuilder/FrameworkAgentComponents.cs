--- conflicted
+++ resolved
@@ -64,13 +64,9 @@
                 $@"{SourceHomeBuilderPath}\extensions\NewRelic.Providers.Wrapper.WebServices.dll",
                 $@"{SourceHomeBuilderPath}\extensions\NewRelic.Providers.Wrapper.AspNetCore.dll",
                 $@"{SourceHomeBuilderPath}\extensions\NewRelic.Providers.Wrapper.Owin.dll",
-<<<<<<< HEAD
                 $@"{SourceHomeBuilderPath}\extensions\NewRelic.Providers.Wrapper.MassTransit.dll",
                 $@"{SourceHomeBuilderPath}\extensions\NewRelic.Providers.Wrapper.MassTransitLegacy.dll",
-                
-=======
                 $@"{SourceHomeBuilderPath}\extensions\NewRelic.Providers.Wrapper.Kafka.dll",
->>>>>>> 14c6bb15
             };
 
             var wrapperXmls = new[]
@@ -106,12 +102,9 @@
                 $@"{SourceHomeBuilderPath}\extensions\NewRelic.Providers.Wrapper.WebOptimization.Instrumentation.xml",
                 $@"{SourceHomeBuilderPath}\extensions\NewRelic.Providers.Wrapper.WebServices.Instrumentation.xml",
                 $@"{SourceHomeBuilderPath}\extensions\NewRelic.Providers.Wrapper.Misc.Instrumentation.xml",
-<<<<<<< HEAD
                 $@"{SourceHomeBuilderPath}\extensions\NewRelic.Providers.Wrapper.MassTransit.Instrumentation.xml",
                 $@"{SourceHomeBuilderPath}\extensions\NewRelic.Providers.Wrapper.MassTransitLegacy.Instrumentation.xml",
-=======
                 $@"{SourceHomeBuilderPath}\extensions\NewRelic.Providers.Wrapper.Kafka.Instrumentation.xml",
->>>>>>> 14c6bb15
             };
 
             ExtensionXsd = $@"{SourceHomeBuilderPath}\extensions\extension.xsd";
