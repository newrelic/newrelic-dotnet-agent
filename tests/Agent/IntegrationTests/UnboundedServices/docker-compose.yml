--- conflicted
+++ resolved
@@ -50,7 +50,6 @@
         - POSTGRES_PASSWORD=password
     container_name: PostgresServer
 
-<<<<<<< HEAD
 mssql:
     build: ./mssql
     ports:
@@ -59,7 +58,7 @@
         - SA_PASSWORD=password0TS
         - SQLCMDPASSWORD=password0TS
     container_name: MssqlServer
-=======
+
 oracle:
     build: ./oracle
     shm_size: 1g
@@ -70,7 +69,6 @@
         # string being used by the Oracle unbounded integration tests
         - ORACLE_PWD=password
     container_name: OracleServer
->>>>>>> 368af3c5
 
 db2:
     build: ./db2
