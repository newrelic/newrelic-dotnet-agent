--- conflicted
+++ resolved
@@ -18,14 +18,12 @@
     ports:
         - "27018:27017"
     container_name: MongoDB36Server
-<<<<<<< HEAD
                 
 redis:
     build: ./redis
     ports:
         - "6379:6379"
     container_name: RedisServer
-=======
 
 couchbase: 
     build: ./couchbase
@@ -38,8 +36,5 @@
         - COUCHBASE_ADMINISTRATOR_USERNAME=Administrator
         - COUCHBASE_ADMINISTRATOR_PASSWORD=password
     container_name: CouchbaseServer
-    
 
 
->>>>>>> 7b01130d
-
