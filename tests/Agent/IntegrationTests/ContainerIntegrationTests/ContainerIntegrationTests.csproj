--- conflicted
+++ resolved
@@ -3,12 +3,8 @@
   <PropertyGroup>
     <RootNamespace>NewRelic.Agent.ContainerIntegrationTests</RootNamespace>
     <AssemblyName>NewRelic.Agent.ContainerIntegrationTests</AssemblyName>
-<<<<<<< HEAD
     <TargetFramework>net10.0</TargetFramework>
-=======
-    <TargetFramework>net9.0</TargetFramework>
-    <OutputType>Exe</OutputType>
->>>>>>> fc206452
+	<OutputType>Exe</OutputType>
   </PropertyGroup>
 
   <Import Project="Test.targets" />
