--- conflicted
+++ resolved
@@ -144,12 +144,8 @@
 }
 
 [Trait("Architecture", "amd64")]
-<<<<<<< HEAD
+[Trait("Distro", "Debian")]
 public class KafkaDotNet10Test : LinuxKafkaTest<KafkaDotNet10TestFixture>
-=======
- [Trait("Distro", "Debian")]
-public class KafkaDotNet9Test : LinuxKafkaTest<KafkaDotNet9TestFixture>
->>>>>>> 76154c9e
 {
     public KafkaDotNet10Test(KafkaDotNet10TestFixture fixture, ITestOutputHelper output) : base(fixture, output)
     {
