--- conflicted
+++ resolved
@@ -58,16 +58,6 @@
     <Reference Include="System.EnterpriseServices" />
   </ItemGroup>
   <ItemGroup>
-<<<<<<< HEAD
-    <!-- Common.Logging is pinned to 3.3.1 - newer versions break Couchbase tests -->
-    <PackageReference Include="Common.Logging">
-      <Version>[3.3.1]</Version>
-    </PackageReference>
-    <PackageReference Include="Common.Logging.Core">
-      <Version>[3.3.1]</Version>
-    </PackageReference>
-=======
->>>>>>> d695f6a6
     <PackageReference Include="CouchbaseNetClient">
       <Version>2.3.8</Version>
     </PackageReference>
