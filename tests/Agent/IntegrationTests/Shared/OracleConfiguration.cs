// Copyright 2020 New Relic, Inc. All rights reserved.
// SPDX-License-Identifier: Apache-2.0


using System;
using System.Data.Common;
using System.Text.RegularExpressions;

namespace NewRelic.Agent.IntegrationTests.Shared
{
    public static class OracleConfiguration
    {
        private static string _oracleConnectionString;
        private static string _oracleDataSource;
        private static string _oracleServer;
        private static string _oraclePort;
        private static bool _parsedHostPort = false;

        // example: "Data Source=some.server.name:4444/FREEPDB1;User Id=SYSTEM;Password=oraclePassword;"
        public static string OracleConnectionString
        {
            get
            {
                if (_oracleConnectionString == null)
                {
                    try
                    {
                        var testConfiguration = IntegrationTestConfiguration.GetIntegrationTestConfiguration("OracleTests");
                        _oracleConnectionString = testConfiguration["ConnectionString"];
                    }
                    catch (Exception ex)
                    {
                        throw new Exception("OracleConnectionString configuration is invalid.", ex);
                    }
                }

                return _oracleConnectionString;
            }
        }

        public static string OracleDataSource
        {
            get
            {
                if (_oracleDataSource == null)
                {
                    try
                    {
                        var builder = new DbConnectionStringBuilder { ConnectionString = OracleConnectionString };
                        _oracleDataSource = builder["Data Source"].ToString();
                    }
                    catch (Exception ex)
                    {
                        throw new Exception("OracleServer configuration is invalid.", ex);
                    }
                }

                return _oracleDataSource;
            }
        }

        public static string OracleServer
        {
            get
            {
                EnsureHostPortParsed();
                return _oracleServer;
            }
        }

        public static string OraclePort
        {
            get
            {
                EnsureHostPortParsed();
                return _oraclePort;
            }
        }

        // Ensures host and port are parsed and cached only once
        private static void EnsureHostPortParsed()
        {
            if (!_parsedHostPort)
            {
                try
                {
                    ParseHostAndPort(OracleDataSource, out _oracleServer, out _oraclePort);
                    _parsedHostPort = true;
                }
                catch (Exception ex)
                {
                    throw new Exception("OracleServer or OraclePort configuration is invalid.", ex);
                }
            }
        }

        // Parses host and port from a data source string like host:port/service
        private static void ParseHostAndPort(string dataSource, out string host, out string port)
        {
<<<<<<< HEAD
            // Regex matches host (hostname or IPv4), port, and ignores service name
            var match = Regex.Match(dataSource, @"^(?<host>[^:/\[]+(?:\.[^:/\[]+)*)[:](?<port>\d+)");
            if (match.Success)
            {
                host = match.Groups["host"].Value;
                port = match.Groups["port"].Value;
=======
            // Split the data source string by '/' to isolate the host:port part
            var hostPortPart = dataSource.Split('/')[0];

            // Find the position of ':' to separate host and port
            var colonIndex = hostPortPart.IndexOf(':');
            if (colonIndex > 0 && colonIndex < hostPortPart.Length - 1)
            {
                host = hostPortPart.Substring(0, colonIndex);
                port = hostPortPart.Substring(colonIndex + 1);
>>>>>>> 2b6cf080
            }
            else
            {
                host = string.Empty;
                port = string.Empty;
                throw new FormatException($"Could not parse host and port from data source: {dataSource}");
            }
        }
    }
}<|MERGE_RESOLUTION|>--- conflicted
+++ resolved
@@ -97,14 +97,6 @@
         // Parses host and port from a data source string like host:port/service
         private static void ParseHostAndPort(string dataSource, out string host, out string port)
         {
-<<<<<<< HEAD
-            // Regex matches host (hostname or IPv4), port, and ignores service name
-            var match = Regex.Match(dataSource, @"^(?<host>[^:/\[]+(?:\.[^:/\[]+)*)[:](?<port>\d+)");
-            if (match.Success)
-            {
-                host = match.Groups["host"].Value;
-                port = match.Groups["port"].Value;
-=======
             // Split the data source string by '/' to isolate the host:port part
             var hostPortPart = dataSource.Split('/')[0];
 
@@ -114,7 +106,6 @@
             {
                 host = hostPortPart.Substring(0, colonIndex);
                 port = hostPortPart.Substring(colonIndex + 1);
->>>>>>> 2b6cf080
             }
             else
             {
