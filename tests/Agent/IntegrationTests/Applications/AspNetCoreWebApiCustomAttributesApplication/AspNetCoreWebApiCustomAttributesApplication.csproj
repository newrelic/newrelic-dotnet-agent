<Project Sdk="Microsoft.NET.Sdk.Web">

  <PropertyGroup>
    <TargetFramework>net6.0</TargetFramework>
  </PropertyGroup>

  <ItemGroup>
    <Folder Include="wwwroot\" />
  </ItemGroup>

  <ItemGroup>
<<<<<<< HEAD
    <PackageReference Include="Microsoft.AspNetCore.App" />
    <PackageReference Include="Microsoft.CodeAnalysis.Common" Version="3.9.0" />
    <PackageReference Include="NewRelic.Agent.Api" Version="6.18.139" />
=======
    <PackageReference Include="Microsoft.AspNetCore.All" />
    <PackageReference Include="NewRelic.Agent.Api" Version="8.41.1" />
>>>>>>> 3ca307c8
  </ItemGroup>

  <ItemGroup>
    <DotNetCliToolReference Include="Microsoft.VisualStudio.Web.CodeGeneration.Tools" Version="2.0.0" />
  </ItemGroup>

  <ItemGroup>
    <ProjectReference Include="..\..\ApplicationHelperLibraries\ApplicationLifecycle\ApplicationLifecycle.csproj" />
  </ItemGroup>

</Project><|MERGE_RESOLUTION|>--- conflicted
+++ resolved
@@ -9,14 +9,8 @@
   </ItemGroup>
 
   <ItemGroup>
-<<<<<<< HEAD
     <PackageReference Include="Microsoft.AspNetCore.App" />
-    <PackageReference Include="Microsoft.CodeAnalysis.Common" Version="3.9.0" />
-    <PackageReference Include="NewRelic.Agent.Api" Version="6.18.139" />
-=======
-    <PackageReference Include="Microsoft.AspNetCore.All" />
     <PackageReference Include="NewRelic.Agent.Api" Version="8.41.1" />
->>>>>>> 3ca307c8
   </ItemGroup>
 
   <ItemGroup>
