﻿<?xml version="1.0" encoding="utf-8"?>
<Project ToolsVersion="15.0" DefaultTargets="Build" xmlns="http://schemas.microsoft.com/developer/msbuild/2003">
  <Import Project="$(MSBuildExtensionsPath)\$(MSBuildToolsVersion)\Microsoft.Common.props" Condition="Exists('$(MSBuildExtensionsPath)\$(MSBuildToolsVersion)\Microsoft.Common.props')" />
  <PropertyGroup>
    <Configuration Condition=" '$(Configuration)' == '' ">Debug</Configuration>
    <Platform Condition=" '$(Platform)' == '' ">AnyCPU</Platform>
    <ProductVersion>
    </ProductVersion>
    <SchemaVersion>2.0</SchemaVersion>
    <ProjectGuid>{2F2A1324-5D9C-4C66-91EC-D66F50DC4336}</ProjectGuid>
    <ProjectTypeGuids>{349c5851-65df-11da-9384-00065b846f21};{fae04ec0-301f-11d3-bf4b-00c04f79efbc}</ProjectTypeGuids>
    <OutputType>Library</OutputType>
    <AppDesignerFolder>Properties</AppDesignerFolder>
    <RootNamespace>RejitMvcApplication</RootNamespace>
    <AssemblyName>RejitMvcApplication</AssemblyName>
    <TargetFrameworkVersion>v4.5.1</TargetFrameworkVersion>
    <MvcBuildViews>false</MvcBuildViews>
    <UseIISExpress>true</UseIISExpress>
    <Use64BitIISExpress />
    <IISExpressSSLPort />
    <IISExpressAnonymousAuthentication />
    <IISExpressWindowsAuthentication />
    <IISExpressUseClassicPipelineMode />
    <UseGlobalApplicationHostFile />
    <NuGetPackageImportStamp>
    </NuGetPackageImportStamp>
  </PropertyGroup>
  <PropertyGroup Condition=" '$(Configuration)|$(Platform)' == 'Debug|AnyCPU' ">
    <DebugSymbols>true</DebugSymbols>
    <DebugType>full</DebugType>
    <Optimize>false</Optimize>
    <OutputPath>bin\</OutputPath>
    <DefineConstants>DEBUG;TRACE</DefineConstants>
    <ErrorReport>prompt</ErrorReport>
    <WarningLevel>4</WarningLevel>
  </PropertyGroup>
  <PropertyGroup Condition=" '$(Configuration)|$(Platform)' == 'Release|AnyCPU' ">
    <DebugSymbols>true</DebugSymbols>
    <DebugType>pdbonly</DebugType>
    <Optimize>true</Optimize>
    <OutputPath>bin\</OutputPath>
    <DefineConstants>TRACE</DefineConstants>
    <ErrorReport>prompt</ErrorReport>
    <WarningLevel>4</WarningLevel>
  </PropertyGroup>
  <ItemGroup>
    <!-- <Reference Include="Microsoft.CodeDom.Providers.DotNetCompilerPlatform">
      <HintPath>..\..\packages\Microsoft.CodeDom.Providers.DotNetCompilerPlatform.2.0.1\lib\net45\Microsoft.CodeDom.Providers.DotNetCompilerPlatform.dll</HintPath>
    </Reference> -->
    <Reference Include="Microsoft.CSharp" />
    <Reference Include="System" />
    <Reference Include="System.Data" />
    <Reference Include="System.Drawing" />
    <Reference Include="System.Web.DynamicData" />
    <Reference Include="System.Web.Entity" />
    <Reference Include="System.Web.ApplicationServices" />
    <Reference Include="System.ComponentModel.DataAnnotations" />
    <Reference Include="System.Core" />
    <Reference Include="System.Data.DataSetExtensions" />
    <Reference Include="System.Xml.Linq" />
    <Reference Include="System.Web" />
    <Reference Include="System.Web.Extensions" />
    <Reference Include="System.Web.Abstractions" />
    <Reference Include="System.Web.Routing" />
    <Reference Include="System.Xml" />
    <Reference Include="System.Configuration" />
    <Reference Include="System.Web.Services" />
    <Reference Include="System.EnterpriseServices" />
<<<<<<< HEAD
    <!-- <Reference Include="Microsoft.Web.Infrastructure, Version=1.0.0.0, Culture=neutral, PublicKeyToken=31bf3856ad364e35, processorArchitecture=MSIL">
      <Private>True</Private>
      <HintPath>..\..\packages\Microsoft.Web.Infrastructure.1.0.0.0\lib\net40\Microsoft.Web.Infrastructure.dll</HintPath>
    </Reference> -->
=======
>>>>>>> c6f7af9e
    <Reference Include="System.Net.Http">
    </Reference>
    <Reference Include="System.Net.Http.WebRequest">
    </Reference>
<<<<<<< HEAD
    <!-- <Reference Include="System.Web.Helpers, Version=3.0.0.0, Culture=neutral, PublicKeyToken=31bf3856ad364e35, processorArchitecture=MSIL">
      <Private>True</Private>
      <HintPath>..\..\packages\Microsoft.AspNet.WebPages.3.2.3\lib\net45\System.Web.Helpers.dll</HintPath>
    </Reference>
    <Reference Include="System.Web.Mvc, Version=5.2.3.0, Culture=neutral, PublicKeyToken=31bf3856ad364e35, processorArchitecture=MSIL">
      <Private>True</Private>
      <HintPath>..\..\packages\Microsoft.AspNet.Mvc.5.2.3\lib\net45\System.Web.Mvc.dll</HintPath>
    </Reference>
    <Reference Include="System.Web.Razor, Version=3.0.0.0, Culture=neutral, PublicKeyToken=31bf3856ad364e35, processorArchitecture=MSIL">
      <Private>True</Private>
      <HintPath>..\..\packages\Microsoft.AspNet.Razor.3.2.3\lib\net45\System.Web.Razor.dll</HintPath>
    </Reference>
    <Reference Include="System.Web.WebPages, Version=3.0.0.0, Culture=neutral, PublicKeyToken=31bf3856ad364e35, processorArchitecture=MSIL">
      <Private>True</Private>
      <HintPath>..\..\packages\Microsoft.AspNet.WebPages.3.2.3\lib\net45\System.Web.WebPages.dll</HintPath>
    </Reference>
    <Reference Include="System.Web.WebPages.Deployment, Version=3.0.0.0, Culture=neutral, PublicKeyToken=31bf3856ad364e35, processorArchitecture=MSIL">
      <Private>True</Private>
      <HintPath>..\..\packages\Microsoft.AspNet.WebPages.3.2.3\lib\net45\System.Web.WebPages.Deployment.dll</HintPath>
    </Reference>
    <Reference Include="System.Web.WebPages.Razor, Version=3.0.0.0, Culture=neutral, PublicKeyToken=31bf3856ad364e35, processorArchitecture=MSIL">
      <Private>True</Private>
      <HintPath>..\..\packages\Microsoft.AspNet.WebPages.3.2.3\lib\net45\System.Web.WebPages.Razor.dll</HintPath>
    </Reference> -->
  </ItemGroup>
  <!-- <ItemGroup>
    <Reference Include="Newtonsoft.Json">
      <HintPath>..\..\packages\Newtonsoft.Json.6.0.4\lib\net45\Newtonsoft.Json.dll</HintPath>
    </Reference>
  </ItemGroup> -->

    <ItemGroup>
=======
  </ItemGroup>
  <ItemGroup>
>>>>>>> c6f7af9e
    <PackageReference Include="Microsoft.AspNet.Mvc">
      <Version>5.2.3</Version>
    </PackageReference>
    <PackageReference Include="Microsoft.AspNet.Razor">
      <Version>3.2.3</Version>
    </PackageReference>
    <PackageReference Include="Microsoft.AspNet.WebPages">
      <Version>3.2.3</Version>
    </PackageReference>
    <PackageReference Include="Microsoft.CodeDom.Providers.DotNetCompilerPlatform">
      <Version>2.0.1</Version>
    </PackageReference>
    <PackageReference Include="Microsoft.Web.Infrastructure">
      <Version>1.0.0.0</Version>
    </PackageReference>
    <PackageReference Include="Newtonsoft.Json">
      <Version>6.0.4</Version>
    </PackageReference>
  </ItemGroup>

  <ItemGroup>
    <Compile Include="App_Start\FilterConfig.cs" />
    <Compile Include="App_Start\RouteConfig.cs" />
    <Compile Include="Controllers\RejitController.cs" />
    <Compile Include="Controllers\HomeController.cs" />
    <Compile Include="Global.asax.cs">
      <DependentUpon>Global.asax</DependentUpon>
    </Compile>
    <Compile Include="Properties\AssemblyInfo.cs" />
  </ItemGroup>
  <ItemGroup>
    <Content Include="favicon.ico" />
    <Content Include="Global.asax" />
    <None Include="Properties\PublishProfiles\LocalDeploy.pubxml" />
    <Content Include="Web.config" />
  </ItemGroup>
  <ItemGroup>
    <Folder Include="App_Data\" />
  </ItemGroup>
  <!-- <ItemGroup>
    <None Include="packages.config" />
  </ItemGroup> -->
  <PropertyGroup>
    <VisualStudioVersion Condition="'$(VisualStudioVersion)' == ''">10.0</VisualStudioVersion>
    <VSToolsPath Condition="'$(VSToolsPath)' == ''">$(MSBuildExtensionsPath32)\Microsoft\VisualStudio\v$(VisualStudioVersion)</VSToolsPath>
  </PropertyGroup>
  <Import Project="$(MSBuildBinPath)\Microsoft.CSharp.targets" />
  <Import Project="$(VSToolsPath)\WebApplications\Microsoft.WebApplication.targets" Condition="'$(VSToolsPath)' != ''" />
  <Import Project="$(MSBuildExtensionsPath32)\Microsoft\VisualStudio\v10.0\WebApplications\Microsoft.WebApplication.targets" Condition="false" />
  <Target Name="MvcBuildViews" AfterTargets="AfterBuild" Condition="'$(MvcBuildViews)'=='true'">
    <AspNetCompiler VirtualPath="temp" PhysicalPath="$(WebProjectOutputDir)" />
  </Target>
  <ProjectExtensions>
    <VisualStudio>
      <FlavorProperties GUID="{349c5851-65df-11da-9384-00065b846f21}">
        <WebProjectProperties>
          <UseIIS>False</UseIIS>
          <AutoAssignPort>True</AutoAssignPort>
          <DevelopmentServerPort>2056</DevelopmentServerPort>
          <DevelopmentServerVPath>/</DevelopmentServerVPath>
          <IISUrl>http://localhost:2056/</IISUrl>
          <NTLMAuthentication>False</NTLMAuthentication>
          <UseCustomServer>False</UseCustomServer>
          <CustomServerUrl>
          </CustomServerUrl>
          <SaveServerSettingsInUserFile>False</SaveServerSettingsInUserFile>
        </WebProjectProperties>
      </FlavorProperties>
    </VisualStudio>
  </ProjectExtensions>
<<<<<<< HEAD
  <!-- <Target Name="EnsureNuGetPackageBuildImports" BeforeTargets="PrepareForBuild">
    <PropertyGroup>
      <ErrorText>This project references NuGet package(s) that are missing on this computer. Use NuGet Package Restore to download them.  For more information, see http://go.microsoft.com/fwlink/?LinkID=322105. The missing file is {0}.</ErrorText>
    </PropertyGroup>
    <Error Condition="!Exists('..\..\packages\Microsoft.CodeDom.Providers.DotNetCompilerPlatform.2.0.0\build\net45\Microsoft.CodeDom.Providers.DotNetCompilerPlatform.props')" Text="$([System.String]::Format('$(ErrorText)', '..\..\packages\Microsoft.CodeDom.Providers.DotNetCompilerPlatform.2.0.0\build\net45\Microsoft.CodeDom.Providers.DotNetCompilerPlatform.props'))" />
  </Target> -->
=======
>>>>>>> c6f7af9e
  <Target Name="Deploy" AfterTargets="Build">
    <MSBuild Projects="$(ProjectPath)" Targets="WebPublish" Properties="PublishProfile=LocalDeploy" />
  </Target>
</Project><|MERGE_RESOLUTION|>--- conflicted
+++ resolved
@@ -1,4 +1,4 @@
-﻿<?xml version="1.0" encoding="utf-8"?>
+<?xml version="1.0" encoding="utf-8"?>
 <Project ToolsVersion="15.0" DefaultTargets="Build" xmlns="http://schemas.microsoft.com/developer/msbuild/2003">
   <Import Project="$(MSBuildExtensionsPath)\$(MSBuildToolsVersion)\Microsoft.Common.props" Condition="Exists('$(MSBuildExtensionsPath)\$(MSBuildToolsVersion)\Microsoft.Common.props')" />
   <PropertyGroup>
@@ -66,54 +66,12 @@
     <Reference Include="System.Configuration" />
     <Reference Include="System.Web.Services" />
     <Reference Include="System.EnterpriseServices" />
-<<<<<<< HEAD
-    <!-- <Reference Include="Microsoft.Web.Infrastructure, Version=1.0.0.0, Culture=neutral, PublicKeyToken=31bf3856ad364e35, processorArchitecture=MSIL">
-      <Private>True</Private>
-      <HintPath>..\..\packages\Microsoft.Web.Infrastructure.1.0.0.0\lib\net40\Microsoft.Web.Infrastructure.dll</HintPath>
-    </Reference> -->
-=======
->>>>>>> c6f7af9e
     <Reference Include="System.Net.Http">
     </Reference>
     <Reference Include="System.Net.Http.WebRequest">
     </Reference>
-<<<<<<< HEAD
-    <!-- <Reference Include="System.Web.Helpers, Version=3.0.0.0, Culture=neutral, PublicKeyToken=31bf3856ad364e35, processorArchitecture=MSIL">
-      <Private>True</Private>
-      <HintPath>..\..\packages\Microsoft.AspNet.WebPages.3.2.3\lib\net45\System.Web.Helpers.dll</HintPath>
-    </Reference>
-    <Reference Include="System.Web.Mvc, Version=5.2.3.0, Culture=neutral, PublicKeyToken=31bf3856ad364e35, processorArchitecture=MSIL">
-      <Private>True</Private>
-      <HintPath>..\..\packages\Microsoft.AspNet.Mvc.5.2.3\lib\net45\System.Web.Mvc.dll</HintPath>
-    </Reference>
-    <Reference Include="System.Web.Razor, Version=3.0.0.0, Culture=neutral, PublicKeyToken=31bf3856ad364e35, processorArchitecture=MSIL">
-      <Private>True</Private>
-      <HintPath>..\..\packages\Microsoft.AspNet.Razor.3.2.3\lib\net45\System.Web.Razor.dll</HintPath>
-    </Reference>
-    <Reference Include="System.Web.WebPages, Version=3.0.0.0, Culture=neutral, PublicKeyToken=31bf3856ad364e35, processorArchitecture=MSIL">
-      <Private>True</Private>
-      <HintPath>..\..\packages\Microsoft.AspNet.WebPages.3.2.3\lib\net45\System.Web.WebPages.dll</HintPath>
-    </Reference>
-    <Reference Include="System.Web.WebPages.Deployment, Version=3.0.0.0, Culture=neutral, PublicKeyToken=31bf3856ad364e35, processorArchitecture=MSIL">
-      <Private>True</Private>
-      <HintPath>..\..\packages\Microsoft.AspNet.WebPages.3.2.3\lib\net45\System.Web.WebPages.Deployment.dll</HintPath>
-    </Reference>
-    <Reference Include="System.Web.WebPages.Razor, Version=3.0.0.0, Culture=neutral, PublicKeyToken=31bf3856ad364e35, processorArchitecture=MSIL">
-      <Private>True</Private>
-      <HintPath>..\..\packages\Microsoft.AspNet.WebPages.3.2.3\lib\net45\System.Web.WebPages.Razor.dll</HintPath>
-    </Reference> -->
-  </ItemGroup>
-  <!-- <ItemGroup>
-    <Reference Include="Newtonsoft.Json">
-      <HintPath>..\..\packages\Newtonsoft.Json.6.0.4\lib\net45\Newtonsoft.Json.dll</HintPath>
-    </Reference>
-  </ItemGroup> -->
-
-    <ItemGroup>
-=======
   </ItemGroup>
   <ItemGroup>
->>>>>>> c6f7af9e
     <PackageReference Include="Microsoft.AspNet.Mvc">
       <Version>5.2.3</Version>
     </PackageReference>
@@ -153,9 +111,6 @@
   <ItemGroup>
     <Folder Include="App_Data\" />
   </ItemGroup>
-  <!-- <ItemGroup>
-    <None Include="packages.config" />
-  </ItemGroup> -->
   <PropertyGroup>
     <VisualStudioVersion Condition="'$(VisualStudioVersion)' == ''">10.0</VisualStudioVersion>
     <VSToolsPath Condition="'$(VSToolsPath)' == ''">$(MSBuildExtensionsPath32)\Microsoft\VisualStudio\v$(VisualStudioVersion)</VSToolsPath>
@@ -184,15 +139,6 @@
       </FlavorProperties>
     </VisualStudio>
   </ProjectExtensions>
-<<<<<<< HEAD
-  <!-- <Target Name="EnsureNuGetPackageBuildImports" BeforeTargets="PrepareForBuild">
-    <PropertyGroup>
-      <ErrorText>This project references NuGet package(s) that are missing on this computer. Use NuGet Package Restore to download them.  For more information, see http://go.microsoft.com/fwlink/?LinkID=322105. The missing file is {0}.</ErrorText>
-    </PropertyGroup>
-    <Error Condition="!Exists('..\..\packages\Microsoft.CodeDom.Providers.DotNetCompilerPlatform.2.0.0\build\net45\Microsoft.CodeDom.Providers.DotNetCompilerPlatform.props')" Text="$([System.String]::Format('$(ErrorText)', '..\..\packages\Microsoft.CodeDom.Providers.DotNetCompilerPlatform.2.0.0\build\net45\Microsoft.CodeDom.Providers.DotNetCompilerPlatform.props'))" />
-  </Target> -->
-=======
->>>>>>> c6f7af9e
   <Target Name="Deploy" AfterTargets="Build">
     <MSBuild Projects="$(ProjectPath)" Targets="WebPublish" Properties="PublishProfile=LocalDeploy" />
   </Target>
