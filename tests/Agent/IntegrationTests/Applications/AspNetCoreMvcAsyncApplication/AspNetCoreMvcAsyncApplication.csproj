--- conflicted
+++ resolved
@@ -1,12 +1,7 @@
 <Project Sdk="Microsoft.NET.Sdk.Web">
 
   <PropertyGroup>
-<<<<<<< HEAD
     <TargetFramework>net6.0</TargetFramework>
-    <RuntimeIdentifiers>win10-x64</RuntimeIdentifiers>
-=======
-    <TargetFramework>netcoreapp2.1</TargetFramework>
->>>>>>> 3ca307c8
   </PropertyGroup>
 
   <ItemGroup>
