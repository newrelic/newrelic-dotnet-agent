<Project Sdk="Microsoft.NET.Sdk.Web">

  <PropertyGroup>
    <TargetFramework>net6.0</TargetFramework>
  </PropertyGroup>

  <ItemGroup>
    <PackageReference Include="Microsoft.CodeAnalysis.Common" Version="3.5.0" />
  </ItemGroup>

<<<<<<< HEAD
=======
  <ItemGroup>
    <ProjectReference Include="..\..\ApplicationHelperLibraries\ApplicationLifecycle\ApplicationLifecycle.csproj" />
  </ItemGroup>


>>>>>>> 3ca307c8
</Project><|MERGE_RESOLUTION|>--- conflicted
+++ resolved
@@ -8,12 +8,9 @@
     <PackageReference Include="Microsoft.CodeAnalysis.Common" Version="3.5.0" />
   </ItemGroup>
 
-<<<<<<< HEAD
-=======
   <ItemGroup>
     <ProjectReference Include="..\..\ApplicationHelperLibraries\ApplicationLifecycle\ApplicationLifecycle.csproj" />
   </ItemGroup>
 
 
->>>>>>> 3ca307c8
 </Project>