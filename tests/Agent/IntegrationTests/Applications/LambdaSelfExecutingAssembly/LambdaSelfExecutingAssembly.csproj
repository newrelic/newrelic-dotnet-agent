<Project Sdk="Microsoft.NET.Sdk">
  <PropertyGroup>
    <OutputType>Exe</OutputType>
    <TargetFrameworks>net8.0;net10.0</TargetFrameworks>
    <ImplicitUsings>enable</ImplicitUsings>
    <Nullable>enable</Nullable>
  </PropertyGroup>
  <ItemGroup>
    <!-- We use the different targets to test a range of library versions. Note that the minimum versions can't drift too far apart
    from each other due to a shared dependency on AWSSDK.Core -->
    <!-- 2.0.0 is from March 2020 -->
    <PackageReference Include="Amazon.Lambda.APIGatewayEvents" Version="2.0.0" Condition="'$(TargetFramework)' == 'net8.0'" />
<<<<<<< HEAD
    <PackageReference Include="Amazon.Lambda.APIGatewayEvents" Version="2.7.1" Condition="'$(TargetFramework)' == 'net10.0'" />

    <!-- 2.0.0 is from April 2020 -->
    <PackageReference Include="Amazon.Lambda.ApplicationLoadBalancerEvents" Version="2.0.0" Condition="'$(TargetFramework)' == 'net8.0'" />
    <PackageReference Include="Amazon.Lambda.ApplicationLoadBalancerEvents" Version="2.2.0" Condition="'$(TargetFramework)' == 'net10.0'" />

    <!-- 2.1.0 is from October 2020 -->
    <PackageReference Include="Amazon.Lambda.CloudWatchEvents" Version="2.1.0" Condition="'$(TargetFramework)' == 'net8.0'" />
    <PackageReference Include="Amazon.Lambda.CloudWatchEvents" Version="4.4.0" Condition="'$(TargetFramework)' == 'net10.0'" />

    <!-- 2.3.0 is from September 2023. DynamoDBTimeWindowEvent not available until 2.3.0 -->
    <PackageReference Include="Amazon.Lambda.DynamoDBEvents" Version="2.3.0" Condition="'$(TargetFramework)' == 'net8.0'" />
    <PackageReference Include="Amazon.Lambda.DynamoDBEvents" Version="3.1.1" Condition="'$(TargetFramework)' == 'net10.0'" />

    <!-- 2.1.0 is from August 2023. KinesisTimeWindowEvent not available until 2.1 -->
    <PackageReference Include="Amazon.Lambda.KinesisEvents" Version="2.1.0" Condition="'$(TargetFramework)' == 'net8.0'" />
    <PackageReference Include="Amazon.Lambda.KinesisEvents" Version="2.2.0" Condition="'$(TargetFramework)' == 'net10.0'" />

    <!-- 2.0.0 is from March 2020 -->
    <PackageReference Include="Amazon.Lambda.KinesisFirehoseEvents" Version="2.0.0" Condition="'$(TargetFramework)' == 'net8.0'" />
    <PackageReference Include="Amazon.Lambda.KinesisFirehoseEvents" Version="2.3.0" Condition="'$(TargetFramework)' == 'net10.0'" />

    <!-- 2.0.0 is from March 2021 -->
    <PackageReference Include="Amazon.Lambda.S3Events" Version="2.0.0" Condition="'$(TargetFramework)' == 'net8.0'" />
    <PackageReference Include="Amazon.Lambda.S3Events" Version="3.1.0" Condition="'$(TargetFramework)' == 'net10.0'" />

    <!-- 2.1.0 is from October 2020 -->
    <PackageReference Include="Amazon.Lambda.SimpleEmailEvents" Version="2.1.0" Condition="'$(TargetFramework)' == 'net8.0'" />
    <PackageReference Include="Amazon.Lambda.SimpleEmailEvents" Version="3.1.0" Condition="'$(TargetFramework)' == 'net10.0'" />

    <!-- 1.2.0 is from October 2020 -->
    <PackageReference Include="Amazon.Lambda.SNSEvents" Version="1.2.0" Condition="'$(TargetFramework)' == 'net8.0'" />
    <PackageReference Include="Amazon.Lambda.SNSEvents" Version="2.1.0" Condition="'$(TargetFramework)' == 'net10.0'" />

    <!-- 1.2.0 is from October 2020 -->
    <PackageReference Include="Amazon.Lambda.SQSEvents" Version="1.2.0" Condition="'$(TargetFramework)' == 'net8.0'" />
    <PackageReference Include="Amazon.Lambda.SQSEvents" Version="2.2.0" Condition="'$(TargetFramework)' == 'net10.0'" />

=======
    <PackageReference Include="Amazon.Lambda.APIGatewayEvents" Version="2.7.1" Condition="'$(TargetFramework)' == 'net9.0'" />
    <!-- 2.0.0 is from April 2020 -->
    <PackageReference Include="Amazon.Lambda.ApplicationLoadBalancerEvents" Version="2.0.0" Condition="'$(TargetFramework)' == 'net8.0'" />
    <PackageReference Include="Amazon.Lambda.ApplicationLoadBalancerEvents" Version="2.2.0" Condition="'$(TargetFramework)' == 'net9.0'" />
    <!-- 2.1.0 is from October 2020 -->
    <PackageReference Include="Amazon.Lambda.CloudWatchEvents" Version="2.1.0" Condition="'$(TargetFramework)' == 'net8.0'" />
    <PackageReference Include="Amazon.Lambda.CloudWatchEvents" Version="4.4.0" Condition="'$(TargetFramework)' == 'net9.0'" />
    <!-- 2.3.0 is from September 2023. DynamoDBTimeWindowEvent not available until 2.3.0 -->
    <PackageReference Include="Amazon.Lambda.DynamoDBEvents" Version="2.3.0" Condition="'$(TargetFramework)' == 'net8.0'" />
    <PackageReference Include="Amazon.Lambda.DynamoDBEvents" Version="3.1.1" Condition="'$(TargetFramework)' == 'net9.0'" />
    <!-- 2.1.0 is from August 2023. KinesisTimeWindowEvent not available until 2.1 -->
    <PackageReference Include="Amazon.Lambda.KinesisEvents" Version="2.1.0" Condition="'$(TargetFramework)' == 'net8.0'" />
    <PackageReference Include="Amazon.Lambda.KinesisEvents" Version="3.0.0" Condition="'$(TargetFramework)' == 'net9.0'" />
    <!-- 2.0.0 is from March 2020 -->
    <PackageReference Include="Amazon.Lambda.KinesisFirehoseEvents" Version="2.0.0" Condition="'$(TargetFramework)' == 'net8.0'" />
    <PackageReference Include="Amazon.Lambda.KinesisFirehoseEvents" Version="2.3.0" Condition="'$(TargetFramework)' == 'net9.0'" />
    <!-- 2.0.0 is from March 2021 -->
    <PackageReference Include="Amazon.Lambda.S3Events" Version="2.0.0" Condition="'$(TargetFramework)' == 'net8.0'" />
    <PackageReference Include="Amazon.Lambda.S3Events" Version="3.1.0" Condition="'$(TargetFramework)' == 'net9.0'" />
    <!-- 2.1.0 is from October 2020 -->
    <PackageReference Include="Amazon.Lambda.SimpleEmailEvents" Version="2.1.0" Condition="'$(TargetFramework)' == 'net8.0'" />
    <PackageReference Include="Amazon.Lambda.SimpleEmailEvents" Version="3.1.0" Condition="'$(TargetFramework)' == 'net9.0'" />
    <!-- 1.2.0 is from October 2020 -->
    <PackageReference Include="Amazon.Lambda.SNSEvents" Version="1.2.0" Condition="'$(TargetFramework)' == 'net8.0'" />
    <PackageReference Include="Amazon.Lambda.SNSEvents" Version="2.1.0" Condition="'$(TargetFramework)' == 'net9.0'" />
    <!-- 1.2.0 is from October 2020 -->
    <PackageReference Include="Amazon.Lambda.SQSEvents" Version="1.2.0" Condition="'$(TargetFramework)' == 'net8.0'" />
    <PackageReference Include="Amazon.Lambda.SQSEvents" Version="2.2.0" Condition="'$(TargetFramework)' == 'net9.0'" />
>>>>>>> fc206452
    <!-- Non-event libraries -->
    <PackageReference Include="Amazon.Lambda.RuntimeSupport" Version="1.11.0" />
    <PackageReference Include="Amazon.Lambda.Serialization.SystemTextJson" Version="2.4.3" />
    <PackageReference Include="Microsoft.VisualStudio.Threading.Analyzers" Version="17.14.15">
      <PrivateAssets>all</PrivateAssets>
      <IncludeAssets>runtime; build; native; contentfiles; analyzers; buildtransitive</IncludeAssets>
    </PackageReference>
  </ItemGroup>
  <ItemGroup>
    <ProjectReference Include="..\..\..\..\..\src\Agent\NewRelic.Api.Agent\NewRelic.Api.Agent.csproj" />
    <ProjectReference Include="..\..\ApplicationHelperLibraries\ApplicationLifecycle\ApplicationLifecycle.csproj" />
  </ItemGroup>
</Project><|MERGE_RESOLUTION|>--- conflicted
+++ resolved
@@ -10,7 +10,6 @@
     from each other due to a shared dependency on AWSSDK.Core -->
     <!-- 2.0.0 is from March 2020 -->
     <PackageReference Include="Amazon.Lambda.APIGatewayEvents" Version="2.0.0" Condition="'$(TargetFramework)' == 'net8.0'" />
-<<<<<<< HEAD
     <PackageReference Include="Amazon.Lambda.APIGatewayEvents" Version="2.7.1" Condition="'$(TargetFramework)' == 'net10.0'" />
 
     <!-- 2.0.0 is from April 2020 -->
@@ -27,7 +26,7 @@
 
     <!-- 2.1.0 is from August 2023. KinesisTimeWindowEvent not available until 2.1 -->
     <PackageReference Include="Amazon.Lambda.KinesisEvents" Version="2.1.0" Condition="'$(TargetFramework)' == 'net8.0'" />
-    <PackageReference Include="Amazon.Lambda.KinesisEvents" Version="2.2.0" Condition="'$(TargetFramework)' == 'net10.0'" />
+    <PackageReference Include="Amazon.Lambda.KinesisEvents" Version="3.0.0" Condition="'$(TargetFramework)' == 'net10.0'" />
 
     <!-- 2.0.0 is from March 2020 -->
     <PackageReference Include="Amazon.Lambda.KinesisFirehoseEvents" Version="2.0.0" Condition="'$(TargetFramework)' == 'net8.0'" />
@@ -49,36 +48,6 @@
     <PackageReference Include="Amazon.Lambda.SQSEvents" Version="1.2.0" Condition="'$(TargetFramework)' == 'net8.0'" />
     <PackageReference Include="Amazon.Lambda.SQSEvents" Version="2.2.0" Condition="'$(TargetFramework)' == 'net10.0'" />
 
-=======
-    <PackageReference Include="Amazon.Lambda.APIGatewayEvents" Version="2.7.1" Condition="'$(TargetFramework)' == 'net9.0'" />
-    <!-- 2.0.0 is from April 2020 -->
-    <PackageReference Include="Amazon.Lambda.ApplicationLoadBalancerEvents" Version="2.0.0" Condition="'$(TargetFramework)' == 'net8.0'" />
-    <PackageReference Include="Amazon.Lambda.ApplicationLoadBalancerEvents" Version="2.2.0" Condition="'$(TargetFramework)' == 'net9.0'" />
-    <!-- 2.1.0 is from October 2020 -->
-    <PackageReference Include="Amazon.Lambda.CloudWatchEvents" Version="2.1.0" Condition="'$(TargetFramework)' == 'net8.0'" />
-    <PackageReference Include="Amazon.Lambda.CloudWatchEvents" Version="4.4.0" Condition="'$(TargetFramework)' == 'net9.0'" />
-    <!-- 2.3.0 is from September 2023. DynamoDBTimeWindowEvent not available until 2.3.0 -->
-    <PackageReference Include="Amazon.Lambda.DynamoDBEvents" Version="2.3.0" Condition="'$(TargetFramework)' == 'net8.0'" />
-    <PackageReference Include="Amazon.Lambda.DynamoDBEvents" Version="3.1.1" Condition="'$(TargetFramework)' == 'net9.0'" />
-    <!-- 2.1.0 is from August 2023. KinesisTimeWindowEvent not available until 2.1 -->
-    <PackageReference Include="Amazon.Lambda.KinesisEvents" Version="2.1.0" Condition="'$(TargetFramework)' == 'net8.0'" />
-    <PackageReference Include="Amazon.Lambda.KinesisEvents" Version="3.0.0" Condition="'$(TargetFramework)' == 'net9.0'" />
-    <!-- 2.0.0 is from March 2020 -->
-    <PackageReference Include="Amazon.Lambda.KinesisFirehoseEvents" Version="2.0.0" Condition="'$(TargetFramework)' == 'net8.0'" />
-    <PackageReference Include="Amazon.Lambda.KinesisFirehoseEvents" Version="2.3.0" Condition="'$(TargetFramework)' == 'net9.0'" />
-    <!-- 2.0.0 is from March 2021 -->
-    <PackageReference Include="Amazon.Lambda.S3Events" Version="2.0.0" Condition="'$(TargetFramework)' == 'net8.0'" />
-    <PackageReference Include="Amazon.Lambda.S3Events" Version="3.1.0" Condition="'$(TargetFramework)' == 'net9.0'" />
-    <!-- 2.1.0 is from October 2020 -->
-    <PackageReference Include="Amazon.Lambda.SimpleEmailEvents" Version="2.1.0" Condition="'$(TargetFramework)' == 'net8.0'" />
-    <PackageReference Include="Amazon.Lambda.SimpleEmailEvents" Version="3.1.0" Condition="'$(TargetFramework)' == 'net9.0'" />
-    <!-- 1.2.0 is from October 2020 -->
-    <PackageReference Include="Amazon.Lambda.SNSEvents" Version="1.2.0" Condition="'$(TargetFramework)' == 'net8.0'" />
-    <PackageReference Include="Amazon.Lambda.SNSEvents" Version="2.1.0" Condition="'$(TargetFramework)' == 'net9.0'" />
-    <!-- 1.2.0 is from October 2020 -->
-    <PackageReference Include="Amazon.Lambda.SQSEvents" Version="1.2.0" Condition="'$(TargetFramework)' == 'net8.0'" />
-    <PackageReference Include="Amazon.Lambda.SQSEvents" Version="2.2.0" Condition="'$(TargetFramework)' == 'net9.0'" />
->>>>>>> fc206452
     <!-- Non-event libraries -->
     <PackageReference Include="Amazon.Lambda.RuntimeSupport" Version="1.11.0" />
     <PackageReference Include="Amazon.Lambda.Serialization.SystemTextJson" Version="2.4.3" />
