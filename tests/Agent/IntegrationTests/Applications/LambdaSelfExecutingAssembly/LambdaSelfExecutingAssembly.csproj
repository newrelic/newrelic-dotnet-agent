<Project Sdk="Microsoft.NET.Sdk">

  <PropertyGroup>
    <OutputType>Exe</OutputType>
    <TargetFrameworks>net6.0;net8.0;net9.0</TargetFrameworks>
    <ImplicitUsings>enable</ImplicitUsings>
    <Nullable>enable</Nullable>
  </PropertyGroup>

  <ItemGroup>
    <!-- We use the different targets to test a range of library versions. Note that the minimum versions can't drift too far apart
    from each other due to a shared dependency on AWSSDK.Core -->
    
    <!-- 2.0.0 is from March 2020 -->
    <PackageReference Include="Amazon.Lambda.APIGatewayEvents" Version="2.0.0" Condition="'$(TargetFramework)' == 'net6.0'" />
<<<<<<< HEAD
    <PackageReference Include="Amazon.Lambda.APIGatewayEvents" Version="2.7.0" Condition="'$(TargetFramework)' == 'net8.0'" />
    <PackageReference Include="Amazon.Lambda.APIGatewayEvents" Version="2.7.0" Condition="'$(TargetFramework)' == 'net9.0'" />
=======
    <PackageReference Include="Amazon.Lambda.APIGatewayEvents" Version="2.7.1" Condition="'$(TargetFramework)' == 'net8.0'" />
>>>>>>> d48a7516

    <!-- 2.0.0 is from April 2020 -->
    <PackageReference Include="Amazon.Lambda.ApplicationLoadBalancerEvents" Version="2.0.0" Condition="'$(TargetFramework)' == 'net6.0'" />
    <PackageReference Include="Amazon.Lambda.ApplicationLoadBalancerEvents" Version="2.2.0" Condition="'$(TargetFramework)' == 'net8.0'" />
    <PackageReference Include="Amazon.Lambda.ApplicationLoadBalancerEvents" Version="2.2.0" Condition="'$(TargetFramework)' == 'net9.0'" />

    <!-- 2.1.0 is from October 2020 -->
    <PackageReference Include="Amazon.Lambda.CloudWatchEvents" Version="2.1.0" Condition="'$(TargetFramework)' == 'net6.0'" />
    <PackageReference Include="Amazon.Lambda.CloudWatchEvents" Version="4.4.0" Condition="'$(TargetFramework)' == 'net8.0'" />
    <PackageReference Include="Amazon.Lambda.CloudWatchEvents" Version="4.4.0" Condition="'$(TargetFramework)' == 'net9.0'" />

    <!-- 2.3.0 is from September 2023. DynamoDBTimeWindowEvent not available until 2.3.0 -->
    <PackageReference Include="Amazon.Lambda.DynamoDBEvents" Version="2.3.0" Condition="'$(TargetFramework)' == 'net6.0'" />
    <PackageReference Include="Amazon.Lambda.DynamoDBEvents" Version="3.1.1" Condition="'$(TargetFramework)' == 'net8.0'" />
    <PackageReference Include="Amazon.Lambda.DynamoDBEvents" Version="3.1.1" Condition="'$(TargetFramework)' == 'net9.0'" />

    <!-- 2.1.0 is from August 2023. KinesisTimeWindowEvent not available until 2.1 -->
    <PackageReference Include="Amazon.Lambda.KinesisEvents" Version="2.1.0" Condition="'$(TargetFramework)' == 'net6.0'" />
    <PackageReference Include="Amazon.Lambda.KinesisEvents" Version="2.2.0" Condition="'$(TargetFramework)' == 'net8.0'" />
    <PackageReference Include="Amazon.Lambda.KinesisEvents" Version="2.2.0" Condition="'$(TargetFramework)' == 'net9.0'" />

    <!-- 2.0.0 is from March 2020 -->
    <PackageReference Include="Amazon.Lambda.KinesisFirehoseEvents" Version="2.0.0" Condition="'$(TargetFramework)' == 'net6.0'" />
    <PackageReference Include="Amazon.Lambda.KinesisFirehoseEvents" Version="2.3.0" Condition="'$(TargetFramework)' == 'net8.0'" />
    <PackageReference Include="Amazon.Lambda.KinesisFirehoseEvents" Version="2.3.0" Condition="'$(TargetFramework)' == 'net9.0'" />

    <!-- 2.0.0 is from March 2021 -->
    <PackageReference Include="Amazon.Lambda.S3Events" Version="2.0.0" Condition="'$(TargetFramework)' == 'net6.0'" />
    <PackageReference Include="Amazon.Lambda.S3Events" Version="3.1.0" Condition="'$(TargetFramework)' == 'net8.0'" />
    <PackageReference Include="Amazon.Lambda.S3Events" Version="3.1.0" Condition="'$(TargetFramework)' == 'net9.0'" />

    <!-- 2.1.0 is from October 2020 -->
    <PackageReference Include="Amazon.Lambda.SimpleEmailEvents" Version="2.1.0" Condition="'$(TargetFramework)' == 'net6.0'" />
    <PackageReference Include="Amazon.Lambda.SimpleEmailEvents" Version="3.1.0" Condition="'$(TargetFramework)' == 'net8.0'" />
    <PackageReference Include="Amazon.Lambda.SimpleEmailEvents" Version="3.1.0" Condition="'$(TargetFramework)' == 'net9.0'" />

    <!-- 1.2.0 is from October 2020 -->
    <PackageReference Include="Amazon.Lambda.SNSEvents" Version="1.2.0" Condition="'$(TargetFramework)' == 'net6.0'" />
    <PackageReference Include="Amazon.Lambda.SNSEvents" Version="2.1.0" Condition="'$(TargetFramework)' == 'net8.0'" />
    <PackageReference Include="Amazon.Lambda.SNSEvents" Version="2.1.0" Condition="'$(TargetFramework)' == 'net9.0'" />

    <!-- 1.2.0 is from October 2020 -->
    <PackageReference Include="Amazon.Lambda.SQSEvents" Version="1.2.0" Condition="'$(TargetFramework)' == 'net6.0'" />
    <PackageReference Include="Amazon.Lambda.SQSEvents" Version="2.2.0" Condition="'$(TargetFramework)' == 'net8.0'" />
    <PackageReference Include="Amazon.Lambda.SQSEvents" Version="2.2.0" Condition="'$(TargetFramework)' == 'net9.0'" />

    <!-- Non-event libraries -->
    <PackageReference Include="Amazon.Lambda.RuntimeSupport" Version="1.10.0" />
    <PackageReference Include="Amazon.Lambda.Serialization.SystemTextJson" Version="2.4.3" />
    <PackageReference Include="Microsoft.VisualStudio.Threading.Analyzers" Version="17.10.48">
      <PrivateAssets>all</PrivateAssets>
      <IncludeAssets>runtime; build; native; contentfiles; analyzers; buildtransitive</IncludeAssets>
    </PackageReference>
  </ItemGroup>

  <ItemGroup>
    <ProjectReference Include="..\..\..\..\..\src\Agent\NewRelic.Api.Agent\NewRelic.Api.Agent.csproj" />
    <ProjectReference Include="..\..\ApplicationHelperLibraries\ApplicationLifecycle\ApplicationLifecycle.csproj" />
  </ItemGroup>

</Project><|MERGE_RESOLUTION|>--- conflicted
+++ resolved
@@ -13,12 +13,8 @@
     
     <!-- 2.0.0 is from March 2020 -->
     <PackageReference Include="Amazon.Lambda.APIGatewayEvents" Version="2.0.0" Condition="'$(TargetFramework)' == 'net6.0'" />
-<<<<<<< HEAD
-    <PackageReference Include="Amazon.Lambda.APIGatewayEvents" Version="2.7.0" Condition="'$(TargetFramework)' == 'net8.0'" />
-    <PackageReference Include="Amazon.Lambda.APIGatewayEvents" Version="2.7.0" Condition="'$(TargetFramework)' == 'net9.0'" />
-=======
     <PackageReference Include="Amazon.Lambda.APIGatewayEvents" Version="2.7.1" Condition="'$(TargetFramework)' == 'net8.0'" />
->>>>>>> d48a7516
+    <PackageReference Include="Amazon.Lambda.APIGatewayEvents" Version="2.7.1" Condition="'$(TargetFramework)' == 'net9.0'" />
 
     <!-- 2.0.0 is from April 2020 -->
     <PackageReference Include="Amazon.Lambda.ApplicationLoadBalancerEvents" Version="2.0.0" Condition="'$(TargetFramework)' == 'net6.0'" />
