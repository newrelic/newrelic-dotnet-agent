--- conflicted
+++ resolved
@@ -1,12 +1,9 @@
 // Copyright 2020 New Relic, Inc. All rights reserved.
 // SPDX-License-Identifier: Apache-2.0
 
-<<<<<<< HEAD
 using Amazon.Lambda.APIGatewayEvents;
 using Amazon.Lambda.ApplicationLoadBalancerEvents;
-=======
 using Amazon.Lambda.CloudWatchEvents.ScheduledEvents;
->>>>>>> f83b119e
 using Amazon.Lambda.Core;
 using Amazon.Lambda.DynamoDBEvents;
 using Amazon.Lambda.RuntimeSupport;
@@ -77,7 +74,6 @@
                     return HandlerWrapper.GetHandlerWrapper<DynamoDBTimeWindowEvent>(DynamoDbTimeWindowEventHandler, serializer);
                 case nameof(DynamoDbTimeWindowEventHandlerAsync):
                     return HandlerWrapper.GetHandlerWrapper<DynamoDBTimeWindowEvent>(DynamoDbTimeWindowEventHandlerAsync, serializer);
-<<<<<<< HEAD
                 case nameof(ApiGatewayProxyRequestHandler):
                     return HandlerWrapper.GetHandlerWrapper<APIGatewayProxyRequest, APIGatewayProxyResponse>(ApiGatewayProxyRequestHandler, serializer);
                 case nameof(ApiGatewayProxyRequestHandlerAsync):
@@ -86,12 +82,10 @@
                     return HandlerWrapper.GetHandlerWrapper<ApplicationLoadBalancerRequest, ApplicationLoadBalancerResponse>(ApplicationLoadBalancerRequestHandler, serializer);
                 case nameof(ApplicationLoadBalancerRequestHandlerAsync):
                     return HandlerWrapper.GetHandlerWrapper<ApplicationLoadBalancerRequest, ApplicationLoadBalancerResponse>(ApplicationLoadBalancerRequestHandlerAsync, serializer);
-=======
                 case nameof(ScheduledCloudWatchEventHandler):
                     return HandlerWrapper.GetHandlerWrapper<ScheduledEvent>(ScheduledCloudWatchEventHandler, serializer);
                 case nameof(ScheduledCloudWatchEventHandlerAsync):
                     return HandlerWrapper.GetHandlerWrapper<ScheduledEvent>(ScheduledCloudWatchEventHandlerAsync, serializer);
->>>>>>> f83b119e
                 default:
                     return null;
             }
@@ -235,7 +229,6 @@
             await Task.Delay(100);
         }
 
-<<<<<<< HEAD
         public static APIGatewayProxyResponse ApiGatewayProxyRequestHandler(APIGatewayProxyRequest apiGatewayProxyRequest, ILambdaContext __)
         {
             Console.WriteLine("Executing lambda {0}", nameof(APIGatewayProxyRequest));
@@ -264,7 +257,8 @@
             await Task.Delay(100);
 
             return new ApplicationLoadBalancerResponse() { Body = applicationLoadBalancerRequest.Body, StatusCode = 200, Headers = new Dictionary<string, string> { { "Content-Type", "application/json" }, { "Content-Length", "12345" } } };
-=======
+        }
+
         public static void ScheduledCloudWatchEventHandler(ScheduledEvent _, ILambdaContext __)
         {
             Console.WriteLine("Executing lambda {0}", nameof(ScheduledCloudWatchEventHandler));
@@ -274,7 +268,6 @@
         {
             Console.WriteLine("Executing lambda {0}", nameof(ScheduledCloudWatchEventHandlerAsync));
             await Task.Delay(100);
->>>>>>> f83b119e
         }
     }
 }