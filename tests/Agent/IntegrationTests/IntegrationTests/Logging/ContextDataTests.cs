﻿// Copyright 2020 New Relic, Inc. All rights reserved.
// SPDX-License-Identifier: Apache-2.0

using System;
using System.Collections.Generic;
using System.Linq;
using System.Threading;
using MultiFunctionApplicationHelpers;
using NewRelic.Agent.IntegrationTestHelpers;
using Xunit;
using Xunit.Abstractions;

namespace NewRelic.Agent.IntegrationTests.Logging.ContextData
{
    public abstract class ContextDataTestsBase<TFixture> : NewRelicIntegrationTest<TFixture>
        where TFixture : ConsoleDynamicMethodFixture
    {
        private readonly TFixture _fixture;
        private LoggingFramework _loggingFramework;
        private bool _contextDataEnabled;

        private const string InfoMessage = "HelloWorld";

        // There are several entries in this dictionary to allow for different methods of adding the values in the test adapter
        // If you need more entries for your framework, add them
        private Dictionary<string, string> _expectedAttributes = new Dictionary<string, string>()
        {
            { "mycontext1", "foo" },
            { "mycontext2", "bar" },
            { "mycontext3", "test" },
            { "mycontext4", "value" },
        };


        public ContextDataTestsBase(TFixture fixture, ITestOutputHelper output, bool contextDataEnabled, LoggingFramework loggingFramework) : base(fixture)
        {
            _fixture = fixture;
            _loggingFramework = loggingFramework;
            _contextDataEnabled = contextDataEnabled;
            _fixture.SetTimeout(TimeSpan.FromMinutes(2));
            _fixture.TestLogger = output;

            _fixture.AddCommand($"LoggingTester SetFramework {_loggingFramework}");
            _fixture.AddCommand($"LoggingTester Configure");

            string context = string.Join(",", _expectedAttributes.Select(x => x.Key + "=" + x.Value).ToArray());

            _fixture.AddCommand($"LoggingTester CreateSingleLogMessage {InfoMessage} INFO {context}");

            // Give the unawaited async logs some time to catch up
            _fixture.AddCommand($"RootCommands DelaySeconds 10");

            _fixture.AddActions
            (
                setupConfiguration: () =>
                {
                    var configModifier = new NewRelicConfigModifier(fixture.DestinationNewRelicConfigFilePath);

                    configModifier
                    .EnableLogMetrics(true)
                    .EnableLogForwarding(true)
                    .EnableContextData(_contextDataEnabled)
                    .EnableDistributedTrace()
                    .SetLogLevel("debug");
                },
                exerciseApplication: () =>
                {
                    Thread.Sleep(TimeSpan.FromSeconds(10));
                }
            );

            _fixture.Initialize();
        }

        [Fact]
        public void Test()
        {
            var expectedLogLines = new Assertions.ExpectedLogLine[]
            {
                new Assertions.ExpectedLogLine
                {
                    Level = LogUtils.GetLevelName(_loggingFramework, "INFO"),
                    LogMessage = InfoMessage,
                    Attributes = _expectedAttributes
                }
            };

            var logLines = _fixture.AgentLog.GetLogEventDataLogLines().ToArray();

            if (_contextDataEnabled)
            {
                // different verions of log4net add varying amounts of default attributes, we ignore the counts becuase of this
                Assertions.LogLinesExist(expectedLogLines, logLines, ignoreAttributeCount:true);
            }
            else
            {
                Assertions.LogLinesDontExist(expectedLogLines, logLines);
            }
            
        }
    }

    #region log4net

    #region ContextData Enabled

    [NetFrameworkTest]
    public class Log4NetContextDataEnabledFWLatestTests : ContextDataTestsBase<ConsoleDynamicMethodFixtureFWLatest>
    {
        public Log4NetContextDataEnabledFWLatestTests(ConsoleDynamicMethodFixtureFWLatest fixture, ITestOutputHelper output)
            : base(fixture, output, true, LoggingFramework.Log4net)
        {
        }
    }

    [NetFrameworkTest]
    public class Log4NetContextDataEnabledFW471Tests : ContextDataTestsBase<ConsoleDynamicMethodFixtureFW471>
    {
        public Log4NetContextDataEnabledFW471Tests(ConsoleDynamicMethodFixtureFW471 fixture, ITestOutputHelper output)
            : base(fixture, output, true, LoggingFramework.Log4net)
        {
        }
    }

    [NetFrameworkTest]
    public class Log4NetContextDataEnabledFW462Tests : ContextDataTestsBase<ConsoleDynamicMethodFixtureFW462>
    {
        public Log4NetContextDataEnabledFW462Tests(ConsoleDynamicMethodFixtureFW462 fixture, ITestOutputHelper output)
            : base(fixture, output, true, LoggingFramework.Log4net)
        {
        }
    }

    [NetCoreTest]
    public class Log4NetContextDataEnabledNetCoreLatestTests : ContextDataTestsBase<ConsoleDynamicMethodFixtureCoreLatest>
    {
        public Log4NetContextDataEnabledNetCoreLatestTests(ConsoleDynamicMethodFixtureCoreLatest fixture, ITestOutputHelper output)
            : base(fixture, output, true, LoggingFramework.Log4net)
        {
        }
    }

    [NetCoreTest]
    public class Log4NetContextDataEnabledNetCore60Tests : ContextDataTestsBase<ConsoleDynamicMethodFixtureCore60>
    {
        public Log4NetContextDataEnabledNetCore60Tests(ConsoleDynamicMethodFixtureCore60 fixture, ITestOutputHelper output)
            : base(fixture, output, true, LoggingFramework.Log4net)
        {
        }
    }

    [NetCoreTest]
    public class Log4NetContextDataEnabledNetCore50Tests : ContextDataTestsBase<ConsoleDynamicMethodFixtureCore50>
    {
        public Log4NetContextDataEnabledNetCore50Tests(ConsoleDynamicMethodFixtureCore50 fixture, ITestOutputHelper output)
            : base(fixture, output, true, LoggingFramework.Log4net)
        {
        }
    }

    [NetCoreTest]
    public class Log4NetContextDataEnabledNetCore31Tests : ContextDataTestsBase<ConsoleDynamicMethodFixtureCore31>
    {
        public Log4NetContextDataEnabledNetCore31Tests(ConsoleDynamicMethodFixtureCore31 fixture, ITestOutputHelper output)
            : base(fixture, output, true, LoggingFramework.Log4net)
        {
        }
    }

    #endregion

    #region ContextData Disabled

    [NetFrameworkTest]
    public class Log4NetContextDataDisabledFWLatestTests : ContextDataTestsBase<ConsoleDynamicMethodFixtureFWLatest>
    {
        public Log4NetContextDataDisabledFWLatestTests(ConsoleDynamicMethodFixtureFWLatest fixture, ITestOutputHelper output)
            : base(fixture, output, false, LoggingFramework.Log4net)
        {
        }
    }

    [NetFrameworkTest]
    public class Log4NetContextDataDisabledFW471Tests : ContextDataTestsBase<ConsoleDynamicMethodFixtureFW471>
    {
        public Log4NetContextDataDisabledFW471Tests(ConsoleDynamicMethodFixtureFW471 fixture, ITestOutputHelper output)
            : base(fixture, output, false, LoggingFramework.Log4net)
        {
        }
    }

    [NetFrameworkTest]
    public class Log4NetContextDataDisabledFW462Tests : ContextDataTestsBase<ConsoleDynamicMethodFixtureFW462>
    {
        public Log4NetContextDataDisabledFW462Tests(ConsoleDynamicMethodFixtureFW462 fixture, ITestOutputHelper output)
            : base(fixture, output, false, LoggingFramework.Log4net)
        {
        }
    }

    [NetCoreTest]
    public class Log4NetContextDataDisabledNetCoreLatestTests : ContextDataTestsBase<ConsoleDynamicMethodFixtureCoreLatest>
    {
        public Log4NetContextDataDisabledNetCoreLatestTests(ConsoleDynamicMethodFixtureCoreLatest fixture, ITestOutputHelper output)
            : base(fixture, output, false, LoggingFramework.Log4net)
        {
        }
    }

    [NetCoreTest]
    public class Log4NetContextDataDisabledNetCore60Tests : ContextDataTestsBase<ConsoleDynamicMethodFixtureCore60>
    {
        public Log4NetContextDataDisabledNetCore60Tests(ConsoleDynamicMethodFixtureCore60 fixture, ITestOutputHelper output)
            : base(fixture, output, false, LoggingFramework.Log4net)
        {
        }
    }

    [NetCoreTest]
    public class Log4NetContextDataDisabledNetCore50Tests : ContextDataTestsBase<ConsoleDynamicMethodFixtureCore50>
    {
        public Log4NetContextDataDisabledNetCore50Tests(ConsoleDynamicMethodFixtureCore50 fixture, ITestOutputHelper output)
            : base(fixture, output, false, LoggingFramework.Log4net)
        {
        }
    }

    [NetCoreTest]
    public class Log4NetContextDataDisabledNetCore31Tests : ContextDataTestsBase<ConsoleDynamicMethodFixtureCore31>
    {
        public Log4NetContextDataDisabledNetCore31Tests(ConsoleDynamicMethodFixtureCore31 fixture, ITestOutputHelper output)
            : base(fixture, output, false, LoggingFramework.Log4net)
        {
        }
    }

    #endregion

    #endregion

    #region NLog

    #region ContextData Enabled

    [NetFrameworkTest]
    public class NLogContextDataEnabledFWLatestTests : ContextDataTestsBase<ConsoleDynamicMethodFixtureFWLatest>
    {
        public NLogContextDataEnabledFWLatestTests(ConsoleDynamicMethodFixtureFWLatest fixture, ITestOutputHelper output)
            : base(fixture, output, true, LoggingFramework.NLog)
        {
        }
    }

    [NetFrameworkTest]
    public class NLogContextDataEnabledFW471Tests : ContextDataTestsBase<ConsoleDynamicMethodFixtureFW471>
    {
        public NLogContextDataEnabledFW471Tests(ConsoleDynamicMethodFixtureFW471 fixture, ITestOutputHelper output)
            : base(fixture, output, true, LoggingFramework.NLog)
        {
        }
    }

    [NetFrameworkTest]
    public class NLogContextDataEnabledFW462Tests : ContextDataTestsBase<ConsoleDynamicMethodFixtureFW462>
    {
        public NLogContextDataEnabledFW462Tests(ConsoleDynamicMethodFixtureFW462 fixture, ITestOutputHelper output)
            : base(fixture, output, true, LoggingFramework.NLog)
        {
        }
    }

    [NetCoreTest]
    public class NLogContextDataEnabledNetCoreLatestTests : ContextDataTestsBase<ConsoleDynamicMethodFixtureCoreLatest>
    {
        public NLogContextDataEnabledNetCoreLatestTests(ConsoleDynamicMethodFixtureCoreLatest fixture, ITestOutputHelper output)
            : base(fixture, output, true, LoggingFramework.NLog)
        {
        }
    }

    [NetCoreTest]
    public class NLogContextDataEnabledNetCore60Tests : ContextDataTestsBase<ConsoleDynamicMethodFixtureCore60>
    {
        public NLogContextDataEnabledNetCore60Tests(ConsoleDynamicMethodFixtureCore60 fixture, ITestOutputHelper output)
            : base(fixture, output, true, LoggingFramework.NLog)
        {
        }
    }

    [NetCoreTest]
    public class NLogContextDataEnabledNetCore50Tests : ContextDataTestsBase<ConsoleDynamicMethodFixtureCore50>
    {
        public NLogContextDataEnabledNetCore50Tests(ConsoleDynamicMethodFixtureCore50 fixture, ITestOutputHelper output)
            : base(fixture, output, true, LoggingFramework.NLog)
        {
        }
    }

    [NetCoreTest]
    public class NLogContextDataEnabledNetCore31Tests : ContextDataTestsBase<ConsoleDynamicMethodFixtureCore31>
    {
        public NLogContextDataEnabledNetCore31Tests(ConsoleDynamicMethodFixtureCore31 fixture, ITestOutputHelper output)
<<<<<<< HEAD
            : base(fixture, output, true, LoggingFramework.Log4net)
=======
            : base(fixture, output, true, LoggingFramework.NLog)
>>>>>>> c7e62540
        {
        }
    }

    #endregion

    #region ContextData Disabled

    [NetFrameworkTest]
    public class NLogContextDataDisabledFWLatestTests : ContextDataTestsBase<ConsoleDynamicMethodFixtureFWLatest>
    {
        public NLogContextDataDisabledFWLatestTests(ConsoleDynamicMethodFixtureFWLatest fixture, ITestOutputHelper output)
            : base(fixture, output, false, LoggingFramework.NLog)
        {
        }
    }

    [NetFrameworkTest]
    public class NLogContextDataDisabledFW471Tests : ContextDataTestsBase<ConsoleDynamicMethodFixtureFW471>
    {
        public NLogContextDataDisabledFW471Tests(ConsoleDynamicMethodFixtureFW471 fixture, ITestOutputHelper output)
            : base(fixture, output, false, LoggingFramework.NLog)
        {
        }
    }

    [NetFrameworkTest]
    public class NLogContextDataDisabledFW462Tests : ContextDataTestsBase<ConsoleDynamicMethodFixtureFW462>
    {
        public NLogContextDataDisabledFW462Tests(ConsoleDynamicMethodFixtureFW462 fixture, ITestOutputHelper output)
            : base(fixture, output, false, LoggingFramework.NLog)
        {
        }
    }

    [NetCoreTest]
    public class NLogContextDataDisabledNetCoreLatestTests : ContextDataTestsBase<ConsoleDynamicMethodFixtureCoreLatest>
    {
        public NLogContextDataDisabledNetCoreLatestTests(ConsoleDynamicMethodFixtureCoreLatest fixture, ITestOutputHelper output)
            : base(fixture, output, false, LoggingFramework.NLog)
        {
        }
    }

    [NetCoreTest]
    public class NLogContextDataDisabledNetCore60Tests : ContextDataTestsBase<ConsoleDynamicMethodFixtureCore60>
    {
        public NLogContextDataDisabledNetCore60Tests(ConsoleDynamicMethodFixtureCore60 fixture, ITestOutputHelper output)
            : base(fixture, output, false, LoggingFramework.NLog)
        {
        }
    }

    [NetCoreTest]
    public class NLogContextDataDisabledNetCore50Tests : ContextDataTestsBase<ConsoleDynamicMethodFixtureCore50>
    {
        public NLogContextDataDisabledNetCore50Tests(ConsoleDynamicMethodFixtureCore50 fixture, ITestOutputHelper output)
            : base(fixture, output, false, LoggingFramework.NLog)
        {
        }
    }

    [NetCoreTest]
    public class NLogContextDataDisabledNetCore31Tests : ContextDataTestsBase<ConsoleDynamicMethodFixtureCore31>
    {
        public NLogContextDataDisabledNetCore31Tests(ConsoleDynamicMethodFixtureCore31 fixture, ITestOutputHelper output)
<<<<<<< HEAD
            : base(fixture, output, false, LoggingFramework.Log4net)
=======
            : base(fixture, output, false, LoggingFramework.NLog)
>>>>>>> c7e62540
        {
        }
    }

    #endregion

    #endregion

<<<<<<< HEAD
    #region Serilog

    #region ContextData enabled

    [NetFrameworkTest]
    public class SerilogContextDataEnabledFWLatestTests : ContextDataTestsBase<ConsoleDynamicMethodFixtureFWLatest>
    {
        public SerilogContextDataEnabledFWLatestTests(ConsoleDynamicMethodFixtureFWLatest fixture, ITestOutputHelper output)
            : base(fixture, output, true, LoggingFramework.Serilog)
        {
        }
    }

    [NetFrameworkTest]
    public class SerilogContextDataEnabledFW471Tests : ContextDataTestsBase<ConsoleDynamicMethodFixtureFW471>
    {
        public SerilogContextDataEnabledFW471Tests(ConsoleDynamicMethodFixtureFW471 fixture, ITestOutputHelper output)
            : base(fixture, output, true, LoggingFramework.Serilog)
        {
        }
    }

    [NetFrameworkTest]
    public class SerilogContextDataEnabledFW462Tests : ContextDataTestsBase<ConsoleDynamicMethodFixtureFW462>
    {
        public SerilogContextDataEnabledFW462Tests(ConsoleDynamicMethodFixtureFW462 fixture, ITestOutputHelper output)
            : base(fixture, output, true, LoggingFramework.Serilog)
        {
        }
    }

    [NetCoreTest]
    public class SerilogContextDataEnabledNetCoreLatestTests : ContextDataTestsBase<ConsoleDynamicMethodFixtureCoreLatest>
    {
        public SerilogContextDataEnabledNetCoreLatestTests(ConsoleDynamicMethodFixtureCoreLatest fixture, ITestOutputHelper output)
            : base(fixture, output, true, LoggingFramework.Serilog)
=======
    #region MEL

    #region ContextData Enabled

    [NetFrameworkTest]
    public class MELContextDataEnabledFWLatestTests : ContextDataTestsBase<ConsoleDynamicMethodFixtureFWLatest>
    {
        public MELContextDataEnabledFWLatestTests(ConsoleDynamicMethodFixtureFWLatest fixture, ITestOutputHelper output)
            : base(fixture, output, true, LoggingFramework.MicrosoftLogging)
>>>>>>> c7e62540
        {
        }
    }

    [NetCoreTest]
<<<<<<< HEAD
    public class SerilogContextDataEnabledNetCore60Tests : ContextDataTestsBase<ConsoleDynamicMethodFixtureCore60>
    {
        public SerilogContextDataEnabledNetCore60Tests(ConsoleDynamicMethodFixtureCore60 fixture, ITestOutputHelper output)
            : base(fixture, output, true, LoggingFramework.Serilog)
=======
    public class MELContextDataEnabledNetCoreLatestTests : ContextDataTestsBase<ConsoleDynamicMethodFixtureCoreLatest>
    {
        public MELContextDataEnabledNetCoreLatestTests(ConsoleDynamicMethodFixtureCoreLatest fixture, ITestOutputHelper output)
            : base(fixture, output, true, LoggingFramework.MicrosoftLogging)
>>>>>>> c7e62540
        {
        }
    }

    [NetCoreTest]
<<<<<<< HEAD
    public class SerilogContextDataEnabledNetCore50Tests : ContextDataTestsBase<ConsoleDynamicMethodFixtureCore50>
    {
        public SerilogContextDataEnabledNetCore50Tests(ConsoleDynamicMethodFixtureCore50 fixture, ITestOutputHelper output)
            : base(fixture, output, true, LoggingFramework.Serilog)
=======
    public class MELContextDataEnabledNetCore60Tests : ContextDataTestsBase<ConsoleDynamicMethodFixtureCore60>
    {
        public MELContextDataEnabledNetCore60Tests(ConsoleDynamicMethodFixtureCore60 fixture, ITestOutputHelper output)
            : base(fixture, output, true, LoggingFramework.MicrosoftLogging)
>>>>>>> c7e62540
        {
        }
    }

    [NetCoreTest]
<<<<<<< HEAD
    public class SerilogContextDataEnabledNetCore31Tests : ContextDataTestsBase<ConsoleDynamicMethodFixtureCore31>
    {
        public SerilogContextDataEnabledNetCore31Tests(ConsoleDynamicMethodFixtureCore31 fixture, ITestOutputHelper output)
            : base(fixture, output, true, LoggingFramework.Serilog)
=======
    public class MELContextDataEnabledNetCore50Tests : ContextDataTestsBase<ConsoleDynamicMethodFixtureCore50>
    {
        public MELContextDataEnabledNetCore50Tests(ConsoleDynamicMethodFixtureCore50 fixture, ITestOutputHelper output)
            : base(fixture, output, true, LoggingFramework.MicrosoftLogging)
>>>>>>> c7e62540
        {
        }
    }

    [NetCoreTest]
<<<<<<< HEAD
    public class SerilogWebContextDataEnabledNetCore60Tests : ContextDataTestsBase<ConsoleDynamicMethodFixtureCore60>
    {
        public SerilogWebContextDataEnabledNetCore60Tests(ConsoleDynamicMethodFixtureCore60 fixture, ITestOutputHelper output)
            : base(fixture, output, true, LoggingFramework.SerilogWeb)
=======
    public class MELContextDataEnabledNetCore31Tests : ContextDataTestsBase<ConsoleDynamicMethodFixtureCore31>
    {
        public MELContextDataEnabledNetCore31Tests(ConsoleDynamicMethodFixtureCore31 fixture, ITestOutputHelper output)
            : base(fixture, output, true, LoggingFramework.MicrosoftLogging)
>>>>>>> c7e62540
        {
        }
    }

    #endregion

    #region ContextData Disabled

    [NetFrameworkTest]
<<<<<<< HEAD
    public class SerilogContextDataDisabledFWLatestTests : ContextDataTestsBase<ConsoleDynamicMethodFixtureFWLatest>
    {
        public SerilogContextDataDisabledFWLatestTests(ConsoleDynamicMethodFixtureFWLatest fixture, ITestOutputHelper output)
            : base(fixture, output, false, LoggingFramework.Serilog)
        {
        }
    }

    [NetFrameworkTest]
    public class SerilogContextDataDisabledFW471Tests : ContextDataTestsBase<ConsoleDynamicMethodFixtureFW471>
    {
        public SerilogContextDataDisabledFW471Tests(ConsoleDynamicMethodFixtureFW471 fixture, ITestOutputHelper output)
            : base(fixture, output, false, LoggingFramework.Serilog)
        {
        }
    }

    [NetFrameworkTest]
    public class SerilogContextDataDisabledFW462Tests : ContextDataTestsBase<ConsoleDynamicMethodFixtureFW462>
    {
        public SerilogContextDataDisabledFW462Tests(ConsoleDynamicMethodFixtureFW462 fixture, ITestOutputHelper output)
            : base(fixture, output, false, LoggingFramework.Serilog)
=======
    public class MELContextDataDisabledFWLatestTests : ContextDataTestsBase<ConsoleDynamicMethodFixtureFWLatest>
    {
        public MELContextDataDisabledFWLatestTests(ConsoleDynamicMethodFixtureFWLatest fixture, ITestOutputHelper output)
            : base(fixture, output, false, LoggingFramework.MicrosoftLogging)
>>>>>>> c7e62540
        {
        }
    }

    [NetCoreTest]
<<<<<<< HEAD
    public class SerilogContextDataDisabledNetCoreLatestTests : ContextDataTestsBase<ConsoleDynamicMethodFixtureCoreLatest>
    {
        public SerilogContextDataDisabledNetCoreLatestTests(ConsoleDynamicMethodFixtureCoreLatest fixture, ITestOutputHelper output)
            : base(fixture, output, false, LoggingFramework.Serilog)
=======
    public class MELContextDataDisabledNetCoreLatestTests : ContextDataTestsBase<ConsoleDynamicMethodFixtureCoreLatest>
    {
        public MELContextDataDisabledNetCoreLatestTests(ConsoleDynamicMethodFixtureCoreLatest fixture, ITestOutputHelper output)
            : base(fixture, output, false, LoggingFramework.MicrosoftLogging)
>>>>>>> c7e62540
        {
        }
    }

    [NetCoreTest]
<<<<<<< HEAD
    public class SerilogContextDataDisabledNetCore60Tests : ContextDataTestsBase<ConsoleDynamicMethodFixtureCore60>
    {
        public SerilogContextDataDisabledNetCore60Tests(ConsoleDynamicMethodFixtureCore60 fixture, ITestOutputHelper output)
            : base(fixture, output, false, LoggingFramework.Serilog)
=======
    public class MELContextDataDisabledNetCore60Tests : ContextDataTestsBase<ConsoleDynamicMethodFixtureCore60>
    {
        public MELContextDataDisabledNetCore60Tests(ConsoleDynamicMethodFixtureCore60 fixture, ITestOutputHelper output)
            : base(fixture, output, false, LoggingFramework.MicrosoftLogging)
>>>>>>> c7e62540
        {
        }
    }

    [NetCoreTest]
<<<<<<< HEAD
    public class SerilogContextDataDisabledNetCore50Tests : ContextDataTestsBase<ConsoleDynamicMethodFixtureCore50>
    {
        public SerilogContextDataDisabledNetCore50Tests(ConsoleDynamicMethodFixtureCore50 fixture, ITestOutputHelper output)
            : base(fixture, output, false, LoggingFramework.Serilog)
=======
    public class MELContextDataDisabledNetCore50Tests : ContextDataTestsBase<ConsoleDynamicMethodFixtureCore50>
    {
        public MELContextDataDisabledNetCore50Tests(ConsoleDynamicMethodFixtureCore50 fixture, ITestOutputHelper output)
            : base(fixture, output, false, LoggingFramework.MicrosoftLogging)
>>>>>>> c7e62540
        {
        }
    }

    [NetCoreTest]
<<<<<<< HEAD
    public class SerilogContextDataDisabledNetCore31Tests : ContextDataTestsBase<ConsoleDynamicMethodFixtureCore31>
    {
        public SerilogContextDataDisabledNetCore31Tests(ConsoleDynamicMethodFixtureCore31 fixture, ITestOutputHelper output)
            : base(fixture, output, false, LoggingFramework.Serilog)
=======
    public class MELContextDataDisabledNetCore31Tests : ContextDataTestsBase<ConsoleDynamicMethodFixtureCore31>
    {
        public MELContextDataDisabledNetCore31Tests(ConsoleDynamicMethodFixtureCore31 fixture, ITestOutputHelper output)
            : base(fixture, output, false, LoggingFramework.MicrosoftLogging)
>>>>>>> c7e62540
        {
        }
    }

    #endregion

<<<<<<< HEAD

=======
>>>>>>> c7e62540
    #endregion
}<|MERGE_RESOLUTION|>--- conflicted
+++ resolved
@@ -300,11 +300,7 @@
     public class NLogContextDataEnabledNetCore31Tests : ContextDataTestsBase<ConsoleDynamicMethodFixtureCore31>
     {
         public NLogContextDataEnabledNetCore31Tests(ConsoleDynamicMethodFixtureCore31 fixture, ITestOutputHelper output)
-<<<<<<< HEAD
-            : base(fixture, output, true, LoggingFramework.Log4net)
-=======
             : base(fixture, output, true, LoggingFramework.NLog)
->>>>>>> c7e62540
         {
         }
     }
@@ -371,23 +367,18 @@
     public class NLogContextDataDisabledNetCore31Tests : ContextDataTestsBase<ConsoleDynamicMethodFixtureCore31>
     {
         public NLogContextDataDisabledNetCore31Tests(ConsoleDynamicMethodFixtureCore31 fixture, ITestOutputHelper output)
-<<<<<<< HEAD
-            : base(fixture, output, false, LoggingFramework.Log4net)
-=======
             : base(fixture, output, false, LoggingFramework.NLog)
->>>>>>> c7e62540
-        {
-        }
-    }
-
-    #endregion
-
-    #endregion
-
-<<<<<<< HEAD
+        {
+        }
+    }
+
+    #endregion
+
+    #endregion
+
     #region Serilog
 
-    #region ContextData enabled
+    #region ContextData Enabled
 
     [NetFrameworkTest]
     public class SerilogContextDataEnabledFWLatestTests : ContextDataTestsBase<ConsoleDynamicMethodFixtureFWLatest>
@@ -421,7 +412,117 @@
     {
         public SerilogContextDataEnabledNetCoreLatestTests(ConsoleDynamicMethodFixtureCoreLatest fixture, ITestOutputHelper output)
             : base(fixture, output, true, LoggingFramework.Serilog)
-=======
+        {
+        }
+    }
+
+    [NetCoreTest]
+    public class SerilogContextDataEnabledNetCore60Tests : ContextDataTestsBase<ConsoleDynamicMethodFixtureCore60>
+    {
+        public SerilogContextDataEnabledNetCore60Tests(ConsoleDynamicMethodFixtureCore60 fixture, ITestOutputHelper output)
+            : base(fixture, output, true, LoggingFramework.Serilog)
+        {
+        }
+    }
+
+    [NetCoreTest]
+    public class SerilogContextDataEnabledNetCore50Tests : ContextDataTestsBase<ConsoleDynamicMethodFixtureCore50>
+    {
+        public SerilogContextDataEnabledNetCore50Tests(ConsoleDynamicMethodFixtureCore50 fixture, ITestOutputHelper output)
+            : base(fixture, output, true, LoggingFramework.Serilog)
+        {
+        }
+    }
+
+    [NetCoreTest]
+    public class SerilogContextDataEnabledNetCore31Tests : ContextDataTestsBase<ConsoleDynamicMethodFixtureCore31>
+    {
+        public SerilogContextDataEnabledNetCore31Tests(ConsoleDynamicMethodFixtureCore31 fixture, ITestOutputHelper output)
+            : base(fixture, output, true, LoggingFramework.Serilog)
+        {
+        }
+    }
+
+    [NetCoreTest]
+    public class SerilogWebContextDataEnabledNetCore60Tests : ContextDataTestsBase<ConsoleDynamicMethodFixtureCore60>
+    {
+        public SerilogWebContextDataEnabledNetCore60Tests(ConsoleDynamicMethodFixtureCore60 fixture, ITestOutputHelper output)
+            : base(fixture, output, true, LoggingFramework.SerilogWeb)
+        {
+        }
+    }
+
+#endregion
+
+    #region ContextData Disabled
+
+    [NetFrameworkTest]
+    public class SerilogContextDataDisabledFWLatestTests : ContextDataTestsBase<ConsoleDynamicMethodFixtureFWLatest>
+    {
+        public SerilogContextDataDisabledFWLatestTests(ConsoleDynamicMethodFixtureFWLatest fixture, ITestOutputHelper output)
+            : base(fixture, output, false, LoggingFramework.Serilog)
+        {
+        }
+    }
+
+    [NetFrameworkTest]
+    public class SerilogContextDataDisabledFW471Tests : ContextDataTestsBase<ConsoleDynamicMethodFixtureFW471>
+    {
+        public SerilogContextDataDisabledFW471Tests(ConsoleDynamicMethodFixtureFW471 fixture, ITestOutputHelper output)
+            : base(fixture, output, false, LoggingFramework.Serilog)
+        {
+        }
+    }
+
+    [NetFrameworkTest]
+    public class SerilogContextDataDisabledFW462Tests : ContextDataTestsBase<ConsoleDynamicMethodFixtureFW462>
+    {
+        public SerilogContextDataDisabledFW462Tests(ConsoleDynamicMethodFixtureFW462 fixture, ITestOutputHelper output)
+            : base(fixture, output, false, LoggingFramework.Serilog)
+        {
+        }
+    }
+
+    [NetCoreTest]
+    public class SerilogContextDataDisabledNetCoreLatestTests : ContextDataTestsBase<ConsoleDynamicMethodFixtureCoreLatest>
+    {
+        public SerilogContextDataDisabledNetCoreLatestTests(ConsoleDynamicMethodFixtureCoreLatest fixture, ITestOutputHelper output)
+            : base(fixture, output, false, LoggingFramework.Serilog)
+        {
+        }
+    }
+
+    [NetCoreTest]
+    public class SerilogContextDataDisabledNetCore60Tests : ContextDataTestsBase<ConsoleDynamicMethodFixtureCore60>
+    {
+        public SerilogContextDataDisabledNetCore60Tests(ConsoleDynamicMethodFixtureCore60 fixture, ITestOutputHelper output)
+            : base(fixture, output, false, LoggingFramework.Serilog)
+        {
+        }
+    }
+
+    [NetCoreTest]
+    public class SerilogContextDataDisabledNetCore50Tests : ContextDataTestsBase<ConsoleDynamicMethodFixtureCore50>
+    {
+        public SerilogContextDataDisabledNetCore50Tests(ConsoleDynamicMethodFixtureCore50 fixture, ITestOutputHelper output)
+            : base(fixture, output, false, LoggingFramework.Serilog)
+        {
+        }
+    }
+
+    [NetCoreTest]
+    public class SerilogContextDataDisabledNetCore31Tests : ContextDataTestsBase<ConsoleDynamicMethodFixtureCore31>
+    {
+        public SerilogContextDataDisabledNetCore31Tests(ConsoleDynamicMethodFixtureCore31 fixture, ITestOutputHelper output)
+            : base(fixture, output, false, LoggingFramework.Serilog)
+        {
+        }
+    }
+
+    #endregion
+
+    #endregion
+
     #region MEL
 
     #region ContextData Enabled
@@ -431,71 +532,42 @@
     {
         public MELContextDataEnabledFWLatestTests(ConsoleDynamicMethodFixtureFWLatest fixture, ITestOutputHelper output)
             : base(fixture, output, true, LoggingFramework.MicrosoftLogging)
->>>>>>> c7e62540
-        {
-        }
-    }
-
-    [NetCoreTest]
-<<<<<<< HEAD
-    public class SerilogContextDataEnabledNetCore60Tests : ContextDataTestsBase<ConsoleDynamicMethodFixtureCore60>
-    {
-        public SerilogContextDataEnabledNetCore60Tests(ConsoleDynamicMethodFixtureCore60 fixture, ITestOutputHelper output)
-            : base(fixture, output, true, LoggingFramework.Serilog)
-=======
+        {
+        }
+    }
+
+    [NetCoreTest]
     public class MELContextDataEnabledNetCoreLatestTests : ContextDataTestsBase<ConsoleDynamicMethodFixtureCoreLatest>
     {
         public MELContextDataEnabledNetCoreLatestTests(ConsoleDynamicMethodFixtureCoreLatest fixture, ITestOutputHelper output)
             : base(fixture, output, true, LoggingFramework.MicrosoftLogging)
->>>>>>> c7e62540
-        {
-        }
-    }
-
-    [NetCoreTest]
-<<<<<<< HEAD
-    public class SerilogContextDataEnabledNetCore50Tests : ContextDataTestsBase<ConsoleDynamicMethodFixtureCore50>
-    {
-        public SerilogContextDataEnabledNetCore50Tests(ConsoleDynamicMethodFixtureCore50 fixture, ITestOutputHelper output)
-            : base(fixture, output, true, LoggingFramework.Serilog)
-=======
+        {
+        }
+    }
+
+    [NetCoreTest]
     public class MELContextDataEnabledNetCore60Tests : ContextDataTestsBase<ConsoleDynamicMethodFixtureCore60>
     {
         public MELContextDataEnabledNetCore60Tests(ConsoleDynamicMethodFixtureCore60 fixture, ITestOutputHelper output)
             : base(fixture, output, true, LoggingFramework.MicrosoftLogging)
->>>>>>> c7e62540
-        {
-        }
-    }
-
-    [NetCoreTest]
-<<<<<<< HEAD
-    public class SerilogContextDataEnabledNetCore31Tests : ContextDataTestsBase<ConsoleDynamicMethodFixtureCore31>
-    {
-        public SerilogContextDataEnabledNetCore31Tests(ConsoleDynamicMethodFixtureCore31 fixture, ITestOutputHelper output)
-            : base(fixture, output, true, LoggingFramework.Serilog)
-=======
+        {
+        }
+    }
+
+    [NetCoreTest]
     public class MELContextDataEnabledNetCore50Tests : ContextDataTestsBase<ConsoleDynamicMethodFixtureCore50>
     {
         public MELContextDataEnabledNetCore50Tests(ConsoleDynamicMethodFixtureCore50 fixture, ITestOutputHelper output)
             : base(fixture, output, true, LoggingFramework.MicrosoftLogging)
->>>>>>> c7e62540
-        {
-        }
-    }
-
-    [NetCoreTest]
-<<<<<<< HEAD
-    public class SerilogWebContextDataEnabledNetCore60Tests : ContextDataTestsBase<ConsoleDynamicMethodFixtureCore60>
-    {
-        public SerilogWebContextDataEnabledNetCore60Tests(ConsoleDynamicMethodFixtureCore60 fixture, ITestOutputHelper output)
-            : base(fixture, output, true, LoggingFramework.SerilogWeb)
-=======
+        {
+        }
+    }
+
+    [NetCoreTest]
     public class MELContextDataEnabledNetCore31Tests : ContextDataTestsBase<ConsoleDynamicMethodFixtureCore31>
     {
         public MELContextDataEnabledNetCore31Tests(ConsoleDynamicMethodFixtureCore31 fixture, ITestOutputHelper output)
             : base(fixture, output, true, LoggingFramework.MicrosoftLogging)
->>>>>>> c7e62540
         {
         }
     }
@@ -505,108 +577,51 @@
     #region ContextData Disabled
 
     [NetFrameworkTest]
-<<<<<<< HEAD
-    public class SerilogContextDataDisabledFWLatestTests : ContextDataTestsBase<ConsoleDynamicMethodFixtureFWLatest>
-    {
-        public SerilogContextDataDisabledFWLatestTests(ConsoleDynamicMethodFixtureFWLatest fixture, ITestOutputHelper output)
-            : base(fixture, output, false, LoggingFramework.Serilog)
-        {
-        }
-    }
-
-    [NetFrameworkTest]
-    public class SerilogContextDataDisabledFW471Tests : ContextDataTestsBase<ConsoleDynamicMethodFixtureFW471>
-    {
-        public SerilogContextDataDisabledFW471Tests(ConsoleDynamicMethodFixtureFW471 fixture, ITestOutputHelper output)
-            : base(fixture, output, false, LoggingFramework.Serilog)
-        {
-        }
-    }
-
-    [NetFrameworkTest]
-    public class SerilogContextDataDisabledFW462Tests : ContextDataTestsBase<ConsoleDynamicMethodFixtureFW462>
-    {
-        public SerilogContextDataDisabledFW462Tests(ConsoleDynamicMethodFixtureFW462 fixture, ITestOutputHelper output)
-            : base(fixture, output, false, LoggingFramework.Serilog)
-=======
     public class MELContextDataDisabledFWLatestTests : ContextDataTestsBase<ConsoleDynamicMethodFixtureFWLatest>
     {
         public MELContextDataDisabledFWLatestTests(ConsoleDynamicMethodFixtureFWLatest fixture, ITestOutputHelper output)
             : base(fixture, output, false, LoggingFramework.MicrosoftLogging)
->>>>>>> c7e62540
-        {
-        }
-    }
-
-    [NetCoreTest]
-<<<<<<< HEAD
-    public class SerilogContextDataDisabledNetCoreLatestTests : ContextDataTestsBase<ConsoleDynamicMethodFixtureCoreLatest>
-    {
-        public SerilogContextDataDisabledNetCoreLatestTests(ConsoleDynamicMethodFixtureCoreLatest fixture, ITestOutputHelper output)
-            : base(fixture, output, false, LoggingFramework.Serilog)
-=======
+        {
+        }
+    }
+
+    [NetCoreTest]
     public class MELContextDataDisabledNetCoreLatestTests : ContextDataTestsBase<ConsoleDynamicMethodFixtureCoreLatest>
     {
         public MELContextDataDisabledNetCoreLatestTests(ConsoleDynamicMethodFixtureCoreLatest fixture, ITestOutputHelper output)
             : base(fixture, output, false, LoggingFramework.MicrosoftLogging)
->>>>>>> c7e62540
-        {
-        }
-    }
-
-    [NetCoreTest]
-<<<<<<< HEAD
-    public class SerilogContextDataDisabledNetCore60Tests : ContextDataTestsBase<ConsoleDynamicMethodFixtureCore60>
-    {
-        public SerilogContextDataDisabledNetCore60Tests(ConsoleDynamicMethodFixtureCore60 fixture, ITestOutputHelper output)
-            : base(fixture, output, false, LoggingFramework.Serilog)
-=======
+        {
+        }
+    }
+
+    [NetCoreTest]
     public class MELContextDataDisabledNetCore60Tests : ContextDataTestsBase<ConsoleDynamicMethodFixtureCore60>
     {
         public MELContextDataDisabledNetCore60Tests(ConsoleDynamicMethodFixtureCore60 fixture, ITestOutputHelper output)
             : base(fixture, output, false, LoggingFramework.MicrosoftLogging)
->>>>>>> c7e62540
-        {
-        }
-    }
-
-    [NetCoreTest]
-<<<<<<< HEAD
-    public class SerilogContextDataDisabledNetCore50Tests : ContextDataTestsBase<ConsoleDynamicMethodFixtureCore50>
-    {
-        public SerilogContextDataDisabledNetCore50Tests(ConsoleDynamicMethodFixtureCore50 fixture, ITestOutputHelper output)
-            : base(fixture, output, false, LoggingFramework.Serilog)
-=======
+        {
+        }
+    }
+
+    [NetCoreTest]
     public class MELContextDataDisabledNetCore50Tests : ContextDataTestsBase<ConsoleDynamicMethodFixtureCore50>
     {
         public MELContextDataDisabledNetCore50Tests(ConsoleDynamicMethodFixtureCore50 fixture, ITestOutputHelper output)
             : base(fixture, output, false, LoggingFramework.MicrosoftLogging)
->>>>>>> c7e62540
-        {
-        }
-    }
-
-    [NetCoreTest]
-<<<<<<< HEAD
-    public class SerilogContextDataDisabledNetCore31Tests : ContextDataTestsBase<ConsoleDynamicMethodFixtureCore31>
-    {
-        public SerilogContextDataDisabledNetCore31Tests(ConsoleDynamicMethodFixtureCore31 fixture, ITestOutputHelper output)
-            : base(fixture, output, false, LoggingFramework.Serilog)
-=======
+        {
+        }
+    }
+
+    [NetCoreTest]
     public class MELContextDataDisabledNetCore31Tests : ContextDataTestsBase<ConsoleDynamicMethodFixtureCore31>
     {
         public MELContextDataDisabledNetCore31Tests(ConsoleDynamicMethodFixtureCore31 fixture, ITestOutputHelper output)
             : base(fixture, output, false, LoggingFramework.MicrosoftLogging)
->>>>>>> c7e62540
-        {
-        }
-    }
-
-    #endregion
-
-<<<<<<< HEAD
-
-=======
->>>>>>> c7e62540
+        {
+        }
+    }
+
+    #endregion
+
     #endregion
 }