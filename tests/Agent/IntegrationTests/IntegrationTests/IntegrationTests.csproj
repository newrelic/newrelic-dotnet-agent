<Project Sdk="Microsoft.NET.Sdk" ToolsVersion="15.0">
  <PropertyGroup>
    <RootNamespace>NewRelic.Agent.IntegrationTests</RootNamespace>
    <AssemblyName>NewRelic.Agent.IntegrationTests</AssemblyName>
<<<<<<< HEAD
    <TargetFrameworks>net481;net10.0</TargetFrameworks>
=======
    <TargetFramework>net9.0</TargetFramework>
    <OutputType>Exe</OutputType>
>>>>>>> fc206452
  </PropertyGroup>
  <PropertyGroup>
    <PublishIEDriver>true</PublishIEDriver>
  </PropertyGroup>
  <PropertyGroup Condition=" '$(Configuration)|$(Platform)' == 'Debug|AnyCPU' ">
    <DebugSymbols>true</DebugSymbols>
    <DebugType>full</DebugType>
    <Optimize>false</Optimize>
    <OutputPath>bin\Debug\</OutputPath>
    <DefineConstants>DEBUG;TRACE</DefineConstants>
    <ErrorReport>prompt</ErrorReport>
    <WarningLevel>4</WarningLevel>
  </PropertyGroup>
  <PropertyGroup Condition=" '$(Configuration)|$(Platform)' == 'Release|AnyCPU' ">
    <DebugType>pdbonly</DebugType>
    <Optimize>true</Optimize>
    <OutputPath>bin\Release\</OutputPath>
    <DefineConstants>TRACE</DefineConstants>
    <ErrorReport>prompt</ErrorReport>
    <WarningLevel>4</WarningLevel>
  </PropertyGroup>
  <ItemGroup>
    <PackageReference Include="Grpc.Core" Version="2.46.6" />
    <PackageReference Include="Microsoft.NET.Test.Sdk" Version="17.11.1" />
    <PackageReference Include="Microsoft.VisualStudio.Threading.Analyzers" Version="17.14.15">
      <PrivateAssets>all</PrivateAssets>
      <IncludeAssets>runtime; build; native; contentfiles; analyzers; buildtransitive</IncludeAssets>
    </PackageReference>
    <PackageReference Include="Newtonsoft.Json" Version="13.0.3" />
    <PackageReference Include="Selenium.Support" Version="4.25.0" />
    <PackageReference Include="Selenium.WebDriver" Version="4.25.0" />
    <PackageReference Include="xunit.v3" Version="2.0.0" />
    <PackageReference Include="xunit.v3.assert" Version="2.0.0" />
    <PackageReference Include="xunit.v3.core" Version="2.0.0" />
    <PackageReference Include="xunit.v3.runner.console" Version="2.0.0">
      <PrivateAssets>all</PrivateAssets>
      <IncludeAssets>runtime; build; native; contentfiles; analyzers; buildtransitive</IncludeAssets>
    </PackageReference>
    <PackageReference Include="xunit.runner.visualstudio" version="3.0.2">
      <PrivateAssets>all</PrivateAssets>
      <IncludeAssets>runtime; build; native; contentfiles; analyzers; buildtransitive</IncludeAssets>
    </PackageReference>
  </ItemGroup>
  <ItemGroup>
    <ProjectReference Include="..\..\NewRelic.Testing.Assertions\NewRelic.Testing.Assertions.csproj" />
    <ProjectReference Include="..\IntegrationTestHelpers\IntegrationTestHelpers.csproj" />
    <ProjectReference Include="..\Models\Models.csproj" />
    <ProjectReference Include="..\Shared\Shared.csproj" />
  </ItemGroup>
  <Import Project="Test.targets" />
  <ItemGroup>
    <Service Include="{82a7f48d-3b50-4b1e-b82e-3ada8210c358}" />
  </ItemGroup>
  <ItemGroup>
    <None Update="xunit.runner.json">
      <CopyToOutputDirectory>PreserveNewest</CopyToOutputDirectory>
    </None>
  </ItemGroup>
</Project><|MERGE_RESOLUTION|>--- conflicted
+++ resolved
@@ -2,12 +2,8 @@
   <PropertyGroup>
     <RootNamespace>NewRelic.Agent.IntegrationTests</RootNamespace>
     <AssemblyName>NewRelic.Agent.IntegrationTests</AssemblyName>
-<<<<<<< HEAD
-    <TargetFrameworks>net481;net10.0</TargetFrameworks>
-=======
-    <TargetFramework>net9.0</TargetFramework>
-    <OutputType>Exe</OutputType>
->>>>>>> fc206452
+    <TargetFramework>net10.0</TargetFramework>
+	<OutputType>exe</OutputType>
   </PropertyGroup>
   <PropertyGroup>
     <PublishIEDriver>true</PublishIEDriver>
