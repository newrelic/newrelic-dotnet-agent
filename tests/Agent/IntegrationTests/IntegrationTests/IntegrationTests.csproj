--- conflicted
+++ resolved
@@ -2,12 +2,8 @@
   <PropertyGroup>
     <RootNamespace>NewRelic.Agent.IntegrationTests</RootNamespace>
     <AssemblyName>NewRelic.Agent.IntegrationTests</AssemblyName>
-<<<<<<< HEAD
-    <TargetFrameworks>net9.0</TargetFrameworks>
+    <TargetFramework>net9.0</TargetFramework>
     <OutputType>Exe</OutputType>
-=======
-    <TargetFramework>net9.0</TargetFramework>
->>>>>>> 74381ecf
   </PropertyGroup>
   <PropertyGroup>
     <PublishIEDriver>true</PublishIEDriver>
