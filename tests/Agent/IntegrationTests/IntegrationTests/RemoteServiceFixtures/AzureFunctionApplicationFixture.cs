// Copyright 2020 New Relic, Inc. All rights reserved.
// SPDX-License-Identifier: Apache-2.0

using System.Collections.Generic;
using NewRelic.Agent.IntegrationTestHelpers.RemoteServiceFixtures;

namespace NewRelic.Agent.IntegrationTests.RemoteServiceFixtures;

public abstract class AzureFunctionApplicationFixture : RemoteApplicationFixture
{
    private const string ApplicationDirectoryName = @"AzureFunctionApplication";
    private const string TestTraceId = "12345678901234567890123456789012";
    private const string TestTraceParent = "1234567890123456";
    private const string TestTracingVendors = "rojo,congo";
    private const string TestOtherVendorEntries = "rojo=1,congo=2";
    private const string AccountId = "1";
    private const string Version = "0";
    private const int ParentType = 0;
    private const string AppId = "5043";
    private const string SpanId = "27ddd2d8890283b4";
    private const string TransactionId = "5569065a5b1313bd";
    private const string Sampled = "1";
    private const string Priority = "1.23456";
    private const string Timestamp = "1518469636025";

    protected AzureFunctionApplicationFixture(string functionNames, string targetFramework, bool enableAzureFunctionMode)
        : base(new AzureFuncTool(ApplicationDirectoryName, targetFramework, ApplicationType.Bounded, true, true, true, enableAzureFunctionMode))
    {
        CommandLineArguments = $"start --no-build --language-worker dotnet-isolated --dotnet-isolated --functions {functionNames} ";

#if DEBUG
        // set a long timeout if you're going to debug into the function
        CommandLineArguments += "--timeout 600 ";
#endif

        AzureFunctionModeEnabled = enableAzureFunctionMode;
    }


    public void Get(string endpoint)
    {
        var address = $"http://{DestinationServerName}:{Port}/{endpoint}";
        var headers = new List<KeyValuePair<string, string>>
        {
            new KeyValuePair<string, string> ("traceparent", $"00-{TestTraceId}-{TestTraceParent}-00"),
            new KeyValuePair<string, string> ("tracestate", $"{AccountId}@nr={Version}-{ParentType}-{AccountId}-{AppId}-{SpanId}-{TransactionId}-{Sampled}-" + Priority + $"-{Timestamp},{TestOtherVendorEntries}")
        };
        
        GetStringAndIgnoreResult(address, headers);
    }

    public void PostToAzureFuncTool(string triggerName, string payload)
    {
        var address = $"http://{DestinationServerName}:{Port}/admin/functions/{triggerName}";

        var inputPayload = $$"""{"input":"{{payload}}"}""";
        PostJson(address, inputPayload);
    }

    public bool AzureFunctionModeEnabled { get; }
}

public class AzureFunctionApplicationFixtureHttpTriggerCoreOldest : AzureFunctionApplicationFixture
{
    public AzureFunctionApplicationFixtureHttpTriggerCoreOldest() : base("httpTriggerFunctionUsingAspNetCorePipeline httpTriggerFunctionUsingSimpleInvocation", "net6.0", true)
    {
<<<<<<< HEAD
        public AzureFunctionApplicationFixtureHttpTriggerCoreOldest() : base("httpTriggerFunctionUsingAspNetCorePipeline httpTriggerFunctionUsingSimpleInvocation", "net8.0", true)
        {
        }
=======
>>>>>>> e8538424
    }
}
public class AzureFunctionApplicationFixtureHttpTriggerCoreLatest : AzureFunctionApplicationFixture
{
    public AzureFunctionApplicationFixtureHttpTriggerCoreLatest() : base("httpTriggerFunctionUsingAspNetCorePipeline httpTriggerFunctionUsingSimpleInvocation", "net8.0", true)
    {
<<<<<<< HEAD
        public AzureFunctionApplicationFixtureHttpTriggerCoreLatest() : base("httpTriggerFunctionUsingAspNetCorePipeline httpTriggerFunctionUsingSimpleInvocation", "net9.0", true)
        {
        }
=======
>>>>>>> e8538424
    }
}
public class AzureFunctionApplicationFixtureInstrumentationDisabledCoreLatest : AzureFunctionApplicationFixture
{
    public AzureFunctionApplicationFixtureInstrumentationDisabledCoreLatest() : base("httpTriggerFunctionUsingAspNetCorePipeline httpTriggerFunctionUsingSimpleInvocation", "net8.0", false)
    {
<<<<<<< HEAD
        public AzureFunctionApplicationFixtureInstrumentationDisabledCoreLatest() : base("httpTriggerFunctionUsingAspNetCorePipeline httpTriggerFunctionUsingSimpleInvocation", "net9.0", false)
        {
        }
=======
>>>>>>> e8538424
    }
}

public class AzureFunctionApplicationFixtureQueueTriggerCoreOldest : AzureFunctionApplicationFixture
{
    public AzureFunctionApplicationFixtureQueueTriggerCoreOldest() : base("queueTriggerFunction", "net6.0", true)
    {
<<<<<<< HEAD
        public AzureFunctionApplicationFixtureQueueTriggerCoreOldest() : base("queueTriggerFunction", "net8.0", true)
        {
        }
=======
>>>>>>> e8538424
    }
}
public class AzureFunctionApplicationFixtureQueueTriggerCoreLatest : AzureFunctionApplicationFixture
{
    public AzureFunctionApplicationFixtureQueueTriggerCoreLatest() : base("queueTriggerFunction", "net8.0", true)
    {
<<<<<<< HEAD
        public AzureFunctionApplicationFixtureQueueTriggerCoreLatest() : base("queueTriggerFunction", "net9.0", true)
        {
        }
=======
>>>>>>> e8538424
    }
}<|MERGE_RESOLUTION|>--- conflicted
+++ resolved
@@ -62,62 +62,32 @@
 
 public class AzureFunctionApplicationFixtureHttpTriggerCoreOldest : AzureFunctionApplicationFixture
 {
-    public AzureFunctionApplicationFixtureHttpTriggerCoreOldest() : base("httpTriggerFunctionUsingAspNetCorePipeline httpTriggerFunctionUsingSimpleInvocation", "net6.0", true)
+    public AzureFunctionApplicationFixtureHttpTriggerCoreOldest() : base("httpTriggerFunctionUsingAspNetCorePipeline httpTriggerFunctionUsingSimpleInvocation", "net8.0", true)
     {
-<<<<<<< HEAD
-        public AzureFunctionApplicationFixtureHttpTriggerCoreOldest() : base("httpTriggerFunctionUsingAspNetCorePipeline httpTriggerFunctionUsingSimpleInvocation", "net8.0", true)
-        {
-        }
-=======
->>>>>>> e8538424
     }
 }
 public class AzureFunctionApplicationFixtureHttpTriggerCoreLatest : AzureFunctionApplicationFixture
 {
-    public AzureFunctionApplicationFixtureHttpTriggerCoreLatest() : base("httpTriggerFunctionUsingAspNetCorePipeline httpTriggerFunctionUsingSimpleInvocation", "net8.0", true)
+    public AzureFunctionApplicationFixtureHttpTriggerCoreLatest() : base("httpTriggerFunctionUsingAspNetCorePipeline httpTriggerFunctionUsingSimpleInvocation", "net9.0", true)
     {
-<<<<<<< HEAD
-        public AzureFunctionApplicationFixtureHttpTriggerCoreLatest() : base("httpTriggerFunctionUsingAspNetCorePipeline httpTriggerFunctionUsingSimpleInvocation", "net9.0", true)
-        {
-        }
-=======
->>>>>>> e8538424
     }
 }
 public class AzureFunctionApplicationFixtureInstrumentationDisabledCoreLatest : AzureFunctionApplicationFixture
 {
-    public AzureFunctionApplicationFixtureInstrumentationDisabledCoreLatest() : base("httpTriggerFunctionUsingAspNetCorePipeline httpTriggerFunctionUsingSimpleInvocation", "net8.0", false)
+    public AzureFunctionApplicationFixtureInstrumentationDisabledCoreLatest() : base("httpTriggerFunctionUsingAspNetCorePipeline httpTriggerFunctionUsingSimpleInvocation", "net9.0", false)
     {
-<<<<<<< HEAD
-        public AzureFunctionApplicationFixtureInstrumentationDisabledCoreLatest() : base("httpTriggerFunctionUsingAspNetCorePipeline httpTriggerFunctionUsingSimpleInvocation", "net9.0", false)
-        {
-        }
-=======
->>>>>>> e8538424
     }
 }
 
 public class AzureFunctionApplicationFixtureQueueTriggerCoreOldest : AzureFunctionApplicationFixture
 {
-    public AzureFunctionApplicationFixtureQueueTriggerCoreOldest() : base("queueTriggerFunction", "net6.0", true)
+    public AzureFunctionApplicationFixtureQueueTriggerCoreOldest() : base("queueTriggerFunction", "net8.0", true)
     {
-<<<<<<< HEAD
-        public AzureFunctionApplicationFixtureQueueTriggerCoreOldest() : base("queueTriggerFunction", "net8.0", true)
-        {
-        }
-=======
->>>>>>> e8538424
     }
 }
 public class AzureFunctionApplicationFixtureQueueTriggerCoreLatest : AzureFunctionApplicationFixture
 {
-    public AzureFunctionApplicationFixtureQueueTriggerCoreLatest() : base("queueTriggerFunction", "net8.0", true)
+    public AzureFunctionApplicationFixtureQueueTriggerCoreLatest() : base("queueTriggerFunction", "net9.0", true)
     {
-<<<<<<< HEAD
-        public AzureFunctionApplicationFixtureQueueTriggerCoreLatest() : base("queueTriggerFunction", "net9.0", true)
-        {
-        }
-=======
->>>>>>> e8538424
     }
 }