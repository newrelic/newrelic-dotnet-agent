// Copyright 2020 New Relic, Inc. All rights reserved.
// SPDX-License-Identifier: Apache-2.0


using System;
using System.Collections.Generic;
using System.Linq;
using NewRelic.Agent.IntegrationTestHelpers;
using NewRelic.Agent.IntegrationTestHelpers.RemoteServiceFixtures;
using NewRelic.Agent.IntegrationTests.Shared;
using NewRelic.Agent.Tests.TestSerializationHelpers.Models;
using NewRelic.Testing.Assertions;
using Xunit;


namespace NewRelic.Agent.UnboundedIntegrationTests.Elasticsearch
{
    public abstract class ElasticsearchTestsBase<TFixture> : NewRelicIntegrationTest<TFixture>
        where TFixture : ConsoleDynamicMethodFixture
    {
        protected enum ClientType
        {
            ElasticsearchNet,
            NEST,
            ElasticClients
        }

        protected readonly ConsoleDynamicMethodFixture _fixture;

        protected readonly string _host;

        protected readonly ClientType _clientType;

        const string IndexName = "flights";

        protected readonly bool _syncMethodsOk;
        const string SyncMethodSkipReason = "Synchronous methods are deprecated in latest Elastic.Clients.Elasticsearch";


        protected ElasticsearchTestsBase(TFixture fixture, ITestOutputHelper output, ClientType clientType,
            bool syncMethodsOk = true, bool enableOTelBridge = false) : base(fixture)
        {
            _fixture = fixture;
            _fixture.TestLogger = output;
            _clientType = clientType;
            _syncMethodsOk = syncMethodsOk;

            _host = GetHostFromElasticServer(_clientType);

            _fixture.SetTimeout(TimeSpan.FromMinutes(2));

            _fixture.AddCommand($"ElasticsearchExerciser SetClient {clientType}");

            // Async operations
            _fixture.AddCommand($"ElasticsearchExerciser IndexAsync");
            _fixture.AddCommand($"ElasticsearchExerciser SearchAsync");
            _fixture.AddCommand($"ElasticsearchExerciser IndexManyAsync");
            _fixture.AddCommand($"ElasticsearchExerciser MultiSearchAsync");
            _fixture.AddCommand($"ElasticsearchExerciser GenerateErrorAsync");

            // Sync operations
            if (_syncMethodsOk)
            {
                _fixture.AddCommand($"ElasticsearchExerciser Index");
                _fixture.AddCommand($"ElasticsearchExerciser Search");
                _fixture.AddCommand($"ElasticsearchExerciser IndexMany");
                _fixture.AddCommand($"ElasticsearchExerciser MultiSearch");

            }

            _fixture.AddActions
            (
                setupConfiguration: () =>
                {
                    var configPath = fixture.DestinationNewRelicConfigFilePath;
                    var configModifier = new NewRelicConfigModifier(configPath)
                    .SetLogLevel("finest")
                    .ConfigureFasterMetricsHarvestCycle(15)
                    .ConfigureFasterErrorTracesHarvestCycle(15)
                    .ConfigureFasterSpanEventsHarvestCycle(15)
<<<<<<< HEAD
                    .ForceTransactionTraces()
                    .EnableOTelBridge(enableOTelBridge);
=======
                    .ForceTransactionTraces();

                    if (enableOTelBridge)
                    {
                        configModifier
                            .EnableOTelBridge(true)
                            .IncludeActivitySource("Elastic.Transport");
                    }
>>>>>>> 6d171261
                },
                exerciseApplication: () =>
                {
                    _fixture.AgentLog.WaitForLogLine(AgentLogBase.AgentConnectedLogLineRegex, TimeSpan.FromMinutes(1));
                    _fixture.AgentLog.WaitForLogLine(AgentLogBase.MetricDataLogLineRegex, TimeSpan.FromMinutes(1));
                    _fixture.AgentLog.WaitForLogLine(AgentLogBase.SpanEventDataLogLineRegex, TimeSpan.FromMinutes(1));
                }
            );

            _fixture.Initialize();
        }

        [Fact]
        public void Index()
        {
            Assert.SkipUnless(_syncMethodsOk, SyncMethodSkipReason);
            ValidateOperation("Index");
        }

        [Fact]
        public void Search()
        {
            Assert.SkipUnless(_syncMethodsOk, SyncMethodSkipReason);
            ValidateOperation("Search");
        }

        [Fact]
        public void IndexMany()
        {
            Assert.SkipUnless(_syncMethodsOk, SyncMethodSkipReason);
            ValidateOperation("IndexMany");
        }

        [Fact]
        public void MultiSearch()
        {
            Assert.SkipUnless(_syncMethodsOk, SyncMethodSkipReason);
            ValidateOperation("MultiSearch");
        }

        [Fact]
        public void IndexAsync()
        {
            ValidateOperation("IndexAsync");
        }

        [Fact]
        public void SearchAsync()
        {
            ValidateOperation("SearchAsync");
        }

        [Fact]
        public void IndexManyAsync()
        {
            ValidateOperation("IndexAsync");
        }

        [Fact]
        public void MultiSearchAsync()
        {
            ValidateOperation("SearchAsync");
        }

        [Fact]
        public void ErrorAsync()
        {
            if (_fixture is not ConsoleDynamicMethodFixtureFWLatest)
                ValidateError("GenerateErrorAsync");
            else
                Assert.Skip("Not supported in Framework OTelBridge (FWLatest).");

        }

        private void ValidateError(string operationName)
        {
            var errorTrace =
                _fixture.AgentLog.TryGetErrorTrace(
                    $"OtherTransaction/Custom/MultiFunctionApplicationHelpers.NetStandardLibraries.Elasticsearch.ElasticsearchExerciser/{operationName}");
            Assert.NotNull(errorTrace);
        }


        private void ValidateOperation(string operationName)
        {
            var expectedTransactionName = $"OtherTransaction/Custom/MultiFunctionApplicationHelpers.NetStandardLibraries.Elasticsearch.ElasticsearchExerciser/{operationName}";

            var expectedIndexName = GetExpectedIndexName(operationName, _clientType);
            var expectedOperationName = GetExpectedOperationName(operationName);

            var expectedMetrics = new List<Assertions.ExpectedMetric>
            {
                new Assertions.ExpectedMetric { metricName = $"Datastore/statement/Elasticsearch/{expectedIndexName}/{expectedOperationName}", metricScope = expectedTransactionName, callCount = 1 },
            };
            var expectedAgentAttributes = new List<string>
            {
                "db.system",
                "db.operation",
                "db.instance",
                "peer.address",
                "peer.hostname",
                "server.address",
                "server.port"
            };

            var metrics = _fixture.AgentLog.GetMetrics().ToList();

            var spanEvents = _fixture.AgentLog.GetSpanEvents();

            var traceId = spanEvents.Where(@event => @event.IntrinsicAttributes["name"].ToString().Equals(expectedTransactionName)).FirstOrDefault().IntrinsicAttributes["traceId"];

            var operationDatastoreSpans = spanEvents.Where(@event => @event.IntrinsicAttributes["traceId"].ToString().Equals(traceId) && @event.IntrinsicAttributes["name"].ToString().Contains("Datastore/statement/Elasticsearch"));

            var operationDatastoreAgentAttributes = operationDatastoreSpans.FirstOrDefault()?.AgentAttributes;

            var uri = operationDatastoreAgentAttributes?.Where(x => x.Key == "peer.address").FirstOrDefault().Value;

            NrAssert.Multiple
            (
                () => Assertions.MetricsExist(expectedMetrics, metrics),
                () => Assert.Single(operationDatastoreSpans),
                () => Assert.Equal(_host, uri),
                () => Assertions.SpanEventHasAttributes(expectedAgentAttributes, SpanEventAttributeType.Agent, operationDatastoreSpans.FirstOrDefault())
            );
        }

        private string GetHostFromElasticServer(ClientType clientType)
        {
            // core latest fixture tests elasticsearch 9, which requires a different server configuration
            string elasticServer;
            if (_fixture is ConsoleDynamicMethodFixtureCoreLatest)
                elasticServer = clientType == ClientType.ElasticClients ? ElasticSearch9Configuration.ElasticServer : ElasticSearch7Configuration.ElasticServer;
            else
                elasticServer = clientType == ClientType.ElasticClients ? ElasticSearch8Configuration.ElasticServer : ElasticSearch7Configuration.ElasticServer;

            if (elasticServer.StartsWith("https://"))
            {
                return elasticServer.Remove(0, "https://".Length);
            }
            else if (elasticServer.StartsWith("http://"))
            {
                return elasticServer.Remove(0, "http://".Length);
            }
            else
            {
                return string.Empty;
            }
        }

        private static string GetExpectedIndexName(string operationName, ClientType clientType)
        {
            if (clientType != ClientType.ElasticsearchNet && operationName.StartsWith("MultiSearch"))
            {
                return "Unknown";
            }
            else if (clientType != ClientType.ElasticClients && operationName.StartsWith("IndexMany"))
            {
                return "Unknown";
            }
            else
            {
                return IndexName;
            }
        }
        private static string GetExpectedOperationName(string operationName)
        {
            if (operationName.StartsWith("IndexMany"))
            {
                return "Bulk";
            }
            else
            {
                return operationName.Replace("Async", "");
            }
        }

    }

    #region NEST
    public class ElasticsearchNestTestsFWLatest : ElasticsearchTestsBase<ConsoleDynamicMethodFixtureFWLatest>
    {
        public ElasticsearchNestTestsFWLatest(ConsoleDynamicMethodFixtureFWLatest fixture, ITestOutputHelper output)
            : base(fixture, output, ClientType.NEST)
        {
        }
    }

    public class ElasticsearchNestTestsFW462 : ElasticsearchTestsBase<ConsoleDynamicMethodFixtureFW462>
    {
        public ElasticsearchNestTestsFW462(ConsoleDynamicMethodFixtureFW462 fixture, ITestOutputHelper output)
            : base(fixture, output, ClientType.NEST)
        {
        }
    }

    public class ElasticsearchNestTestsCoreLatest : ElasticsearchTestsBase<ConsoleDynamicMethodFixtureCoreLatest>
    {
        public ElasticsearchNestTestsCoreLatest(ConsoleDynamicMethodFixtureCoreLatest fixture, ITestOutputHelper output)
            : base(fixture, output, ClientType.NEST)
        {
        }
    }

    public class ElasticsearchNestTestsCoreOldest : ElasticsearchTestsBase<ConsoleDynamicMethodFixtureCoreOldest>
    {
        public ElasticsearchNestTestsCoreOldest(ConsoleDynamicMethodFixtureCoreOldest fixture, ITestOutputHelper output)
            : base(fixture, output, ClientType.NEST)
        {
        }
    }

    #endregion NEST

    #region ElasticsearchNet
    public class ElasticsearchNetTestsFWLatest : ElasticsearchTestsBase<ConsoleDynamicMethodFixtureFWLatest>
    {
        public ElasticsearchNetTestsFWLatest(ConsoleDynamicMethodFixtureFWLatest fixture, ITestOutputHelper output)
            : base(fixture, output, ClientType.ElasticsearchNet)
        {
        }
    }

    public class ElasticsearchNetTestsFW462 : ElasticsearchTestsBase<ConsoleDynamicMethodFixtureFW462>
    {
        public ElasticsearchNetTestsFW462(ConsoleDynamicMethodFixtureFW462 fixture, ITestOutputHelper output)
            // FW462 is testing MongoDB.Driver version 2.3, which needs to connect to the 3.2 server
            : base(fixture, output, ClientType.ElasticsearchNet)
        {
        }
    }

    public class ElasticsearchNetTestsCoreLatest : ElasticsearchTestsBase<ConsoleDynamicMethodFixtureCoreLatest>
    {
        public ElasticsearchNetTestsCoreLatest(ConsoleDynamicMethodFixtureCoreLatest fixture, ITestOutputHelper output)
            : base(fixture, output, ClientType.ElasticsearchNet)
        {
        }
    }

    public class ElasticsearchNetTestsCoreOldest : ElasticsearchTestsBase<ConsoleDynamicMethodFixtureCoreOldest>
    {
        public ElasticsearchNetTestsCoreOldest(ConsoleDynamicMethodFixtureCoreOldest fixture, ITestOutputHelper output)
            : base(fixture, output, ClientType.ElasticsearchNet)
        {
        }
    }
    #endregion ElasticsearchNet

    #region ElasticClients
    public class ElasticsearchElasticClientTestsFWLatest : ElasticsearchTestsBase<ConsoleDynamicMethodFixtureFWLatest>
    {
        public ElasticsearchElasticClientTestsFWLatest(ConsoleDynamicMethodFixtureFWLatest fixture, ITestOutputHelper output)
            : base(fixture, output, ClientType.ElasticClients, syncMethodsOk: false, enableOTelBridge: true)
        {
        }
    }

    public class ElasticsearchElasticClientTestsFW462 : ElasticsearchTestsBase<ConsoleDynamicMethodFixtureFW462>
    {
        public ElasticsearchElasticClientTestsFW462(ConsoleDynamicMethodFixtureFW462 fixture, ITestOutputHelper output)
            : base(fixture, output, ClientType.ElasticClients)
        {
        }
    }

    public class ElasticsearchElasticClientTestsCoreLatest : ElasticsearchTestsBase<ConsoleDynamicMethodFixtureCoreLatest>
    {
        public ElasticsearchElasticClientTestsCoreLatest(ConsoleDynamicMethodFixtureCoreLatest fixture, ITestOutputHelper output)
            : base(fixture, output, ClientType.ElasticClients, syncMethodsOk: false, enableOTelBridge: true)
        {
        }
    }

    public class ElasticsearchElasticClientTestsCoreOldest : ElasticsearchTestsBase<ConsoleDynamicMethodFixtureCoreOldest>
    {
        public ElasticsearchElasticClientTestsCoreOldest(ConsoleDynamicMethodFixtureCoreOldest fixture, ITestOutputHelper output)
            : base(fixture, output, ClientType.ElasticClients)
        {
        }
    }
    #endregion ElasticClients
}<|MERGE_RESOLUTION|>--- conflicted
+++ resolved
@@ -78,10 +78,6 @@
                     .ConfigureFasterMetricsHarvestCycle(15)
                     .ConfigureFasterErrorTracesHarvestCycle(15)
                     .ConfigureFasterSpanEventsHarvestCycle(15)
-<<<<<<< HEAD
-                    .ForceTransactionTraces()
-                    .EnableOTelBridge(enableOTelBridge);
-=======
                     .ForceTransactionTraces();
 
                     if (enableOTelBridge)
@@ -90,7 +86,6 @@
                             .EnableOTelBridge(true)
                             .IncludeActivitySource("Elastic.Transport");
                     }
->>>>>>> 6d171261
                 },
                 exerciseApplication: () =>
                 {
