--- conflicted
+++ resolved
@@ -34,17 +34,9 @@
       <IncludeAssets>runtime; build; native; contentfiles; analyzers; buildtransitive</IncludeAssets>
     </PackageReference>
     <PackageReference Include="Newtonsoft.Json" Version="13.0.3" />
-<<<<<<< HEAD
-    <PackageReference Include="CouchbaseNetClient" Version="2.3.8" />
-    <PackageReference Include="Oracle.ManagedDataAccess" Version="12.1.2400" />
     <PackageReference Include="xunit.v3" Version="2.0.0" />
     <PackageReference Include="xunit.v3.assert" Version="2.0.0" />
     <PackageReference Include="xunit.v3.core" Version="2.0.0" />
-=======
-    <PackageReference Include="xunit" version="2.9.3" />
-    <PackageReference Include="xunit.assert" Version="2.9.3" />
-    <PackageReference Include="xunit.core" Version="2.9.3" />
->>>>>>> 12c8288c
     <PackageReference Include="xunit.runner.visualstudio" Version="3.0.1">
       <PrivateAssets>all</PrivateAssets>
       <IncludeAssets>runtime; build; native; contentfiles; analyzers; buildtransitive</IncludeAssets>
