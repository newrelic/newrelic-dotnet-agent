// Copyright 2020 New Relic, Inc. All rights reserved.
// SPDX-License-Identifier: Apache-2.0


using System;
using System.Collections.Generic;

namespace NewRelic.Agent.IntegrationTestHelpers
{
    public class NewRelicConfigModifier
    {
        private readonly string _configFilePath;

        public NewRelicConfigModifier(string configFilePath)
        {
            _configFilePath = configFilePath;
        }

        public void SetLicenseKey(string key)
        {
            CommonUtils.ModifyOrCreateXmlAttributeInNewRelicConfig(_configFilePath, new[] { "configuration", "service" },
                "licenseKey", key);
        }

        public void SetSecurityToken(string token)
        {
            CommonUtils.ModifyOrCreateXmlNodeInNewRelicConfig(_configFilePath, new[] { "configuration" }, "securityPoliciesToken",
                token);
        }

        public void SetHighSecurityMode(bool value)
        {
            CommonUtils.ModifyOrCreateXmlAttributeInNewRelicConfig(_configFilePath, new[] { "configuration", "highSecurity" },
                "enabled", value.ToString().ToLower());
        }

        public void AddAttributesInclude(string include)
        {
            CommonUtils.AddXmlNodeInNewRelicConfig(_configFilePath, new[] { "configuration", "attributes" }, "include",
                include);
        }

        public void AddAttributesExclude(string exclude)
        {
            CommonUtils.AddXmlNodeInNewRelicConfig(_configFilePath, new[] { "configuration", "attributes" }, "exclude",
                exclude);
        }

        public void SetAutoStart(bool value)
        {
            CommonUtils.ModifyOrCreateXmlAttributesInNewRelicConfig(_configFilePath, new[] { "configuration", "service" },
                new[] { new KeyValuePair<string, string>("autoStart", value.ToString().ToLower()) });
        }

        public void SetTransactionTracerRecordSql(string value)
        {
            CommonUtils.ModifyOrCreateXmlAttributeInNewRelicConfig(_configFilePath, new[] { "configuration", "transactionTracer" },
                "recordSql", value);
        }

        public void SetHost(string host)
        {
            CommonUtils.ModifyOrCreateXmlAttributeInNewRelicConfig(_configFilePath, new[] { "configuration", "service" }, "host",
                host);
        }

        public void SetHostPort(int port)
        {
            CommonUtils.ModifyOrCreateXmlAttributeInNewRelicConfig(_configFilePath, new[] { "configuration", "service" }, "port",
                port.ToString());
        }

        public void SetRequestTimeout(TimeSpan duration)
        {
            CommonUtils.ModifyOrCreateXmlAttributeInNewRelicConfig(_configFilePath, new[] { "configuration", "service" }, "requestTimeout",
                duration.TotalMilliseconds.ToString());
        }


        public NewRelicConfigModifier ForceTransactionTraces()
        {
            CommonUtils.ModifyOrCreateXmlAttributeInNewRelicConfig(_configFilePath, new[] { "configuration", "transactionTracer" },
                "transactionThreshold", "1");
            return this;
        }

        public NewRelicConfigModifier AddExpectedErrorMessages(string errorClassName, IEnumerable<string> messages)
        {
            CommonUtils.ModifyOrCreateXmlAttributeInNewRelicConfig(_configFilePath, new[] { "configuration", "errorCollector", "expectedMessages", "errorClass" }, "name", errorClassName);

            foreach (var message in messages)
            {
                CommonUtils.AddXmlNodeInNewRelicConfig(_configFilePath, new[] { "configuration", "errorCollector", "expectedMessages", "errorClass" }, "message", message);
            }
            return this;
        }

        public NewRelicConfigModifier AddExpectedErrorClasses(IEnumerable<string> errorClasses)
        {
            foreach (var className in errorClasses)
            {
                CommonUtils.AddXmlNodeInNewRelicConfig(_configFilePath, new[] { "configuration", "errorCollector", "expectedClasses" }, "errorClass", className);
            }
            return this;
        }

        public NewRelicConfigModifier AddExpectedStatusCodes(string statusCodes)
        {
            CommonUtils.AddXmlNodeInNewRelicConfig(_configFilePath, new[] { "configuration", "errorCollector"}, "expectedStatusCodes", statusCodes );
            return this;
        }

        public NewRelicConfigModifier EnableDistributedTrace()
        {
            SetOrDeleteDistributedTraceEnabled(true);
            return this;
        }

        public NewRelicConfigModifier EnableInfiniteTracing(string traceObserverUrl, string traceObserverPort)
        {
            CommonUtils.ModifyOrCreateXmlAttributeInNewRelicConfig(_configFilePath,
               new[] { "configuration", "infiniteTracing", "trace_observer" }, "host", traceObserverUrl);
            CommonUtils.ModifyOrCreateXmlAttributeInNewRelicConfig(_configFilePath,
                    new[] { "configuration", "infiniteTracing", "trace_observer" }, "port", traceObserverPort);
            return this;
        }

        public void AutoInstrumentBrowserMonitoring(bool shouldAutoInstrument)
        {
            var stringValue = shouldAutoInstrument.ToString().ToLower(); //We don't seem to handle the uppercase parse
            CommonUtils.ModifyOrCreateXmlAttributeInNewRelicConfig(_configFilePath, new[] { "configuration", "browserMonitoring" },
                "autoInstrument", stringValue);
        }

        public void BrowserMonitoringEnableAttributes(bool shouldEnableAttributes)
        {
            var stringValue = shouldEnableAttributes.ToString().ToLower(); //We don't seem to handle the uppercase parse
            CommonUtils.ModifyOrCreateXmlAttributeInNewRelicConfig(_configFilePath,
                new[] { "configuration", "browserMonitoring", "attributes" }, "enabled", stringValue);
        }

        public void BrowserMonitoringLoader(string loaderType)
        {
            CommonUtils.ModifyOrCreateXmlAttributeInNewRelicConfig(_configFilePath,
                new[] { "configuration", "browserMonitoring" }, "loader", loaderType);
        }

        public void PutForDataSend()
        {
            CommonUtils.ModifyOrCreateXmlAttributeInNewRelicConfig(_configFilePath, new[] { "configuration", "dataTransmission" },
                "putForDataSend", "true");
        }

        public void CompressedContentEncoding(string contentEncoding)
        {
            CommonUtils.ModifyOrCreateXmlAttributeInNewRelicConfig(_configFilePath, new[] { "configuration", "dataTransmission" },
                "compressedContentEncoding", contentEncoding);
        }

        public void SetReportingDatastoreInstance(bool isEnabled = true)
        {
            CommonUtils.ModifyOrCreateXmlAttributeInNewRelicConfig(_configFilePath,
                new[] { "configuration", "datastoreTracer", "instanceReporting" }, "enabled", "true");
        }

        public void SetReportingDatabaseName(bool isEnabled = true)
        {
            CommonUtils.ModifyOrCreateXmlAttributeInNewRelicConfig(_configFilePath,
                new[] { "configuration", "datastoreTracer", "databaseNameReporting" }, "enabled", "true");
        }

        public void ForceSqlTraces()
        {
            CommonUtils.ModifyOrCreateXmlAttributeInNewRelicConfig(_configFilePath, new[] { "configuration", "transactionTracer" },
                "explainThreshold", "1");
        }

        public void SetLogLevel(string level)
        {
            CommonUtils.ModifyOrCreateXmlAttributeInNewRelicConfig(_configFilePath, new[] { "configuration", "log" }, "level",
                level);
        }

        public void LogToConsole()
        {
            CommonUtils.ModifyOrCreateXmlAttributeInNewRelicConfig(_configFilePath, new[] { "configuration", "log" }, "console",
                "true");
        }

        public void SetLogDirectory(string directoryName)
        {
            CommonUtils.ModifyOrCreateXmlAttributeInNewRelicConfig(_configFilePath, new[] { "configuration", "log" }, "directory",
                directoryName);
        }

        public void SetLogFileName(string fileName)
        {
            CommonUtils.ModifyOrCreateXmlAttributeInNewRelicConfig(_configFilePath, new[] { "configuration", "log" }, "fileName",
                fileName);
        }


        public NewRelicConfigModifier EnableCat()
        {
            return SetCATEnabled(true);
        }

        public NewRelicConfigModifier SetCATEnabled(bool enabled)
        {
            CommonUtils.ModifyOrCreateXmlAttributeInNewRelicConfig(_configFilePath, new[] { "configuration" }, "crossApplicationTracingEnabled", enabled.ToString().ToLower());
            CommonUtils.ModifyOrCreateXmlAttributeInNewRelicConfig(_configFilePath, new[] { "configuration", "crossApplicationTracer" }, "enabled", enabled.ToString().ToLower());

            if (enabled)
            {
                SetOrDeleteDistributedTraceEnabled(null);
            }

            return this;
        }

        public void EnableSpanEvents(bool? value)
        {
            SetOrDeleteDistributedTraceEnabled(value);
            SetOrDeleteSpanEventsEnabled(value);
        }

        /// <summary>
        /// Sets or deletes the distributed trace enabled setting in the newrelic.config.
        /// </summary>
        /// <param name="enabled">If null, the setting will be deleted; otherwise, the setting will be set to the value of this parameter.</param>
        public void SetOrDeleteDistributedTraceEnabled(bool? enabled)
        {
            const string config = "configuration";
            const string distributedTracing = "distributedTracing";
            if (null == enabled)
            {
                CommonUtils.DeleteXmlNodeFromNewRelicConfig(_configFilePath, new[] { config }, distributedTracing);
            }
            else
            {
                CommonUtils.ModifyOrCreateXmlAttributeInNewRelicConfig(_configFilePath, new[] { config, distributedTracing },
                    "enabled", enabled.Value ? "true" : "false");
            }
        }

        public NewRelicConfigModifier SetAllowAllHeaders(bool? enabled)
        {
            const string config = "configuration";
            const string allowAllHeaders = "allowAllHeaders";
            if (null == enabled)
            {
                CommonUtils.DeleteXmlNodeFromNewRelicConfig(_configFilePath, new[] { config }, allowAllHeaders);
            }
            else
            {
                CommonUtils.ModifyOrCreateXmlAttributeInNewRelicConfig(_configFilePath, new[] { config, allowAllHeaders },
                    "enabled", enabled.Value ? "true" : "false");
            }

            return this;
        }

        public void SetOrDeleteSpanEventsEnabled(bool? enabled)
        {
            const string config = "configuration";
            const string spanEvents = "spanEvents";
            if (null == enabled)
            {
                CommonUtils.DeleteXmlNodeFromNewRelicConfig(_configFilePath, new[] { config }, spanEvents);
            }
            else
            {
                CommonUtils.ModifyOrCreateXmlAttributeInNewRelicConfig(_configFilePath, new[] { config, spanEvents },
                    "enabled", enabled.Value ? "true" : "false");
            }
        }

        public void SetCustomHostName(string customHostName)
        {
            CommonUtils.ModifyOrCreateXmlAttributeInNewRelicConfig(_configFilePath, new[] { "configuration", "processHost" },
                    "displayName", customHostName);
        }

        public NewRelicConfigModifier DisableApplicationLogging()
        {
            return EnableApplicationLogging(false);
        }

        public NewRelicConfigModifier EnableApplicationLogging(bool enable = true)
        {
            CommonUtils.ModifyOrCreateXmlAttributeInNewRelicConfig(_configFilePath, new[] { "configuration", "applicationLogging" }, "enabled", enable.ToString().ToLower());
            return this;
        }

        public NewRelicConfigModifier DisableLogMetrics()
        {
            return EnableLogMetrics(false);
        }

        public NewRelicConfigModifier EnableLogMetrics(bool enable = true)
        {
            CommonUtils.ModifyOrCreateXmlNodeInNewRelicConfig(_configFilePath, new[] { "configuration", "applicationLogging" }, "metrics", string.Empty);
            CommonUtils.ModifyOrCreateXmlAttributeInNewRelicConfig(_configFilePath, new[] { "configuration", "applicationLogging", "metrics" }, "enabled", enable.ToString().ToLower());
            return this;
        }

        public NewRelicConfigModifier DisableLogForwarding()
        {
            return EnableLogForwarding(false);
        }

        public NewRelicConfigModifier EnableLogForwarding(bool enable = true)
        {
            CommonUtils.ModifyOrCreateXmlNodeInNewRelicConfig(_configFilePath, new[] { "configuration", "applicationLogging" }, "forwarding", string.Empty);
            CommonUtils.ModifyOrCreateXmlAttributeInNewRelicConfig(_configFilePath, new[] { "configuration", "applicationLogging", "forwarding" }, "enabled", enable.ToString().ToLower());
            return this;
        }

        public NewRelicConfigModifier DisableLogDecoration()
        {
            return EnableLogDecoration(false);
        }

        public NewRelicConfigModifier EnableLogDecoration(bool enable = true)
        {
            CommonUtils.ModifyOrCreateXmlNodeInNewRelicConfig(_configFilePath, new[] { "configuration", "applicationLogging" }, "localDecorating", string.Empty);
            CommonUtils.ModifyOrCreateXmlAttributeInNewRelicConfig(_configFilePath, new[] { "configuration", "applicationLogging", "localDecorating" }, "enabled", enable.ToString().ToLower());
            return this;
        }

        public NewRelicConfigModifier SetLogForwardingMaxSamplesStored(int samples)
        {
            CommonUtils.ModifyOrCreateXmlNodeInNewRelicConfig(_configFilePath, new[] { "configuration", "applicationLogging" }, "forwarding", string.Empty);
            CommonUtils.ModifyOrCreateXmlAttributeInNewRelicConfig(_configFilePath, new[] { "configuration", "applicationLogging", "forwarding" }, "maxSamplesStored", samples.ToString());
            return this;
        }

        public NewRelicConfigModifier SetLogForwardingLogLevelDenyList(string logLevelDenyList)
        {
            CommonUtils.ModifyOrCreateXmlNodeInNewRelicConfig(_configFilePath, new[] { "configuration", "applicationLogging" }, "forwarding", string.Empty);
            CommonUtils.ModifyOrCreateXmlAttributeInNewRelicConfig(_configFilePath, new[] { "configuration", "applicationLogging", "forwarding" }, "logLevelDenyList", logLevelDenyList);
            return this;
        }

        public NewRelicConfigModifier SetCodeLevelMetricsEnabled(bool enabled = true)
        {
            CommonUtils.ModifyOrCreateXmlNodeInNewRelicConfig(_configFilePath, new[] { "configuration" }, "codeLevelMetrics", string.Empty);
            CommonUtils.ModifyOrCreateXmlAttributeInNewRelicConfig(_configFilePath, new[] { "configuration", "codeLevelMetrics" }, "enabled", enabled.ToString().ToLower());
            return this;
        }

        public NewRelicConfigModifier EnableContextData(bool enabled = true)
        {
            CommonUtils.ModifyOrCreateXmlNodeInNewRelicConfig(_configFilePath, new[] { "configuration", "applicationLogging", "forwarding" }, "contextData", string.Empty);
            CommonUtils.ModifyOrCreateXmlAttributeInNewRelicConfig(_configFilePath, new[] { "configuration", "applicationLogging", "forwarding", "contextData" }, "enabled", enabled.ToString().ToLower());

            return this;
        }

        public NewRelicConfigModifier SetSendDataOnExit(bool enabled = true)
        {
            CommonUtils.ModifyOrCreateXmlAttributeInNewRelicConfig(_configFilePath, new[] { "configuration", "service" }, "sendDataOnExit", enabled.ToString().ToLower());
            return this;
        }

        public NewRelicConfigModifier EnableAgentTiming(bool enable = true)
        {
            CommonUtils.ModifyOrCreateXmlNodeInNewRelicConfig(_configFilePath, new[] { "configuration" }, "diagnostics", string.Empty);
            CommonUtils.ModifyOrCreateXmlAttributeInNewRelicConfig(_configFilePath, new[] { "configuration", "diagnostics"}, "captureAgentTiming", enable.ToString().ToLower());
            return this;
        }

        public NewRelicConfigModifier ConfigureFasterMetricsHarvestCycle(int seconds)
        {
            CommonUtils.SetConfigAppSetting(_configFilePath, "OverrideMetricsHarvestCycle", seconds.ToString(), "urn:newrelic-config");
            return this;
        }

        public NewRelicConfigModifier ConfigureFasterTransactionTracesHarvestCycle(int seconds)
        {
            CommonUtils.SetConfigAppSetting(_configFilePath, "OverrideTransactionTracesHarvestCycle", seconds.ToString(), "urn:newrelic-config");
            return this;
        }

        public NewRelicConfigModifier ConfigureFasterSpanEventsHarvestCycle(int seconds)
        {
            CommonUtils.SetConfigAppSetting(_configFilePath, "OverrideSpanEventsHarvestCycle", seconds.ToString(), "urn:newrelic-config");
            return this;
        }

        public NewRelicConfigModifier ConfigureFasterErrorTracesHarvestCycle(int seconds)
        {
            CommonUtils.SetConfigAppSetting(_configFilePath, "OverrideErrorTracesHarvestCycle", seconds.ToString(), "urn:newrelic-config");
            return this;
        }

        public NewRelicConfigModifier ConfigureFasterGetAgentCommandsCycle(int seconds)
        {
            CommonUtils.SetConfigAppSetting(_configFilePath, "OverrideGetAgentCommandsCycle", seconds.ToString(), "urn:newrelic-config");
            return this;
        }

        public NewRelicConfigModifier ConfigureFasterSqlTracesHarvestCycle(int seconds)
        {
            CommonUtils.SetConfigAppSetting(_configFilePath, "OverrideSqlTracesHarvestCycle", seconds.ToString(), "urn:newrelic-config");
            return this;
        }

        public NewRelicConfigModifier ConfigureFasterUpdateLoadedModulesCycle(int seconds)
        {
            CommonUtils.SetConfigAppSetting(_configFilePath, "OverrideUpdateLoadedModulesCycle", seconds.ToString(), "urn:newrelic-config");
            return this;
        }

        public NewRelicConfigModifier EnableAspNetCore6PlusBrowserInjection(bool enableBrowserInjection)
        {
            CommonUtils.ModifyOrCreateXmlNodeInNewRelicConfig(_configFilePath, new[] { "configuration" }, "appSettings", string.Empty);
            CommonUtils.ModifyOrCreateXmlNodeInNewRelicConfig(_configFilePath, new[] { "configuration", "appSettings" }, "add", string.Empty);
            CommonUtils.ModifyOrCreateXmlAttributeInNewRelicConfig(_configFilePath, new[] { "configuration", "appSettings", "add"}, "key", "EnableAspNetCore6PlusBrowserInjection");
            CommonUtils.ModifyOrCreateXmlAttributeInNewRelicConfig(_configFilePath, new[] { "configuration", "appSettings", "add"}, "value", $"{enableBrowserInjection}");
            return this;
        }

        public NewRelicConfigModifier DisableEventListenerSamplers()
        {
            CommonUtils.SetConfigAppSetting(_configFilePath, "NewRelic.EventListenerSamplersEnabled", "false", "urn:newrelic-config");
            return this;
        }

        public void EnableAuditLog(bool enableAuditLog)
        {
            CommonUtils.ModifyOrCreateXmlAttributeInNewRelicConfig(_configFilePath, new[] { "configuration", "log" }, "auditLog",
                enableAuditLog.ToString().ToLower());
        }

<<<<<<< HEAD
        public NewRelicConfigModifier AddIgnoredInstrumentationAssembly(string assemblyName)
        {
            return AddIgnoredInstrumentationAssemblyAndClass(assemblyName, null);
        }

        public NewRelicConfigModifier AddIgnoredInstrumentationAssemblyAndClass(string assemblyName, string className)
        {
            CommonUtils.AddIgnoredInstrumentation(_configFilePath, assemblyName, className);
            return this;
        }

        public NewRelicConfigModifier RemoveIgnoredInstrumentationAssembly(string assemblyName)
        {
            return RemoveIgnoredInstrumentationAssemblyAndClass(assemblyName, null);
        }

        public NewRelicConfigModifier RemoveIgnoredInstrumentationAssemblyAndClass(string assemblyName, string className)
        {
            CommonUtils.RemoveIgnoredInstrumentation(_configFilePath, assemblyName, className);
            return this;
=======
        public void SetCompleteTransactionsOnThread(bool enable)
        {
            CommonUtils.ModifyOrCreateXmlAttributeInNewRelicConfig(_configFilePath, new[] { "configuration", "service" },
                "completeTransactionsOnThread", enable ? "true" : "false");
        }

        public void SetSyncStartup(bool enable)
        {
            CommonUtils.ModifyOrCreateXmlAttributeInNewRelicConfig(_configFilePath, new[] { "configuration", "service" },
                "syncStartup", enable ? "true" : "false");
        }

        public void SetDebugStartupDelaySeconds(int delaySeconds)
        {
            CommonUtils.ModifyOrCreateXmlAttributeInNewRelicConfig(_configFilePath, new[] { "configuration", },
                "debugStartupDelaySeconds", delaySeconds.ToString());
>>>>>>> cd0b3716
        }
    }
}<|MERGE_RESOLUTION|>--- conflicted
+++ resolved
@@ -433,7 +433,6 @@
                 enableAuditLog.ToString().ToLower());
         }
 
-<<<<<<< HEAD
         public NewRelicConfigModifier AddIgnoredInstrumentationAssembly(string assemblyName)
         {
             return AddIgnoredInstrumentationAssemblyAndClass(assemblyName, null);
@@ -454,7 +453,8 @@
         {
             CommonUtils.RemoveIgnoredInstrumentation(_configFilePath, assemblyName, className);
             return this;
-=======
+        }
+
         public void SetCompleteTransactionsOnThread(bool enable)
         {
             CommonUtils.ModifyOrCreateXmlAttributeInNewRelicConfig(_configFilePath, new[] { "configuration", "service" },
@@ -471,7 +471,6 @@
         {
             CommonUtils.ModifyOrCreateXmlAttributeInNewRelicConfig(_configFilePath, new[] { "configuration", },
                 "debugStartupDelaySeconds", delaySeconds.ToString());
->>>>>>> cd0b3716
         }
     }
 }