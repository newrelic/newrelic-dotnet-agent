// Copyright 2020 New Relic, Inc. All rights reserved.
// SPDX-License-Identifier: Apache-2.0


using System;
using System.Collections.Generic;

namespace NewRelic.Agent.IntegrationTestHelpers
{
    public class NewRelicConfigModifier
    {
        private readonly string _configFilePath;

        public NewRelicConfigModifier(string configFilePath)
        {
            _configFilePath = configFilePath;
        }

        public void SetLicenseKey(string key)
        {
            CommonUtils.ModifyOrCreateXmlAttributeInNewRelicConfig(_configFilePath, new[] { "configuration", "service" },
                "licenseKey", key);
        }

        public void SetSecurityToken(string token)
        {
            CommonUtils.ModifyOrCreateXmlNodeInNewRelicConfig(_configFilePath, new[] { "configuration" }, "securityPoliciesToken",
                token);
        }

        public void SetHighSecurityMode(bool value)
        {
            CommonUtils.ModifyOrCreateXmlAttributeInNewRelicConfig(_configFilePath, new[] { "configuration", "highSecurity" },
                "enabled", value.ToString().ToLower());
        }

        public void AddAttributesInclude(string include)
        {
            CommonUtils.AddXmlNodeInNewRelicConfig(_configFilePath, new[] { "configuration", "attributes" }, "include",
                include);
        }

        public void AddAttributesExclude(string exclude)
        {
            CommonUtils.AddXmlNodeInNewRelicConfig(_configFilePath, new[] { "configuration", "attributes" }, "exclude",
                exclude);
        }

        public void SetAutoStart(bool value)
        {
            CommonUtils.ModifyOrCreateXmlAttributesInNewRelicConfig(_configFilePath, new[] { "configuration", "service" },
                new[] { new KeyValuePair<string, string>("autoStart", value.ToString().ToLower()) });
        }

        public void SetTransactionTracerRecordSql(string value)
        {
            CommonUtils.ModifyOrCreateXmlAttributeInNewRelicConfig(_configFilePath, new[] { "configuration", "transactionTracer" },
                "recordSql", value);
        }

        public void SetHost(string host)
        {
            CommonUtils.ModifyOrCreateXmlAttributeInNewRelicConfig(_configFilePath, new[] { "configuration", "service" }, "host",
                host);
        }

        public void SetHostPort(int port)
        {
            CommonUtils.ModifyOrCreateXmlAttributeInNewRelicConfig(_configFilePath, new[] { "configuration", "service" }, "port",
                port.ToString());
        }

        public void SetRequestTimeout(TimeSpan duration)
        {
            CommonUtils.ModifyOrCreateXmlAttributeInNewRelicConfig(_configFilePath, new[] { "configuration", "service" }, "requestTimeout",
                duration.TotalMilliseconds.ToString());
        }


        public NewRelicConfigModifier ForceTransactionTraces()
        {
            CommonUtils.ModifyOrCreateXmlAttributeInNewRelicConfig(_configFilePath, new[] { "configuration", "transactionTracer" },
                "transactionThreshold", "1");
            return this;
        }

        public NewRelicConfigModifier AddExpectedErrorMessages(string errorClassName, IEnumerable<string> messages)
        {
            CommonUtils.ModifyOrCreateXmlAttributeInNewRelicConfig(_configFilePath, new[] { "configuration", "errorCollector", "expectedMessages", "errorClass" }, "name", errorClassName);

            foreach (var message in messages)
            {
                CommonUtils.AddXmlNodeInNewRelicConfig(_configFilePath, new[] { "configuration", "errorCollector", "expectedMessages", "errorClass" }, "message", message);
            }
            return this;
        }

        public NewRelicConfigModifier AddExpectedErrorClasses(IEnumerable<string> errorClasses)
        {
            foreach (var className in errorClasses)
            {
                CommonUtils.AddXmlNodeInNewRelicConfig(_configFilePath, new[] { "configuration", "errorCollector", "expectedClasses" }, "errorClass", className);
            }
            return this;
        }

        public NewRelicConfigModifier AddExpectedStatusCodes(string statusCodes)
        {
            CommonUtils.AddXmlNodeInNewRelicConfig(_configFilePath, new[] { "configuration", "errorCollector"}, "expectedStatusCodes", statusCodes );
            return this;
        }

        public NewRelicConfigModifier EnableDistributedTrace()
        {
            SetOrDeleteDistributedTraceEnabled(true);
            return this;
        }

        public NewRelicConfigModifier EnableInfiniteTracing(string traceObserverUrl, string traceObserverPort)
        {
            CommonUtils.ModifyOrCreateXmlAttributeInNewRelicConfig(_configFilePath,
               new[] { "configuration", "infiniteTracing", "trace_observer" }, "host", traceObserverUrl);
            CommonUtils.ModifyOrCreateXmlAttributeInNewRelicConfig(_configFilePath,
                    new[] { "configuration", "infiniteTracing", "trace_observer" }, "port", traceObserverPort);
            return this;
        }

        public void AutoInstrumentBrowserMonitoring(bool shouldAutoInstrument)
        {
            var stringValue = shouldAutoInstrument.ToString().ToLower(); //We don't seem to handle the uppercase parse
            CommonUtils.ModifyOrCreateXmlAttributeInNewRelicConfig(_configFilePath, new[] { "configuration", "browserMonitoring" },
                "autoInstrument", stringValue);
        }

        public void BrowserMonitoringEnableAttributes(bool shouldEnableAttributes)
        {
            var stringValue = shouldEnableAttributes.ToString().ToLower(); //We don't seem to handle the uppercase parse
            CommonUtils.ModifyOrCreateXmlAttributeInNewRelicConfig(_configFilePath,
                new[] { "configuration", "browserMonitoring", "attributes" }, "enabled", stringValue);
        }

        public void BrowserMonitoringLoader(string loaderType)
        {
            CommonUtils.ModifyOrCreateXmlAttributeInNewRelicConfig(_configFilePath,
                new[] { "configuration", "browserMonitoring" }, "loader", loaderType);
        }

        public void PutForDataSend()
        {
            CommonUtils.ModifyOrCreateXmlAttributeInNewRelicConfig(_configFilePath, new[] { "configuration", "dataTransmission" },
                "putForDataSend", "true");
        }

        public void CompressedContentEncoding(string contentEncoding)
        {
            CommonUtils.ModifyOrCreateXmlAttributeInNewRelicConfig(_configFilePath, new[] { "configuration", "dataTransmission" },
                "compressedContentEncoding", contentEncoding);
        }

        public void SetReportingDatastoreInstance(bool isEnabled = true)
        {
            CommonUtils.ModifyOrCreateXmlAttributeInNewRelicConfig(_configFilePath,
                new[] { "configuration", "datastoreTracer", "instanceReporting" }, "enabled", "true");
        }

        public void SetReportingDatabaseName(bool isEnabled = true)
        {
            CommonUtils.ModifyOrCreateXmlAttributeInNewRelicConfig(_configFilePath,
                new[] { "configuration", "datastoreTracer", "databaseNameReporting" }, "enabled", "true");
        }

        public void ForceSqlTraces()
        {
            CommonUtils.ModifyOrCreateXmlAttributeInNewRelicConfig(_configFilePath, new[] { "configuration", "transactionTracer" },
                "explainThreshold", "1");
        }

        public void SetLogLevel(string level)
        {
            CommonUtils.ModifyOrCreateXmlAttributeInNewRelicConfig(_configFilePath, new[] { "configuration", "log" }, "level",
                level);
        }

        public void LogToConsole()
        {
            CommonUtils.ModifyOrCreateXmlAttributeInNewRelicConfig(_configFilePath, new[] { "configuration", "log" }, "console",
                "true");
        }

        public void SetLogDirectory(string directoryName)
        {
            CommonUtils.ModifyOrCreateXmlAttributeInNewRelicConfig(_configFilePath, new[] { "configuration", "log" }, "directory",
                directoryName);
        }

        public void SetLogFileName(string fileName)
        {
            CommonUtils.ModifyOrCreateXmlAttributeInNewRelicConfig(_configFilePath, new[] { "configuration", "log" }, "fileName",
                fileName);
        }


        public NewRelicConfigModifier EnableCat()
        {
            return SetCATEnabled(true);
        }

        public NewRelicConfigModifier SetCATEnabled(bool enabled)
        {
            CommonUtils.ModifyOrCreateXmlAttributeInNewRelicConfig(_configFilePath, new[] { "configuration" }, "crossApplicationTracingEnabled", enabled.ToString().ToLower());
            CommonUtils.ModifyOrCreateXmlAttributeInNewRelicConfig(_configFilePath, new[] { "configuration", "crossApplicationTracer" }, "enabled", enabled.ToString().ToLower());

            if (enabled)
            {
                SetOrDeleteDistributedTraceEnabled(null);
            }

            return this;
        }

        public void EnableSpanEvents(bool? value)
        {
            SetOrDeleteDistributedTraceEnabled(value);
            SetOrDeleteSpanEventsEnabled(value);
        }

        /// <summary>
        /// Sets or deletes the distributed trace enabled setting in the newrelic.config.
        /// </summary>
        /// <param name="enabled">If null, the setting will be deleted; otherwise, the setting will be set to the value of this parameter.</param>
        public void SetOrDeleteDistributedTraceEnabled(bool? enabled)
        {
            const string config = "configuration";
            const string distributedTracing = "distributedTracing";
            if (null == enabled)
            {
                CommonUtils.DeleteXmlNodeFromNewRelicConfig(_configFilePath, new[] { config }, distributedTracing);
            }
            else
            {
                CommonUtils.ModifyOrCreateXmlAttributeInNewRelicConfig(_configFilePath, new[] { config, distributedTracing },
                    "enabled", enabled.Value ? "true" : "false");
            }
        }

        public NewRelicConfigModifier SetAllowAllHeaders(bool? enabled)
        {
            const string config = "configuration";
            const string allowAllHeaders = "allowAllHeaders";
            if (null == enabled)
            {
                CommonUtils.DeleteXmlNodeFromNewRelicConfig(_configFilePath, new[] { config }, allowAllHeaders);
            }
            else
            {
                CommonUtils.ModifyOrCreateXmlAttributeInNewRelicConfig(_configFilePath, new[] { config, allowAllHeaders },
                    "enabled", enabled.Value ? "true" : "false");
            }

            return this;
        }

        public void SetOrDeleteSpanEventsEnabled(bool? enabled)
        {
            const string config = "configuration";
            const string spanEvents = "spanEvents";
            if (null == enabled)
            {
                CommonUtils.DeleteXmlNodeFromNewRelicConfig(_configFilePath, new[] { config }, spanEvents);
            }
            else
            {
                CommonUtils.ModifyOrCreateXmlAttributeInNewRelicConfig(_configFilePath, new[] { config, spanEvents },
                    "enabled", enabled.Value ? "true" : "false");
            }
        }

        public void SetCustomHostName(string customHostName)
        {
            CommonUtils.ModifyOrCreateXmlAttributeInNewRelicConfig(_configFilePath, new[] { "configuration", "processHost" },
                    "displayName", customHostName);
        }

        public NewRelicConfigModifier DisableApplicationLogging()
        {
            return EnableApplicationLogging(false);
        }

        public NewRelicConfigModifier EnableApplicationLogging(bool enable = true)
        {
            CommonUtils.ModifyOrCreateXmlAttributeInNewRelicConfig(_configFilePath, new[] { "configuration", "applicationLogging" }, "enabled", enable.ToString().ToLower());
            return this;
        }

        public NewRelicConfigModifier DisableLogMetrics()
        {
            return EnableLogMetrics(false);
        }

        public NewRelicConfigModifier EnableLogMetrics(bool enable = true)
        {
            CommonUtils.ModifyOrCreateXmlNodeInNewRelicConfig(_configFilePath, new[] { "configuration", "applicationLogging" }, "metrics", string.Empty);
            CommonUtils.ModifyOrCreateXmlAttributeInNewRelicConfig(_configFilePath, new[] { "configuration", "applicationLogging", "metrics" }, "enabled", enable.ToString().ToLower());
            return this;
        }

        public NewRelicConfigModifier DisableLogForwarding()
        {
            return EnableLogForwarding(false);
        }

        public NewRelicConfigModifier EnableLogForwarding(bool enable = true)
        {
            CommonUtils.ModifyOrCreateXmlNodeInNewRelicConfig(_configFilePath, new[] { "configuration", "applicationLogging" }, "forwarding", string.Empty);
            CommonUtils.ModifyOrCreateXmlAttributeInNewRelicConfig(_configFilePath, new[] { "configuration", "applicationLogging", "forwarding" }, "enabled", enable.ToString().ToLower());
            return this;
        }

        public NewRelicConfigModifier DisableLogDecoration()
        {
            return EnableLogDecoration(false);
        }

        public NewRelicConfigModifier EnableLogDecoration(bool enable = true)
        {
            CommonUtils.ModifyOrCreateXmlNodeInNewRelicConfig(_configFilePath, new[] { "configuration", "applicationLogging" }, "localDecorating", string.Empty);
            CommonUtils.ModifyOrCreateXmlAttributeInNewRelicConfig(_configFilePath, new[] { "configuration", "applicationLogging", "localDecorating" }, "enabled", enable.ToString().ToLower());
            return this;
        }

        public NewRelicConfigModifier SetLogForwardingMaxSamplesStored(int samples)
        {
            CommonUtils.ModifyOrCreateXmlNodeInNewRelicConfig(_configFilePath, new[] { "configuration", "applicationLogging" }, "forwarding", string.Empty);
            CommonUtils.ModifyOrCreateXmlAttributeInNewRelicConfig(_configFilePath, new[] { "configuration", "applicationLogging", "forwarding" }, "maxSamplesStored", samples.ToString());
            return this;
        }

        public NewRelicConfigModifier SetLogForwardingLogLevelDenyList(string logLevelDenyList)
        {
            CommonUtils.ModifyOrCreateXmlNodeInNewRelicConfig(_configFilePath, new[] { "configuration", "applicationLogging" }, "forwarding", string.Empty);
            CommonUtils.ModifyOrCreateXmlAttributeInNewRelicConfig(_configFilePath, new[] { "configuration", "applicationLogging", "forwarding" }, "logLevelDenyList", logLevelDenyList);
            return this;
        }

        public NewRelicConfigModifier SetCodeLevelMetricsEnabled(bool enabled = true)
        {
            CommonUtils.ModifyOrCreateXmlNodeInNewRelicConfig(_configFilePath, new[] { "configuration" }, "codeLevelMetrics", string.Empty);
            CommonUtils.ModifyOrCreateXmlAttributeInNewRelicConfig(_configFilePath, new[] { "configuration", "codeLevelMetrics" }, "enabled", enabled.ToString().ToLower());
            return this;
        }

        public NewRelicConfigModifier EnableContextData(bool enabled = true)
        {
            CommonUtils.ModifyOrCreateXmlNodeInNewRelicConfig(_configFilePath, new[] { "configuration", "applicationLogging", "forwarding" }, "contextData", string.Empty);
            CommonUtils.ModifyOrCreateXmlAttributeInNewRelicConfig(_configFilePath, new[] { "configuration", "applicationLogging", "forwarding", "contextData" }, "enabled", enabled.ToString().ToLower());

            return this;
        }

        public NewRelicConfigModifier SetSendDataOnExit(bool enabled = true)
        {
            CommonUtils.ModifyOrCreateXmlAttributeInNewRelicConfig(_configFilePath, new[] { "configuration", "service" }, "sendDataOnExit", enabled.ToString().ToLower());
            return this;
        }

        public NewRelicConfigModifier EnableAgentTiming(bool enable = true)
        {
            CommonUtils.ModifyOrCreateXmlNodeInNewRelicConfig(_configFilePath, new[] { "configuration" }, "diagnostics", string.Empty);
            CommonUtils.ModifyOrCreateXmlAttributeInNewRelicConfig(_configFilePath, new[] { "configuration", "diagnostics"}, "captureAgentTiming", enable.ToString().ToLower());
            return this;
        }

        public NewRelicConfigModifier ConfigureFasterMetricsHarvestCycle(int seconds)
        {
            CommonUtils.SetConfigAppSetting(_configFilePath, "OverrideMetricsHarvestCycle", seconds.ToString(), "urn:newrelic-config");
            return this;
        }

        public NewRelicConfigModifier ConfigureFasterTransactionTracesHarvestCycle(int seconds)
        {
            CommonUtils.SetConfigAppSetting(_configFilePath, "OverrideTransactionTracesHarvestCycle", seconds.ToString(), "urn:newrelic-config");
            return this;
        }

        public NewRelicConfigModifier ConfigureFasterSpanEventsHarvestCycle(int seconds)
        {
            CommonUtils.SetConfigAppSetting(_configFilePath, "OverrideSpanEventsHarvestCycle", seconds.ToString(), "urn:newrelic-config");
            return this;
        }

        public NewRelicConfigModifier ConfigureFasterErrorTracesHarvestCycle(int seconds)
        {
            CommonUtils.SetConfigAppSetting(_configFilePath, "OverrideErrorTracesHarvestCycle", seconds.ToString(), "urn:newrelic-config");
            return this;
        }

        public NewRelicConfigModifier ConfigureFasterGetAgentCommandsCycle(int seconds)
        {
            CommonUtils.SetConfigAppSetting(_configFilePath, "OverrideGetAgentCommandsCycle", seconds.ToString(), "urn:newrelic-config");
            return this;
        }

        public NewRelicConfigModifier ConfigureFasterSqlTracesHarvestCycle(int seconds)
        {
            CommonUtils.SetConfigAppSetting(_configFilePath, "OverrideSqlTracesHarvestCycle", seconds.ToString(), "urn:newrelic-config");
            return this;
        }

        public NewRelicConfigModifier ConfigureFasterUpdateLoadedModulesCycle(int seconds)
        {
            CommonUtils.SetConfigAppSetting(_configFilePath, "OverrideUpdateLoadedModulesCycle", seconds.ToString(), "urn:newrelic-config");
            return this;
        }

        public NewRelicConfigModifier EnableAspNetCore6PlusBrowserInjection(bool enableBrowserInjection)
        {
            CommonUtils.ModifyOrCreateXmlNodeInNewRelicConfig(_configFilePath, new[] { "configuration" }, "appSettings", string.Empty);
            CommonUtils.ModifyOrCreateXmlNodeInNewRelicConfig(_configFilePath, new[] { "configuration", "appSettings" }, "add", string.Empty);
            CommonUtils.ModifyOrCreateXmlAttributeInNewRelicConfig(_configFilePath, new[] { "configuration", "appSettings", "add"}, "key", "EnableAspNetCore6PlusBrowserInjection");
            CommonUtils.ModifyOrCreateXmlAttributeInNewRelicConfig(_configFilePath, new[] { "configuration", "appSettings", "add"}, "value", $"{enableBrowserInjection}");
            return this;
        }

        public NewRelicConfigModifier DisableEventListenerSamplers()
        {
            CommonUtils.SetConfigAppSetting(_configFilePath, "NewRelic.EventListenerSamplersEnabled", "false", "urn:newrelic-config");
            return this;
        }

        public void EnableAuditLog(bool enableAuditLog)
        {
            CommonUtils.ModifyOrCreateXmlAttributeInNewRelicConfig(_configFilePath, new[] { "configuration", "log" }, "auditLog",
                enableAuditLog.ToString().ToLower());
        }

        public NewRelicConfigModifier AddIgnoredInstrumentationAssembly(string assemblyName)
        {
            return AddIgnoredInstrumentationAssemblyAndClass(assemblyName, null);
        }

        public NewRelicConfigModifier AddIgnoredInstrumentationAssemblyAndClass(string assemblyName, string className)
        {
            CommonUtils.AddIgnoredInstrumentation(_configFilePath, assemblyName, className);
            return this;
        }

        public NewRelicConfigModifier RemoveIgnoredInstrumentationAssembly(string assemblyName)
        {
            return RemoveIgnoredInstrumentationAssemblyAndClass(assemblyName, null);
        }

        public NewRelicConfigModifier RemoveIgnoredInstrumentationAssemblyAndClass(string assemblyName, string className)
        {
            CommonUtils.RemoveIgnoredInstrumentation(_configFilePath, assemblyName, className);
            return this;
        }

<<<<<<< HEAD
        public void SetCompleteTransactionsOnThread(bool enable)
        {
            CommonUtils.ModifyOrCreateXmlAttributeInNewRelicConfig(_configFilePath, new[] { "configuration", "service" },
                "completeTransactionsOnThread", enable ? "true" : "false");
        }

        public void SetSyncStartup(bool enable)
        {
            CommonUtils.ModifyOrCreateXmlAttributeInNewRelicConfig(_configFilePath, new[] { "configuration", "service" },
                "syncStartup", enable ? "true" : "false");
        }

        public void SetDebugStartupDelaySeconds(int delaySeconds)
        {
            CommonUtils.ModifyOrCreateXmlAttributeInNewRelicConfig(_configFilePath, new[] { "configuration", },
                "debugStartupDelaySeconds", delaySeconds.ToString());
=======
        public NewRelicConfigModifier EnableAiMonitoring(bool enabled = true)
        {
            CommonUtils.ModifyOrCreateXmlAttributeInNewRelicConfig(_configFilePath, new[] { "configuration", "aiMonitoring" }, "enabled", enabled.ToString().ToLower());
            return this;
>>>>>>> f89fda5f
        }
    }
}<|MERGE_RESOLUTION|>--- conflicted
+++ resolved
@@ -455,7 +455,12 @@
             return this;
         }
 
-<<<<<<< HEAD
+        public NewRelicConfigModifier EnableAiMonitoring(bool enabled = true)
+        {
+            CommonUtils.ModifyOrCreateXmlAttributeInNewRelicConfig(_configFilePath, new[] { "configuration", "aiMonitoring" }, "enabled", enabled.ToString().ToLower());
+            return this;
+        }
+
         public void SetCompleteTransactionsOnThread(bool enable)
         {
             CommonUtils.ModifyOrCreateXmlAttributeInNewRelicConfig(_configFilePath, new[] { "configuration", "service" },
@@ -472,12 +477,6 @@
         {
             CommonUtils.ModifyOrCreateXmlAttributeInNewRelicConfig(_configFilePath, new[] { "configuration", },
                 "debugStartupDelaySeconds", delaySeconds.ToString());
-=======
-        public NewRelicConfigModifier EnableAiMonitoring(bool enabled = true)
-        {
-            CommonUtils.ModifyOrCreateXmlAttributeInNewRelicConfig(_configFilePath, new[] { "configuration", "aiMonitoring" }, "enabled", enabled.ToString().ToLower());
-            return this;
->>>>>>> f89fda5f
         }
     }
 }