--- conflicted
+++ resolved
@@ -505,7 +505,6 @@
             return this;
         }
 
-<<<<<<< HEAD
         public NewRelicConfigModifier EnableApplicationLoggingForwardLabels(bool enabled = true)
         {
             CommonUtils.ModifyOrCreateXmlAttributeInNewRelicConfig(_configFilePath, new[] { "configuration", "applicationLogging", "forwarding", "labels" }, "enabled", enabled.ToString().ToLower());
@@ -528,14 +527,13 @@
         {
             var labelsString = string.Join(";", labels.Select(x => x.Key + ":" + x.Value).ToArray());
             CommonUtils.AddXmlNodeInNewRelicConfig(_configFilePath, new[] { "configuration" }, "labels", labelsString);
-=======
+
         public NewRelicConfigModifier EnableGCSamplerV2(bool enabled)
         {
             CommonUtils.ModifyOrCreateXmlNodeInNewRelicConfig(_configFilePath, new[] { "configuration" }, "appSettings", string.Empty);
             CommonUtils.ModifyOrCreateXmlNodeInNewRelicConfig(_configFilePath, new[] { "configuration", "appSettings" }, "add", string.Empty);
             CommonUtils.ModifyOrCreateXmlAttributeInNewRelicConfig(_configFilePath, new[] { "configuration", "appSettings", "add"}, "key", "GCSamplerV2Enabled");
             CommonUtils.ModifyOrCreateXmlAttributeInNewRelicConfig(_configFilePath, new[] { "configuration", "appSettings", "add"}, "value", $"{enabled}");
->>>>>>> 0278836f
             return this;
         }
     }
