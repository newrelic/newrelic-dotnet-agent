--- conflicted
+++ resolved
@@ -550,13 +550,11 @@
             CommonUtils.SetConfigAppSetting(_configFilePath, "OpenTelemetry.Enabled", enabled.ToString(), "urn:newrelic-config");
             return this;
         }
-<<<<<<< HEAD
-=======
-
-        public void IncludeActivitySource(string activitySourceName)
+
+        public NewRelicConfigModifier IncludeActivitySource(string activitySourceName)
         {
             CommonUtils.SetConfigAppSetting(_configFilePath, "OpenTelemetry.ActivitySource.Include", activitySourceName, "urn:newrelic-config");
-        }
->>>>>>> 6d171261
+            return this;
+        }
     }
 }