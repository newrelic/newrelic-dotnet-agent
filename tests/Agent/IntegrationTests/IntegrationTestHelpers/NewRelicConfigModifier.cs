// Copyright 2020 New Relic, Inc. All rights reserved.
// SPDX-License-Identifier: Apache-2.0


using System;
using System.Collections.Generic;

namespace NewRelic.Agent.IntegrationTestHelpers
{
    public class NewRelicConfigModifier
    {
        private readonly string _configFilePath;

        public NewRelicConfigModifier(string configFilePath)
        {
            _configFilePath = configFilePath;
        }

        public void SetLicenseKey(string key)
        {
            CommonUtils.ModifyOrCreateXmlAttributeInNewRelicConfig(_configFilePath, new[] { "configuration", "service" },
                "licenseKey", key);
        }

        public void SetSecurityToken(string token)
        {
            CommonUtils.ModifyOrCreateXmlNodeInNewRelicConfig(_configFilePath, new[] { "configuration" }, "securityPoliciesToken",
                token);
        }

        public void SetHighSecurityMode(bool value)
        {
            CommonUtils.ModifyOrCreateXmlAttributeInNewRelicConfig(_configFilePath, new[] { "configuration", "highSecurity" },
                "enabled", value.ToString().ToLower());
        }

        public void AddAttributesInclude(string include)
        {
            CommonUtils.AddXmlNodeInNewRelicConfig(_configFilePath, new[] { "configuration", "attributes" }, "include",
                include);
        }

        public void AddAttributesExclude(string exclude)
        {
            CommonUtils.AddXmlNodeInNewRelicConfig(_configFilePath, new[] { "configuration", "attributes" }, "exclude",
                exclude);
        }

        public void SetAutoStart(bool value)
        {
            CommonUtils.ModifyOrCreateXmlAttributesInNewRelicConfig(_configFilePath, new[] { "configuration", "service" },
                new[] { new KeyValuePair<string, string>("autoStart", value.ToString().ToLower()) });
        }

        public void SetTransactionTracerRecordSql(string value)
        {
            CommonUtils.ModifyOrCreateXmlAttributeInNewRelicConfig(_configFilePath, new[] { "configuration", "transactionTracer" },
                "recordSql", value);
        }

        public void SetHost(string host)
        {
            CommonUtils.ModifyOrCreateXmlAttributeInNewRelicConfig(_configFilePath, new[] { "configuration", "service" }, "host",
                host);
        }

        public void SetRequestTimeout(TimeSpan duration)
        {
            CommonUtils.ModifyOrCreateXmlAttributeInNewRelicConfig(_configFilePath, new[] { "configuration", "service" }, "requestTimeout",
                duration.TotalMilliseconds.ToString());
        }


        public NewRelicConfigModifier ForceTransactionTraces()
        {
            CommonUtils.ModifyOrCreateXmlAttributeInNewRelicConfig(_configFilePath, new[] { "configuration", "transactionTracer" },
                "transactionThreshold", "1");
            return this;
        }

        public NewRelicConfigModifier AddExpectedErrorMessages(string errorClassName, IEnumerable<string> messages)
        {
            CommonUtils.ModifyOrCreateXmlAttributeInNewRelicConfig(_configFilePath, new[] { "configuration", "errorCollector", "expectedMessages", "errorClass" }, "name", errorClassName);

            foreach (var message in messages)
            {
                CommonUtils.AddXmlNodeInNewRelicConfig(_configFilePath, new[] { "configuration", "errorCollector", "expectedMessages", "errorClass" }, "message", message);
            }
            return this;
        }

        public NewRelicConfigModifier AddExpectedErrorClasses(IEnumerable<string> errorClasses)
        {
            foreach (var className in errorClasses)
            {
                CommonUtils.AddXmlNodeInNewRelicConfig(_configFilePath, new[] { "configuration", "errorCollector", "expectedClasses" }, "errorClass", className);
            }
            return this;
        }

        public NewRelicConfigModifier AddExpectedStatusCodes(string statusCodes)
        {
            CommonUtils.AddXmlNodeInNewRelicConfig(_configFilePath, new[] { "configuration", "errorCollector"}, "expectedStatusCodes", statusCodes );
            return this;
        }

        public NewRelicConfigModifier EnableDistributedTrace()
        {
            SetOrDeleteDistributedTraceEnabled(true);
            return this;
        }

        public NewRelicConfigModifier EnableInfiniteTracing(string traceObserverUrl, string traceObserverPort)
        {
            CommonUtils.ModifyOrCreateXmlAttributeInNewRelicConfig(_configFilePath,
               new[] { "configuration", "infiniteTracing", "trace_observer" }, "host", traceObserverUrl);
            CommonUtils.ModifyOrCreateXmlAttributeInNewRelicConfig(_configFilePath,
                    new[] { "configuration", "infiniteTracing", "trace_observer" }, "port", traceObserverPort);
            return this;
        }

        public void AutoInstrumentBrowserMonitoring(bool shouldAutoInstrument)
        {
            var stringValue = shouldAutoInstrument.ToString().ToLower(); //We don't seem to handle the uppercase parse
            CommonUtils.ModifyOrCreateXmlAttributeInNewRelicConfig(_configFilePath, new[] { "configuration", "browserMonitoring" },
                "autoInstrument", stringValue);
        }

        public void BrowserMonitoringEnableAttributes(bool shouldEnableAttributes)
        {
            var stringValue = shouldEnableAttributes.ToString().ToLower(); //We don't seem to handle the uppercase parse
            CommonUtils.ModifyOrCreateXmlAttributeInNewRelicConfig(_configFilePath,
                new[] { "configuration", "browserMonitoring", "attributes" }, "enabled", stringValue);
        }

        public void BrowserMonitoringLoader(string loaderType)
        {
            CommonUtils.ModifyOrCreateXmlAttributeInNewRelicConfig(_configFilePath,
                new[] { "configuration", "browserMonitoring" }, "loader", loaderType);
        }

        public void PutForDataSend()
        {
            CommonUtils.ModifyOrCreateXmlAttributeInNewRelicConfig(_configFilePath, new[] { "configuration", "dataTransmission" },
                "putForDataSend", "true");
        }

        public void CompressedContentEncoding(string contentEncoding)
        {
            CommonUtils.ModifyOrCreateXmlAttributeInNewRelicConfig(_configFilePath, new[] { "configuration", "dataTransmission" },
                "compressedContentEncoding", contentEncoding);
        }

        public void SetReportingDatastoreInstance(bool isEnabled = true)
        {
            CommonUtils.ModifyOrCreateXmlAttributeInNewRelicConfig(_configFilePath,
                new[] { "configuration", "datastoreTracer", "instanceReporting" }, "enabled", "true");
        }

        public void SetReportingDatabaseName(bool isEnabled = true)
        {
            CommonUtils.ModifyOrCreateXmlAttributeInNewRelicConfig(_configFilePath,
                new[] { "configuration", "datastoreTracer", "databaseNameReporting" }, "enabled", "true");
        }

        public void ForceSqlTraces()
        {
            CommonUtils.ModifyOrCreateXmlAttributeInNewRelicConfig(_configFilePath, new[] { "configuration", "transactionTracer" },
                "explainThreshold", "1");
        }

        public void SetLogLevel(string level)
        {
            CommonUtils.ModifyOrCreateXmlAttributeInNewRelicConfig(_configFilePath, new[] { "configuration", "log" }, "level",
                level);
        }

        public void LogToConsole()
        {
            CommonUtils.ModifyOrCreateXmlAttributeInNewRelicConfig(_configFilePath, new[] { "configuration", "log" }, "console",
                "true");
        }

        public void SetLogDirectory(string directoryName)
        {
            CommonUtils.ModifyOrCreateXmlAttributeInNewRelicConfig(_configFilePath, new[] { "configuration", "log" }, "directory",
                directoryName);
        }

        public void SetLogFileName(string fileName)
        {
            CommonUtils.ModifyOrCreateXmlAttributeInNewRelicConfig(_configFilePath, new[] { "configuration", "log" }, "fileName",
                fileName);
        }


        public NewRelicConfigModifier EnableCat()
        {
            return SetCATEnabled(true);
        }

        public NewRelicConfigModifier SetCATEnabled(bool enabled)
        {
            CommonUtils.ModifyOrCreateXmlAttributeInNewRelicConfig(_configFilePath, new[] { "configuration" }, "crossApplicationTracingEnabled", enabled.ToString().ToLower());
            CommonUtils.ModifyOrCreateXmlAttributeInNewRelicConfig(_configFilePath, new[] { "configuration", "crossApplicationTracer" }, "enabled", enabled.ToString().ToLower());

            if (enabled)
            {
                SetOrDeleteDistributedTraceEnabled(null);
            }

            return this;
        }

        public void EnableSpanEvents(bool? value)
        {
            SetOrDeleteDistributedTraceEnabled(value);
            SetOrDeleteSpanEventsEnabled(value);
        }

        /// <summary>
        /// Sets or deletes the distributed trace enabled setting in the newrelic.config.
        /// </summary>
        /// <param name="enabled">If null, the setting will be deleted; otherwise, the setting will be set to the value of this parameter.</param>
        public void SetOrDeleteDistributedTraceEnabled(bool? enabled)
        {
            const string config = "configuration";
            const string distributedTracing = "distributedTracing";
            if (null == enabled)
            {
                CommonUtils.DeleteXmlNodeFromNewRelicConfig(_configFilePath, new[] { config }, distributedTracing);
            }
            else
            {
                CommonUtils.ModifyOrCreateXmlAttributeInNewRelicConfig(_configFilePath, new[] { config, distributedTracing },
                    "enabled", enabled.Value ? "true" : "false");
            }
        }

        public NewRelicConfigModifier SetAllowAllHeaders(bool? enabled)
        {
            const string config = "configuration";
            const string allowAllHeaders = "allowAllHeaders";
            if (null == enabled)
            {
                CommonUtils.DeleteXmlNodeFromNewRelicConfig(_configFilePath, new[] { config }, allowAllHeaders);
            }
            else
            {
                CommonUtils.ModifyOrCreateXmlAttributeInNewRelicConfig(_configFilePath, new[] { config, allowAllHeaders },
                    "enabled", enabled.Value ? "true" : "false");
            }

            return this;
        }

        public void SetOrDeleteSpanEventsEnabled(bool? enabled)
        {
            const string config = "configuration";
            const string spanEvents = "spanEvents";
            if (null == enabled)
            {
                CommonUtils.DeleteXmlNodeFromNewRelicConfig(_configFilePath, new[] { config }, spanEvents);
            }
            else
            {
                CommonUtils.ModifyOrCreateXmlAttributeInNewRelicConfig(_configFilePath, new[] { config, spanEvents },
                    "enabled", enabled.Value ? "true" : "false");
            }
        }

        public void SetCustomHostName(string customHostName)
        {
            CommonUtils.ModifyOrCreateXmlAttributeInNewRelicConfig(_configFilePath, new[] { "configuration", "processHost" },
                    "displayName", customHostName);
        }

        public NewRelicConfigModifier DisableApplicationLogging()
        {
            return EnableApplicationLogging(false);
        }

        public NewRelicConfigModifier EnableApplicationLogging(bool enable = true)
        {
            CommonUtils.ModifyOrCreateXmlAttributeInNewRelicConfig(_configFilePath, new[] { "configuration", "applicationLogging" }, "enabled", enable.ToString().ToLower());
            return this;
        }

        public NewRelicConfigModifier DisableLogMetrics()
        {
            return EnableLogMetrics(false);
        }

        public NewRelicConfigModifier EnableLogMetrics(bool enable = true)
        {
            CommonUtils.ModifyOrCreateXmlNodeInNewRelicConfig(_configFilePath, new[] { "configuration", "applicationLogging" }, "metrics", string.Empty);
            CommonUtils.ModifyOrCreateXmlAttributeInNewRelicConfig(_configFilePath, new[] { "configuration", "applicationLogging", "metrics" }, "enabled", enable.ToString().ToLower());
            return this;
        }

        public NewRelicConfigModifier DisableLogForwarding()
        {
            return EnableLogForwarding(false);
        }

        public NewRelicConfigModifier EnableLogForwarding(bool enable = true)
        {
            CommonUtils.ModifyOrCreateXmlNodeInNewRelicConfig(_configFilePath, new[] { "configuration", "applicationLogging" }, "forwarding", string.Empty);
            CommonUtils.ModifyOrCreateXmlAttributeInNewRelicConfig(_configFilePath, new[] { "configuration", "applicationLogging", "forwarding" }, "enabled", enable.ToString().ToLower());
            return this;
        }

        public NewRelicConfigModifier DisableLogDecoration()
        {
            return EnableLogDecoration(false);
        }

        public NewRelicConfigModifier EnableLogDecoration(bool enable = true)
        {
            CommonUtils.ModifyOrCreateXmlNodeInNewRelicConfig(_configFilePath, new[] { "configuration", "applicationLogging" }, "localDecorating", string.Empty);
            CommonUtils.ModifyOrCreateXmlAttributeInNewRelicConfig(_configFilePath, new[] { "configuration", "applicationLogging", "localDecorating" }, "enabled", enable.ToString().ToLower());
            return this;
        }

        public NewRelicConfigModifier SetLogForwardingMaxSamplesStored(int samples)
        {
            CommonUtils.ModifyOrCreateXmlNodeInNewRelicConfig(_configFilePath, new[] { "configuration", "applicationLogging" }, "forwarding", string.Empty);
            CommonUtils.ModifyOrCreateXmlAttributeInNewRelicConfig(_configFilePath, new[] { "configuration", "applicationLogging", "forwarding" }, "maxSamplesStored", samples.ToString());
            return this;
        }

        public NewRelicConfigModifier SetLogForwardingLogLevelDenyList(string logLevelDenyList)
        {
            CommonUtils.ModifyOrCreateXmlNodeInNewRelicConfig(_configFilePath, new[] { "configuration", "applicationLogging" }, "forwarding", string.Empty);
            CommonUtils.ModifyOrCreateXmlAttributeInNewRelicConfig(_configFilePath, new[] { "configuration", "applicationLogging", "forwarding" }, "logLevelDenyList", logLevelDenyList);
            return this;
        }

        public NewRelicConfigModifier SetCodeLevelMetricsEnabled(bool enabled = true)
        {
            CommonUtils.ModifyOrCreateXmlNodeInNewRelicConfig(_configFilePath, new[] { "configuration" }, "codeLevelMetrics", string.Empty);
            CommonUtils.ModifyOrCreateXmlAttributeInNewRelicConfig(_configFilePath, new[] { "configuration", "codeLevelMetrics" }, "enabled", enabled.ToString().ToLower());
            return this;
        }

        public NewRelicConfigModifier EnableContextData(bool enabled = true)
        {
            CommonUtils.ModifyOrCreateXmlNodeInNewRelicConfig(_configFilePath, new[] { "configuration", "applicationLogging", "forwarding" }, "contextData", string.Empty);
            CommonUtils.ModifyOrCreateXmlAttributeInNewRelicConfig(_configFilePath, new[] { "configuration", "applicationLogging", "forwarding", "contextData" }, "enabled", enabled.ToString().ToLower());

            return this;
        }

        public NewRelicConfigModifier SetSendDataOnExit(bool enabled = true)
        {
            CommonUtils.ModifyOrCreateXmlAttributeInNewRelicConfig(_configFilePath, new[] { "configuration", "service" }, "sendDataOnExit", enabled.ToString().ToLower());
            return this;
        }

        public NewRelicConfigModifier EnableAgentTiming(bool enable = true)
        {
            CommonUtils.ModifyOrCreateXmlNodeInNewRelicConfig(_configFilePath, new[] { "configuration" }, "diagnostics", string.Empty);
            CommonUtils.ModifyOrCreateXmlAttributeInNewRelicConfig(_configFilePath, new[] { "configuration", "diagnostics"}, "captureAgentTiming", enable.ToString().ToLower());
            return this;
        }

        public NewRelicConfigModifier ConfigureFasterMetricsHarvestCycle(int seconds)
        {
            CommonUtils.SetConfigAppSetting(_configFilePath, "OverrideMetricsHarvestCycle", seconds.ToString(), "urn:newrelic-config");
            return this;
        }

        public NewRelicConfigModifier ConfigureFasterTransactionTracesHarvestCycle(int seconds)
        {
            CommonUtils.SetConfigAppSetting(_configFilePath, "OverrideTransactionTracesHarvestCycle", seconds.ToString(), "urn:newrelic-config");
            return this;
        }

        public NewRelicConfigModifier ConfigureFasterSpanEventsHarvestCycle(int seconds)
        {
            CommonUtils.SetConfigAppSetting(_configFilePath, "OverrideSpanEventsHarvestCycle", seconds.ToString(), "urn:newrelic-config");
            return this;
        }

        public NewRelicConfigModifier ConfigureFasterErrorTracesHarvestCycle(int seconds)
        {
            CommonUtils.SetConfigAppSetting(_configFilePath, "OverrideErrorTracesHarvestCycle", seconds.ToString(), "urn:newrelic-config");
            return this;
        }

        public NewRelicConfigModifier ConfigureFasterGetAgentCommandsCycle(int seconds)
        {
            CommonUtils.SetConfigAppSetting(_configFilePath, "OverrideGetAgentCommandsCycle", seconds.ToString(), "urn:newrelic-config");
            return this;
        }

        public NewRelicConfigModifier ConfigureFasterSqlTracesHarvestCycle(int seconds)
        {
            CommonUtils.SetConfigAppSetting(_configFilePath, "OverrideSqlTracesHarvestCycle", seconds.ToString(), "urn:newrelic-config");
            return this;
        }

        public NewRelicConfigModifier ConfigureFasterUpdateLoadedModulesCycle(int seconds)
        {
            CommonUtils.SetConfigAppSetting(_configFilePath, "OverrideUpdateLoadedModulesCycle", seconds.ToString(), "urn:newrelic-config");
            return this;
        }

        public NewRelicConfigModifier EnableAspNetCore6PlusBrowserInjection(bool enableBrowserInjection)
        {
            CommonUtils.ModifyOrCreateXmlNodeInNewRelicConfig(_configFilePath, new[] { "configuration" }, "appSettings", string.Empty);
            CommonUtils.ModifyOrCreateXmlNodeInNewRelicConfig(_configFilePath, new[] { "configuration", "appSettings" }, "add", string.Empty);
            CommonUtils.ModifyOrCreateXmlAttributeInNewRelicConfig(_configFilePath, new[] { "configuration", "appSettings", "add"}, "key", "EnableAspNetCore6PlusBrowserInjection");
            CommonUtils.ModifyOrCreateXmlAttributeInNewRelicConfig(_configFilePath, new[] { "configuration", "appSettings", "add"}, "value", $"{enableBrowserInjection}");
            return this;
        }

<<<<<<< HEAD
        public NewRelicConfigModifier DisableEventListenerSamplers()
        {
            CommonUtils.SetConfigAppSetting(_configFilePath, "NewRelic.EventListenerSamplersEnabled", "false", "urn:newrelic-config");
            return this;
=======
        public void EnableAuditLog(bool enableAuditLog)
        {
            CommonUtils.ModifyOrCreateXmlAttributeInNewRelicConfig(_configFilePath, new[] { "configuration", "log" }, "auditLog",
                enableAuditLog.ToString().ToLower());
>>>>>>> 924765b1
        }
    }
}<|MERGE_RESOLUTION|>--- conflicted
+++ resolved
@@ -415,17 +415,16 @@
             return this;
         }
 
-<<<<<<< HEAD
         public NewRelicConfigModifier DisableEventListenerSamplers()
         {
             CommonUtils.SetConfigAppSetting(_configFilePath, "NewRelic.EventListenerSamplersEnabled", "false", "urn:newrelic-config");
             return this;
-=======
+        }
+
         public void EnableAuditLog(bool enableAuditLog)
         {
             CommonUtils.ModifyOrCreateXmlAttributeInNewRelicConfig(_configFilePath, new[] { "configuration", "log" }, "auditLog",
                 enableAuditLog.ToString().ToLower());
->>>>>>> 924765b1
         }
     }
 }