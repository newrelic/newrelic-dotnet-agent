// Copyright 2020 New Relic, Inc. All rights reserved.
// SPDX-License-Identifier: Apache-2.0


using System;
using System.Collections.Generic;
using System.IO;
using System.Linq;
using System.Net;
using System.Net.Http;
using System.Threading;
using NewRelic.Agent.IntegrationTests.Shared;
using Newtonsoft.Json;
using Xunit;

namespace NewRelic.Agent.IntegrationTestHelpers.RemoteServiceFixtures
{
    public abstract class RemoteApplicationFixture : IDisposable
    {
        public virtual string TestSettingCategory { get { return "Default"; } }

        private Action _setupConfiguration;
        private Action _exerciseApplication;
        private HashSet<uint> _errorsToRetryOn = new HashSet<uint>
        {
            0xC000_0005     // System.AccessViolationException. This is a .NET bug that
                            // is supposed to be fixed but we're still seeing
                            // https://github.com/dotnet/runtime/issues/62145
        };

        public Dictionary<string, string> EnvironmentVariables;

        private bool _initialized;

        protected readonly HttpClient _httpClient = new HttpClient();

        public void SetTestClassType(Type testClassType)
        {
            RemoteApplication?.SetTestClassType(testClassType);
        }

        public int? ExitCode => RemoteApplication?.ExitCode;

        private readonly object _initializeLock = new object();

        public readonly RemoteApplication RemoteApplication;

        public string UniqueFolderName { get { return RemoteApplication.UniqueFolderName; } }
        private string AgentLogFileName { get { return CommonUtils.GetAgentLogFileNameFromNewRelicConfig(DestinationNewRelicConfigFilePath); } }


        private AgentLogFile _agentLogFile;
        public bool AgentLogExpected { get; set; } = true;

        public AgentLogFile AgentLog => _agentLogFile ?? (_agentLogFile = new AgentLogFile(DestinationNewRelicLogFileDirectoryPath, TestLogger, AgentLogFileName, Timing.TimeToWaitForLog, AgentLogExpected));

        private AuditLogFile _auditLogFile;
        public bool AuditLogExpected { get; set; } = false;
        public AuditLogFile AuditLog => _auditLogFile ?? (_auditLogFile = new AuditLogFile(DestinationNewRelicLogFileDirectoryPath, TestLogger, timeoutOrZero: Timing.TimeToWaitForLog, throwIfNotFound: AuditLogExpected));


        public ProfilerLogFile ProfilerLog { get { return RemoteApplication.ProfilerLog; } }

        public virtual string DestinationServerName { get { return RemoteApplication.DestinationServerName; } }

        public string DestinationDomainName => System.Net.NetworkInformation.IPGlobalProperties.GetIPGlobalProperties().DomainName;

        public string DestinationHostAndDomain
        {
            get
            {
                var domain = DestinationDomainName;
                if (string.IsNullOrEmpty(domain))
                {
                    return DestinationServerName;
                }

                return $"{DestinationServerName}.{domain}";
            }
        }

        public int Port => RemoteApplication.Port;

        public string CommandLineArguments { get; set; }

        public string DestinationNewRelicConfigFilePath { get { return RemoteApplication.DestinationNewRelicConfigFilePath; } }

        public string DestinationNewRelicLogFileDirectoryPath { get { return RemoteApplication.DestinationNewRelicLogFileDirectoryPath; } }

        public string DestinationApplicationDirectoryPath { get { return RemoteApplication.DestinationApplicationDirectoryPath; } }

        public string DestinationNewRelicExtensionsDirectoryPath => RemoteApplication.DestinationNewRelicExtensionsDirectoryPath;

        public ITestOutputHelper TestLogger { get; set; }

        public bool UseLocalConfig
        {
            get { return RemoteApplication.UseLocalConfig; }
            set { RemoteApplication.UseLocalConfig = value; }
        }
        public bool KeepWorkingDirectory
        {
            get { return RemoteApplication.KeepWorkingDirectory; }
            set { RemoteApplication.KeepWorkingDirectory = value; }
        }

        // Tests are only retried if they return a known error not related to the test
        protected virtual int MaxTries => 3;

        public void DisableAsyncLocalCallStack()
        {
            var filesToDelete = new List<string>
            {
                DestinationNewRelicExtensionsDirectoryPath + @"\NewRelic.Providers.Storage.AsyncLocal.dll",
                DestinationNewRelicExtensionsDirectoryPath + @"\NewRelic.Providers.Storage.CallContext.dll"
            };

            foreach (var file in filesToDelete)
            {
                if (File.Exists(file))
                {
                    File.Delete(file);
                }
            }
        }

        private IntegrationTestConfiguration _testConfiguration;

        public IntegrationTestConfiguration TestConfiguration
        {
            get
            {
                if (_testConfiguration == null)
                {
                    _testConfiguration = IntegrationTestConfiguration.GetIntegrationTestConfiguration(TestSettingCategory);
                }

                return _testConfiguration;
            }
        }

        protected RemoteApplicationFixture(RemoteApplication remoteApplication)
        {
            EnvironmentVariables = new Dictionary<string, string>();
            RemoteApplication = remoteApplication;
        }

        public void Actions(Action setupConfiguration = null, Action exerciseApplication = null)
        {
            if (setupConfiguration != null)
                _setupConfiguration = setupConfiguration;

            if (exerciseApplication != null)
                _exerciseApplication = exerciseApplication;
        }

        public void AddActions(Action setupConfiguration = null, Action exerciseApplication = null)
        {
            if (setupConfiguration != null)
            {
                var oldSetupConfiguration = _setupConfiguration;
                _setupConfiguration = () =>
                {
                    oldSetupConfiguration?.Invoke();
                    setupConfiguration();
                };
            }

            if (exerciseApplication != null)
            {
                var oldExerciseApplication = _exerciseApplication;
                _exerciseApplication = () =>
                {
                    oldExerciseApplication?.Invoke();
                    exerciseApplication();
                };
            }
        }

        private void SetupConfiguration()
        {
            SetSecrets(DestinationNewRelicConfigFilePath);
            _setupConfiguration?.Invoke();
        }

        protected void SetSecrets(string destinationNewRelicConfigFilePath)
        {
            CommonUtils.ModifyOrCreateXmlAttributeInNewRelicConfig(destinationNewRelicConfigFilePath, new[] { "configuration", "service" }, "licenseKey", TestConfiguration.LicenseKey);
            CommonUtils.ModifyOrCreateXmlAttributeInNewRelicConfig(destinationNewRelicConfigFilePath, new[] { "configuration", "service" }, "host", TestConfiguration.CollectorUrl);
            if (TestSettingCategory == "CSP")
            {
                var securityPoliciesToken = "ffff-ffff-ffff-ffff";
                CommonUtils.ModifyOrCreateXmlNodeInNewRelicConfig(destinationNewRelicConfigFilePath, new[] { "configuration" }, "securityPoliciesToken", securityPoliciesToken);
            }
        }

        public RemoteApplicationFixture SetAdditionalEnvironmentVariables(IDictionary<string, string> envVars)
        {
            RemoteApplication.SetAdditionalEnvironmentVariables(envVars);
            return this;
        }

        public RemoteApplicationFixture SetAdditionalEnvironmentVariable(string key, string value)
        {
            RemoteApplication.SetAdditionalEnvironmentVariable(key, value);
            return this;
        }

        public void AddErrorToRetryOn(uint error)
        {
            _errorsToRetryOn.Add(error);
        }

        private void ExerciseApplication()
        {
            _exerciseApplication?.Invoke();
        }

        private string FormatExitCode(int? exitCode)
        {
            if (exitCode == null) return "[null]";
            if (Math.Abs(exitCode.Value) < 10) return exitCode.Value.ToString();
            return exitCode.Value.ToString("X8");
        }

        /// <summary>
        /// Adds or replaces known problems. This is used to check for things like transaction garbage collected.
        /// Add an empty/null string[] with keepDefaults = false to clear the defaults.
        ///
        /// Includes by default:
        /// - AgentLogBase.TransactionEndedByGCFinalizerLogLineRegEx
        /// </summary>
        /// <param name="keepDefaults">If true, the default problems will be kept. If false, the default problems will be cleared.</param>
        /// <param name="problems">Regex values to check for from AgentLogBase.</param>
        public void SetKnownProblems(bool keepDefaults = true, params string[] problems)
        {
            _problemsToCheck = keepDefaults ? _problemsToCheck.Concat(problems).ToList() : new List<string>(problems);
        }

        private List<string> _problemsToCheck = new List<string>
        {
            AgentLogBase.TransactionEndedByGCFinalizerLogLineRegEx
        };

        public virtual void Initialize()
        {
            lock (_initializeLock)
            {
                if (_initialized)
                {
                    return;
                }

                _initialized = true;

                TestLogger?.WriteLine(RemoteApplication.AppName);


                var numberOfTries = 0;
                var applicationHadNonZeroExitCode = false;

                try
                {
                    var retryTest = false;
                    var retryMessage = "";

                    do
                    {
                        TestLogger?.WriteLine("Test Home: " + RemoteApplication.DestinationNewRelicHomeDirectoryPath);

                        // reset these for each loop iteration
                        applicationHadNonZeroExitCode = false;
                        retryTest = false;

                        RemoteApplication.TestLogger = new XUnitTestLogger(TestLogger);

                        var captureStandardOutput = RemoteApplication.CaptureStandardOutput;

                        var timer = new ExecutionTimer();
                        timer.Aggregate(() =>
                        {
                            RemoteApplication.DeleteWorkingSpace();

                            RemoteApplication.CopyToRemote();

                            SetupConfiguration();

                            RemoteApplication.Start(CommandLineArguments, EnvironmentVariables, captureStandardOutput);
                        });

                        TestLogger?.WriteLine($"Remote application build/startup time: {timer.Total:N4} seconds");

                        try
                        {
                            timer = new ExecutionTimer();
                            timer.Aggregate(ExerciseApplication);
                            TestLogger?.WriteLine($"ExerciseApplication execution time: {timer.Total:N4} seconds");

                        }
                        catch (Exception ex)
                        {
                            TestLogger?.WriteLine("Exception occurred in try number " + (numberOfTries + 1) + " : " + ex.ToString());
                            retryMessage = "Exception thrown.";
                        }
                        finally
                        {
                            timer = new ExecutionTimer();

                            timer.Aggregate(() =>
                            {

                                ShutdownRemoteApplication();

                                if (captureStandardOutput)
                                {
                                    RemoteApplication.CapturedOutput.WriteProcessOutputToLog("RemoteApplication:");

                                    // Most of our tests run in HostedWebCore, but some don't, e.g. the self-hosted
                                    // WCF tests. For the HWC tests we carefully validate the console output in order
                                    // to detect process-level failures that may cause test flickers. For the self-
                                    // hosted tests, unfortunately, we just punt that.
                                    if (RemoteApplication.ValidateHostedWebCoreOutput)
                                    {
                                        SubprocessLogValidator.ValidateHostedWebCoreConsoleOutput(RemoteApplication.CapturedOutput.StandardOutput, TestLogger);
                                    }
                                    else
                                    {
                                        TestLogger?.WriteLine("Note: child process is not required for log validation because _remoteApplication.ValidateHostedWebCoreOutput = false");
                                    }
                                }
                                else
                                {
                                    TestLogger?.WriteLine("Note: child process application does not redirect output because _remoteApplication.CaptureStandardOutput = false. HostedWebCore validation cannot take place without the standard output. This is common for non-web and self-hosted applications.");
                                }

                                RemoteApplication.WaitForExit();

                                applicationHadNonZeroExitCode = RemoteApplication.ExitCode != 0;
                                var formattedExitCode = FormatExitCode(RemoteApplication.ExitCode);

                                TestLogger?.WriteLine($"Remote application exited with a {(applicationHadNonZeroExitCode ? "failure" : "success")} exit code of {formattedExitCode}.");

                                if (applicationHadNonZeroExitCode && _errorsToRetryOn.Contains((uint)RemoteApplication.ExitCode.Value))
                                {
                                    retryMessage = $"{formattedExitCode} is a known error.";
                                    retryTest = true;
                                }

                                if (retryTest && (numberOfTries < MaxTries))
                                {
                                    TestLogger?.WriteLine(retryMessage + " Retrying test.");
                                    Thread.Sleep(1000);
                                    numberOfTries++;
                                }
                            });
                            TestLogger?.WriteLine($"Remote application shutdown time: {timer.Total:N4} seconds");
                        }

                    } while (retryTest && numberOfTries < MaxTries);

                    if (retryTest)
                    {
                        var message = ($"Test failed after {MaxTries} tries.");
                        TestLogger?.WriteLine(message);
                        throw new Exception(message);
                    }
                }
                catch (Exception ex)
                {
                    TestLogger?.WriteLine("Exception occurred in Initialize: " + ex.ToString());
                    AgentLogExpected = false;
                    throw;
                }
                finally
                {
                    if (AgentLogExpected)
                    {
                        TestLogger?.WriteLine("===== Begin Agent log file =====");
                        try
                        {
                            TestLogger?.WriteLine(AgentLog.GetFullLogAsString());
                        }
                        catch (Exception)
                        {
                            TestLogger?.WriteLine("No log file found.");
                        }
                        TestLogger?.WriteLine("----- End of Agent log file -----");

                        if (!applicationHadNonZeroExitCode)
                        {
                            TestForKnownProblems();
                        }
                    }
                }
            }
        }

        public virtual void ShutdownRemoteApplication()
        {
            RemoteApplication.Shutdown();
        }

        public virtual void Dispose()
        {
            RemoteApplication.Shutdown(true);
            RemoteApplication.Dispose();
        }

        public virtual void WriteProcessOutputToLog()
        {
            RemoteApplication.CapturedOutput.WriteProcessOutputToLog("Remote application:");
        }

        public virtual string ReturnProcessOutput()
        {
            return RemoteApplication.CapturedOutput.ReturnProcessOutput();
        }

        protected string GetStringAndAssertEqual(string address, string expectedResult, IEnumerable<KeyValuePair<string, string>> headers = null)
        {
            string result;

            if (headers == null)
            {
                result = _httpClient.GetStringAsync(address).Result; // throws an AggregateException if there's a problem making the call
            }
            else
            {
                using (var requestMessage = new HttpRequestMessage(HttpMethod.Get, address))
                {
                    if (headers != null)
                    {
                        foreach (var header in headers)
                        {
                            requestMessage.Headers.Add(header.Key, header.Value);
                        }
                    }

                    using (var response = _httpClient.SendAsync(requestMessage).Result)
                    {
                        result = response.Content.ReadAsStringAsync().Result;
                    }
                }
            }

            Assert.NotNull(result);
            if (expectedResult != null)
            {
                Assert.Equal(expectedResult, result);
            }

            return result;

        }

        protected string GetStringAndAssertContains(string address, string expectedResult, IEnumerable<KeyValuePair<string, string>> headers = null)
        {
            using (var requestMessage = new HttpRequestMessage(HttpMethod.Get, address))
            {
                if (headers != null)
                {
                    foreach (var header in headers)
                    {
                        requestMessage.Headers.Add(header.Key, header.Value);
                    }
                }

                using (var response = _httpClient.SendAsync(requestMessage).Result)
                {
                    var result = response.Content.ReadAsStringAsync().Result;

                    Assert.NotNull(result);

                    if (expectedResult != null)
                    {
                        Assert.Contains(expectedResult, result);
                    }

                    return result;
                }
            }
        }

        protected T GetJsonAndAssertEqual<T>(string address, T expectedResult, List<KeyValuePair<string, string>> headers = null)
        {
            var result = GetJson<T>(address, headers);

            Assert.NotEqual(default(T), result);

            if (expectedResult != null)
            {
                Assert.Equal(expectedResult, result);
            }

            return result;
        }

        protected string GetStringAndAssertIsNotNull(string address)
        {
            var result = _httpClient.GetStringAsync(address).Result;
            Assert.NotNull(result);
            return result;
        }

        protected void GetStringAndIgnoreResult(string address, List<KeyValuePair<string, string>> headers = null)
        {
            using (var requestMessage = new HttpRequestMessage(HttpMethod.Get, address))
            {
                if (headers != null)
                {
                    foreach (var header in headers)
                    {
                        requestMessage.Headers.Add(header.Key, header.Value);
                    }
                }

                _httpClient.SendAsync(requestMessage).Wait();
            }
        }

        protected string GetString(string address) => _httpClient.GetStringAsync(address).Result;

        protected T GetJson<T>(string address, IEnumerable<KeyValuePair<string, string>> headers = null)
        {
            if (headers == null)
            {
                var result = _httpClient.GetStringAsync(address).Result;
                var jsonResult = JsonConvert.DeserializeObject<T>(result);
                return jsonResult;
            }
            else
            {
                using (var request = new HttpRequestMessage(HttpMethod.Get, address))
                {
                    if (headers != null)
                    {
                        foreach (var header in headers)
                        {
                            request.Headers.Add(header.Key, header.Value);
                        }
                    }

                    using (var response = _httpClient.SendAsync(request).Result)
                    {
                        var result = response.Content.ReadAsStringAsync().Result;
                        var jsonResult = JsonConvert.DeserializeObject<T>(result);
                        return jsonResult;
                    }
                }
            }
        }

        protected void GetAndAssertStatusCode(string address, HttpStatusCode expectedStatusCode, IEnumerable<KeyValuePair<string, string>> headers = null)
        {
            using (var request = new HttpRequestMessage(HttpMethod.Get, address))
            {
                if (headers != null)
                {
                    foreach (var header in headers)
                    {
                        request.Headers.Add(header.Key, header.Value);
                    }
                }

                using (var response = _httpClient.SendAsync(request).Result)
                {
                    Assert.Equal(expectedStatusCode, response.StatusCode);
                }
            }
        }

        protected void GetAndAssertSuccessStatus(string address, bool expectedSuccessStatus, IEnumerable<KeyValuePair<string, string>> headers = null)
        {
            using (var request = new HttpRequestMessage(HttpMethod.Get, address))
            {
                if (headers != null)
                {
                    foreach (var header in headers)
                    {
                        request.Headers.Add(header.Key, header.Value);
                    }
                }

                using (var response = _httpClient.SendAsync(request).Result)
                {
                    Assert.Equal(expectedSuccessStatus, response.IsSuccessStatusCode);
                }
            }
        }

        protected void PostJson(string address, string payload, List<KeyValuePair<string, string>> headers = null)
        {
            var content = new StringContent(payload);

            content.Headers.ContentType = new System.Net.Http.Headers.MediaTypeHeaderValue("application/json");
            if (headers != null && headers.Any())
            {
                foreach(var header in headers)
                {
                    content.Headers.Add(header.Key, header.Value);
                }
            }

            var result = _httpClient.PostAsync(address, content).GetAwaiter().GetResult();

            Assert.True(result.IsSuccessStatusCode);
        }
<<<<<<< HEAD
=======

        // Tests for things like transaction garbage collected and other errors.
        // Works best when logging is at FINEST.
        private void TestForKnownProblems()
        {
            // Using AgentLog when the file doesn't exist results in a 3 minute wait - manually checking is faster.
            if (!Directory.Exists(DestinationNewRelicLogFileDirectoryPath) ||
                !File.Exists(AgentLog.FilePath))
            {
                return;
            }

            try
            {
                Assert.Multiple(
                    _problemsToCheck.Select(problem => (Action)(
                        () => Assert.Null(
                            AgentLog.WaitForLogLines(problem, TimeSpan.FromSeconds(5), 0).FirstOrDefault())
                    )).ToArray()
                );
            }
            catch
            {
                TestLogger?.WriteLine("WARNING: Found one or more known problems!");
                throw;
            }

            TestLogger?.WriteLine("Finished known problems check.");
        }
    }

    // borrowed from XUnit.Sdk.ExecutionTimer, as using their implementation caused a runtime error looking for xunit.execution.dotnet.dll
    /// <summary>
    /// Measures and aggregates execution time of one or more actions.
    /// </summary>
    public class ExecutionTimer
    {
        TimeSpan total;

        /// <summary>
        /// Returns the total time aggregated across all the actions.
        /// </summary>
        public decimal Total
        {
            get { return (decimal)total.TotalSeconds; }
        }

        /// <summary>
        /// Executes an action and aggregates its run time into the total.
        /// </summary>
        /// <param name="action">The action to measure.</param>
        public void Aggregate(Action action)
        {
            var stopwatch = Stopwatch.StartNew();
            try
            {
                action();
            }
            finally
            {
                total += stopwatch.Elapsed;
            }
        }

        /// <summary>
        /// Executes an asynchronous action and aggregates its run time into the total.
        /// </summary>
        /// <param name="asyncAction">The action to measure.</param>
        public async Task AggregateAsync(Func<Task> asyncAction)
        {
            var stopwatch = Stopwatch.StartNew();
            try
            {
                await asyncAction();
            }
            finally
            {
                total += stopwatch.Elapsed;
            }
        }

        /// <summary>
        /// Aggregates a time span into the total time.
        /// </summary>
        /// <param name="time">The time to add.</param>
        public void Aggregate(TimeSpan time)
        {
            total += time;
        }
>>>>>>> 8a60a4d3
    }
}<|MERGE_RESOLUTION|>--- conflicted
+++ resolved
@@ -605,8 +605,6 @@
 
             Assert.True(result.IsSuccessStatusCode);
         }
-<<<<<<< HEAD
-=======
 
         // Tests for things like transaction garbage collected and other errors.
         // Works best when logging is at FINEST.
@@ -637,65 +635,4 @@
             TestLogger?.WriteLine("Finished known problems check.");
         }
     }
-
-    // borrowed from XUnit.Sdk.ExecutionTimer, as using their implementation caused a runtime error looking for xunit.execution.dotnet.dll
-    /// <summary>
-    /// Measures and aggregates execution time of one or more actions.
-    /// </summary>
-    public class ExecutionTimer
-    {
-        TimeSpan total;
-
-        /// <summary>
-        /// Returns the total time aggregated across all the actions.
-        /// </summary>
-        public decimal Total
-        {
-            get { return (decimal)total.TotalSeconds; }
-        }
-
-        /// <summary>
-        /// Executes an action and aggregates its run time into the total.
-        /// </summary>
-        /// <param name="action">The action to measure.</param>
-        public void Aggregate(Action action)
-        {
-            var stopwatch = Stopwatch.StartNew();
-            try
-            {
-                action();
-            }
-            finally
-            {
-                total += stopwatch.Elapsed;
-            }
-        }
-
-        /// <summary>
-        /// Executes an asynchronous action and aggregates its run time into the total.
-        /// </summary>
-        /// <param name="asyncAction">The action to measure.</param>
-        public async Task AggregateAsync(Func<Task> asyncAction)
-        {
-            var stopwatch = Stopwatch.StartNew();
-            try
-            {
-                await asyncAction();
-            }
-            finally
-            {
-                total += stopwatch.Elapsed;
-            }
-        }
-
-        /// <summary>
-        /// Aggregates a time span into the total time.
-        /// </summary>
-        /// <param name="time">The time to add.</param>
-        public void Aggregate(TimeSpan time)
-        {
-            total += time;
-        }
->>>>>>> 8a60a4d3
-    }
 }