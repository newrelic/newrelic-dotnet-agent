--- conflicted
+++ resolved
@@ -75,32 +75,14 @@
     {
         if (IsCoreApp && _publishApp)
         {
-            PublishWithDotnetExe(string.IsNullOrWhiteSpace(_targetFramework) ? "net9.0" : _targetFramework);
+            PublishWithDotnetExe(string.IsNullOrWhiteSpace(_targetFramework) ? "net10.0" : _targetFramework);
             CopyNewRelicHomeCoreClrDirectoryToRemote();
         }
         else if (_publishApp)
         {
-<<<<<<< HEAD
-            if (IsCoreApp && _publishApp)
-            {
-                PublishWithDotnetExe(string.IsNullOrWhiteSpace(_targetFramework) ? "net10.0" : _targetFramework);
-                CopyNewRelicHomeCoreClrDirectoryToRemote();
-            }
-            else if (_publishApp)
-            {
-                PublishWithDotnetExe(string.IsNullOrWhiteSpace(_targetFramework) ? "net462" : _targetFramework);
-                CopyNewRelicHomeDirectoryToRemote();
-                if (!UseLocalConfig)
-                {
-                    CommonUtils.ModifyOrCreateXmlAttributeInNewRelicConfig(DestinationNewRelicConfigFilePath, new[] { "configuration", "instrumentation", "applications", "application" }, "name", _executableName);
-                }
-            }
-            else
-=======
             PublishWithDotnetExe(string.IsNullOrWhiteSpace(_targetFramework) ? "net462" : _targetFramework);
             CopyNewRelicHomeDirectoryToRemote();
             if (!UseLocalConfig)
->>>>>>> fc206452
             {
                 CommonUtils.ModifyOrCreateXmlAttributeInNewRelicConfig(DestinationNewRelicConfigFilePath, new[] { "configuration", "instrumentation", "applications", "application" }, "name", _executableName);
             }
