<Project Sdk="Microsoft.NET.Sdk">

  <PropertyGroup>
    <TargetFrameworks>net481;net8.0</TargetFrameworks>
  </PropertyGroup>

  <ItemGroup> <!-- retain alphabetical order please! -->
<<<<<<< HEAD
    <PackageReference Include="AWSSDK.BedrockRuntime" Version="3.7.403.8" Condition="'$(TargetFramework)' == 'net481'" />
    <PackageReference Include="AWSSDK.BedrockRuntime" Version="3.7.403.8" Condition="'$(TargetFramework)' == 'net8.0'" />

    <PackageReference Include="AWSSDK.Lambda" Version="3.7.404.1" Condition="'$(TargetFramework)' == 'net481'" />
    <PackageReference Include="AWSSDK.Lambda" Version="3.7.404.1" Condition="'$(TargetFramework)' == 'net8.0'" />

    <PackageReference Include="Elastic.Clients.Elasticsearch" Version="8.15.0" Condition="'$(TargetFramework)' == 'net481'" />
    <PackageReference Include="Elastic.Clients.Elasticsearch" Version="8.15.0" Condition="'$(TargetFramework)' == 'net8.0'" />
=======
    <PackageReference Include="AWSSDK.BedrockRuntime" Version="3.7.404.5" Condition="'$(TargetFramework)' == 'net481'" />
    <PackageReference Include="AWSSDK.BedrockRuntime" Version="3.7.404.5" Condition="'$(TargetFramework)' == 'net8.0'" />
    
    <PackageReference Include="Microsoft.Azure.Cosmos" Version="3.44.0" Condition="'$(TargetFramework)' == 'net481'" />
    <PackageReference Include="Microsoft.Azure.Cosmos" Version="3.44.0" Condition="'$(TargetFramework)' == 'net8.0'" />
    
    <PackageReference Include="Elastic.Clients.Elasticsearch" Version="8.15.8" Condition="'$(TargetFramework)' == 'net481'" />
    <PackageReference Include="Elastic.Clients.Elasticsearch" Version="8.15.8" Condition="'$(TargetFramework)' == 'net8.0'" />
>>>>>>> 27a78cb1
    
    <PackageReference Include="Elasticsearch.Net" Version="7.17.5" Condition="'$(TargetFramework)' == 'net481'" />
    <PackageReference Include="Elasticsearch.Net" Version="7.17.5" Condition="'$(TargetFramework)' == 'net8.0'" />
    
    <PackageReference Include="LibGit2Sharp" Version="0.30.0" Condition="'$(TargetFramework)' == 'net481'" />
    <PackageReference Include="LibGit2Sharp" Version="0.30.0" Condition="'$(TargetFramework)' == 'net8.0'" />
    
    <PackageReference Include="LibGit2Sharp.NativeBinaries" Version="2.0.322" Condition="'$(TargetFramework)' == 'net481'" />
    <PackageReference Include="LibGit2Sharp.NativeBinaries" Version="2.0.322" Condition="'$(TargetFramework)' == 'net8.0'" />
    
    <PackageReference Include="log4net" Version="2.0.17" Condition="'$(TargetFramework)' == 'net481'" />
    <PackageReference Include="log4net" Version="2.0.17" Condition="'$(TargetFramework)' == 'net8.0'" />
    
    <PackageReference Include="log4net.Ext.Json" Version="2.0.10.1" Condition="'$(TargetFramework)' == 'net481'" />
    <PackageReference Include="log4net.Ext.Json" Version="2.0.10.1" Condition="'$(TargetFramework)' == 'net8.0'" />
    
    <PackageReference Include="MassTransit" Version="8.2.5" Condition="'$(TargetFramework)' == 'net481'" />
    <PackageReference Include="MassTransit" Version="8.2.5" Condition="'$(TargetFramework)' == 'net8.0'" />
    
    <PackageReference Include="Microsoft.Data.SqlClient" Version="5.2.2" Condition="'$(TargetFramework)' == 'net481'" />
    <PackageReference Include="Microsoft.Data.SqlClient" Version="5.2.2" Condition="'$(TargetFramework)' == 'net8.0'" />
    
    <PackageReference Include="Microsoft.Extensions.Logging" Version="8.0.1" Condition="'$(TargetFramework)' == 'net481'" />
    <PackageReference Include="Microsoft.Extensions.Logging" Version="8.0.1" Condition="'$(TargetFramework)' == 'net8.0'" />
    
    <PackageReference Include="Microsoft.Extensions.Logging.Configuration" Version="8.0.1" Condition="'$(TargetFramework)' == 'net481'" />
    <PackageReference Include="Microsoft.Extensions.Logging.Configuration" Version="8.0.1" Condition="'$(TargetFramework)' == 'net8.0'" />
    
    <PackageReference Include="Microsoft.Extensions.Logging.Console" Version="8.0.1" Condition="'$(TargetFramework)' == 'net481'" />
    <PackageReference Include="Microsoft.Extensions.Logging.Console" Version="8.0.1" Condition="'$(TargetFramework)' == 'net8.0'" />
    
    <PackageReference Include="MongoDB.Driver" Version="2.29.0" Condition="'$(TargetFramework)' == 'net481'" />
    <PackageReference Include="MongoDB.Driver" Version="2.29.0" Condition="'$(TargetFramework)' == 'net8.0'" />
    
    <PackageReference Include="MySql.Data" Version="9.0.0" Condition="'$(TargetFramework)' == 'net481'" />
    <PackageReference Include="MySql.Data" Version="9.0.0" Condition="'$(TargetFramework)' == 'net8.0'" />
    
    <PackageReference Include="MySqlConnector" Version="2.3.7" Condition="'$(TargetFramework)' == 'net481'" />
    <PackageReference Include="MySqlConnector" Version="2.3.7" Condition="'$(TargetFramework)' == 'net8.0'" />
    
    <PackageReference Include="NEST" Version="7.17.5" Condition="'$(TargetFramework)' == 'net481'" />
    <PackageReference Include="NEST" Version="7.17.5" Condition="'$(TargetFramework)' == 'net8.0'" />
    
    <PackageReference Include="NLog" Version="5.3.4" Condition="'$(TargetFramework)' == 'net481'" />
    <PackageReference Include="NLog" Version="5.3.4" Condition="'$(TargetFramework)' == 'net8.0'" />

    <PackageReference Include="NLog.Extensions.Logging" Version="5.3.14" Condition="'$(TargetFramework)' == 'net481'" />
    <PackageReference Include="NLog.Extensions.Logging" Version="5.3.14" Condition="'$(TargetFramework)' == 'net8.0'" />
    
    <!-- npgsql is on version 8, but we don't (currently) support it -->
    <PackageReference Include="npgsql" Version="7.0.7" Condition="'$(TargetFramework)' == 'net481'" />
    <PackageReference Include="npgsql" Version="7.0.7" Condition="'$(TargetFramework)' == 'net8.0'" />
    
    <!-- NServiceBus v9+ only supports .NET8+, so constraint FW target to the latest 8.x version -->
    <PackageReference Include="NServiceBus" Version="8.2.2" Condition="'$(TargetFramework)' == 'net481'" />
    <PackageReference Include="NServiceBus" Version="9.2.2" Condition="'$(TargetFramework)' == 'net8.0'" />

    
    <!-- modern oracle only supports net472+ and net6.0+ -->
    <PackageReference Include="Oracle.ManagedDataAccess" Version="23.6.0" Condition="'$(TargetFramework)' == 'net481'" />
    <PackageReference Include="Oracle.ManagedDataAccess.Core" Version="23.6.0" Condition="'$(TargetFramework)' == 'net8.0'" />
    
    <PackageReference Include="RabbitMQ.Client" Version="6.8.1" Condition="'$(TargetFramework)' == 'net481'" />
    <PackageReference Include="RabbitMQ.Client" Version="6.8.1" Condition="'$(TargetFramework)' == 'net8.0'" />
    
    <!-- Latest version of RestSharp to test against. Relies on HttpClient instrumentation. -->
    <PackageReference Include="RestSharp" Version="112.1.0" Condition="'$(TargetFramework)' == 'net481'" />
    
    <PackageReference Include="Serilog" Version="4.0.2" Condition="'$(TargetFramework)' == 'net481'" />
    <PackageReference Include="Serilog" Version="4.0.2" Condition="'$(TargetFramework)' == 'net8.0'" />
    
    <PackageReference Include="Serilog.AspNetCore" Version="8.0.2" Condition="'$(TargetFramework)' == 'net8.0'" />
    
    <PackageReference Include="Serilog.Extensions.Logging" Version="8.0.0" Condition="'$(TargetFramework)' == 'net481'" />
    <PackageReference Include="Serilog.Extensions.Logging" Version="8.0.0" Condition="'$(TargetFramework)' == 'net8.0'" />
    
    <PackageReference Include="Serilog.Sinks.Console" Version="6.0.0" Condition="'$(TargetFramework)' == 'net481'" />
    <PackageReference Include="Serilog.Sinks.Console" Version="6.0.0" Condition="'$(TargetFramework)' == 'net8.0'" />
    
    <PackageReference Include="Serilog.Sinks.File" Version="6.0.0" Condition="'$(TargetFramework)' == 'net481'" />
    <PackageReference Include="Serilog.Sinks.File" Version="6.0.0" Condition="'$(TargetFramework)' == 'net8.0'" />
    
    <PackageReference Include="StackExchange.Redis" Version="2.8.16" Condition="'$(TargetFramework)' == 'net481'" />
    <PackageReference Include="StackExchange.Redis" Version="2.8.16" Condition="'$(TargetFramework)' == 'net8.0'" />

  </ItemGroup>
</Project><|MERGE_RESOLUTION|>--- conflicted
+++ resolved
@@ -5,25 +5,15 @@
   </PropertyGroup>
 
   <ItemGroup> <!-- retain alphabetical order please! -->
-<<<<<<< HEAD
-    <PackageReference Include="AWSSDK.BedrockRuntime" Version="3.7.403.8" Condition="'$(TargetFramework)' == 'net481'" />
-    <PackageReference Include="AWSSDK.BedrockRuntime" Version="3.7.403.8" Condition="'$(TargetFramework)' == 'net8.0'" />
 
+    <PackageReference Include="AWSSDK.BedrockRuntime" Version="3.7.404.5" Condition="'$(TargetFramework)' == 'net481'" />
+    <PackageReference Include="AWSSDK.BedrockRuntime" Version="3.7.404.5" Condition="'$(TargetFramework)' == 'net8.0'" />
+    
     <PackageReference Include="AWSSDK.Lambda" Version="3.7.404.1" Condition="'$(TargetFramework)' == 'net481'" />
     <PackageReference Include="AWSSDK.Lambda" Version="3.7.404.1" Condition="'$(TargetFramework)' == 'net8.0'" />
 
-    <PackageReference Include="Elastic.Clients.Elasticsearch" Version="8.15.0" Condition="'$(TargetFramework)' == 'net481'" />
-    <PackageReference Include="Elastic.Clients.Elasticsearch" Version="8.15.0" Condition="'$(TargetFramework)' == 'net8.0'" />
-=======
-    <PackageReference Include="AWSSDK.BedrockRuntime" Version="3.7.404.5" Condition="'$(TargetFramework)' == 'net481'" />
-    <PackageReference Include="AWSSDK.BedrockRuntime" Version="3.7.404.5" Condition="'$(TargetFramework)' == 'net8.0'" />
-    
-    <PackageReference Include="Microsoft.Azure.Cosmos" Version="3.44.0" Condition="'$(TargetFramework)' == 'net481'" />
-    <PackageReference Include="Microsoft.Azure.Cosmos" Version="3.44.0" Condition="'$(TargetFramework)' == 'net8.0'" />
-    
     <PackageReference Include="Elastic.Clients.Elasticsearch" Version="8.15.8" Condition="'$(TargetFramework)' == 'net481'" />
     <PackageReference Include="Elastic.Clients.Elasticsearch" Version="8.15.8" Condition="'$(TargetFramework)' == 'net8.0'" />
->>>>>>> 27a78cb1
     
     <PackageReference Include="Elasticsearch.Net" Version="7.17.5" Condition="'$(TargetFramework)' == 'net481'" />
     <PackageReference Include="Elasticsearch.Net" Version="7.17.5" Condition="'$(TargetFramework)' == 'net8.0'" />
@@ -42,6 +32,9 @@
     
     <PackageReference Include="MassTransit" Version="8.2.5" Condition="'$(TargetFramework)' == 'net481'" />
     <PackageReference Include="MassTransit" Version="8.2.5" Condition="'$(TargetFramework)' == 'net8.0'" />
+    
+    <PackageReference Include="Microsoft.Azure.Cosmos" Version="3.44.0" Condition="'$(TargetFramework)' == 'net481'" />
+    <PackageReference Include="Microsoft.Azure.Cosmos" Version="3.44.0" Condition="'$(TargetFramework)' == 'net8.0'" />
     
     <PackageReference Include="Microsoft.Data.SqlClient" Version="5.2.2" Condition="'$(TargetFramework)' == 'net481'" />
     <PackageReference Include="Microsoft.Data.SqlClient" Version="5.2.2" Condition="'$(TargetFramework)' == 'net8.0'" />
