<Project Sdk="Microsoft.NET.Sdk">

  <PropertyGroup>
    <TargetFrameworks>net481;net9.0</TargetFrameworks>
  </PropertyGroup>

  <ItemGroup> <!-- retain alphabetical order please! -->
    <PackageReference Include="AWSSDK.BedrockRuntime" Version="3.7.404.5" Condition="'$(TargetFramework)' == 'net481'" />
    <PackageReference Include="AWSSDK.BedrockRuntime" Version="3.7.404.5" Condition="'$(TargetFramework)' == 'net9.0'" />
    
    <PackageReference Include="Microsoft.Azure.Cosmos" Version="3.44.0" Condition="'$(TargetFramework)' == 'net481'" />
    <PackageReference Include="Microsoft.Azure.Cosmos" Version="3.44.0" Condition="'$(TargetFramework)' == 'net9.0'" />
    
    <PackageReference Include="Elastic.Clients.Elasticsearch" Version="8.15.8" Condition="'$(TargetFramework)' == 'net481'" />
    <PackageReference Include="Elastic.Clients.Elasticsearch" Version="8.15.8" Condition="'$(TargetFramework)' == 'net9.0'" />
    
    <PackageReference Include="Elasticsearch.Net" Version="7.17.5" Condition="'$(TargetFramework)' == 'net481'" />
    <PackageReference Include="Elasticsearch.Net" Version="7.17.5" Condition="'$(TargetFramework)' == 'net9.0'" />
    
    <PackageReference Include="LibGit2Sharp" Version="0.30.0" Condition="'$(TargetFramework)' == 'net481'" />
    <PackageReference Include="LibGit2Sharp" Version="0.30.0" Condition="'$(TargetFramework)' == 'net9.0'" />
    
    <PackageReference Include="LibGit2Sharp.NativeBinaries" Version="2.0.322" Condition="'$(TargetFramework)' == 'net481'" />
    <PackageReference Include="LibGit2Sharp.NativeBinaries" Version="2.0.322" Condition="'$(TargetFramework)' == 'net9.0'" />
    
    <PackageReference Include="log4net" Version="2.0.17" Condition="'$(TargetFramework)' == 'net481'" />
    <PackageReference Include="log4net" Version="2.0.17" Condition="'$(TargetFramework)' == 'net9.0'" />
    
    <PackageReference Include="log4net.Ext.Json" Version="2.0.10.1" Condition="'$(TargetFramework)' == 'net481'" />
    <PackageReference Include="log4net.Ext.Json" Version="2.0.10.1" Condition="'$(TargetFramework)' == 'net9.0'" />
    
    <PackageReference Include="MassTransit" Version="8.2.5" Condition="'$(TargetFramework)' == 'net481'" />
    <PackageReference Include="MassTransit" Version="8.2.5" Condition="'$(TargetFramework)' == 'net9.0'" />
    
    <PackageReference Include="Microsoft.Data.SqlClient" Version="5.2.2" Condition="'$(TargetFramework)' == 'net481'" />
    <PackageReference Include="Microsoft.Data.SqlClient" Version="5.2.2" Condition="'$(TargetFramework)' == 'net9.0'" />
    
    <PackageReference Include="Microsoft.Extensions.Logging" Version="9.0.0" Condition="'$(TargetFramework)' == 'net481'" />
    <PackageReference Include="Microsoft.Extensions.Logging" Version="9.0.0" Condition="'$(TargetFramework)' == 'net9.0'" />
    
    <PackageReference Include="Microsoft.Extensions.Logging.Configuration" Version="8.0.1" Condition="'$(TargetFramework)' == 'net481'" />
    <PackageReference Include="Microsoft.Extensions.Logging.Configuration" Version="8.0.1" Condition="'$(TargetFramework)' == 'net9.0'" />
    
    <PackageReference Include="Microsoft.Extensions.Logging.Console" Version="8.0.1" Condition="'$(TargetFramework)' == 'net481'" />
    <PackageReference Include="Microsoft.Extensions.Logging.Console" Version="8.0.1" Condition="'$(TargetFramework)' == 'net9.0'" />
    
    <PackageReference Include="MongoDB.Driver" Version="2.29.0" Condition="'$(TargetFramework)' == 'net481'" />
    <PackageReference Include="MongoDB.Driver" Version="2.29.0" Condition="'$(TargetFramework)' == 'net9.0'" />
    
    <PackageReference Include="MySql.Data" Version="9.0.0" Condition="'$(TargetFramework)' == 'net481'" />
    <PackageReference Include="MySql.Data" Version="9.0.0" Condition="'$(TargetFramework)' == 'net9.0'" />
    
    <PackageReference Include="MySqlConnector" Version="2.4.0" Condition="'$(TargetFramework)' == 'net481'" />
    <PackageReference Include="MySqlConnector" Version="2.4.0" Condition="'$(TargetFramework)' == 'net9.0'" />
    
    <PackageReference Include="NEST" Version="7.17.5" Condition="'$(TargetFramework)' == 'net481'" />
    <PackageReference Include="NEST" Version="7.17.5" Condition="'$(TargetFramework)' == 'net9.0'" />
    
    <PackageReference Include="NLog" Version="5.3.4" Condition="'$(TargetFramework)' == 'net481'" />
    <PackageReference Include="NLog" Version="5.3.4" Condition="'$(TargetFramework)' == 'net9.0'" />

    <PackageReference Include="NLog.Extensions.Logging" Version="5.3.14" Condition="'$(TargetFramework)' == 'net481'" />
    <PackageReference Include="NLog.Extensions.Logging" Version="5.3.14" Condition="'$(TargetFramework)' == 'net9.0'" />
    
    <!-- npgsql is on version 8, but we don't (currently) support it -->
    <PackageReference Include="npgsql" Version="7.0.7" Condition="'$(TargetFramework)' == 'net481'" />
    <PackageReference Include="npgsql" Version="7.0.7" Condition="'$(TargetFramework)' == 'net9.0'" />
    
    <!-- NServiceBus v9+ only supports .NET8+, so constrain FW target to the latest 8.x version -->
    <PackageReference Include="NServiceBus" Version="8.2.4" Condition="'$(TargetFramework)' == 'net481'" />
    <PackageReference Include="NServiceBus" Version="9.2.3" Condition="'$(TargetFramework)' == 'net9.0'" />
    
    <!-- modern oracle only supports net472+ and net6.0+ -->
    <PackageReference Include="Oracle.ManagedDataAccess" Version="23.6.0" Condition="'$(TargetFramework)' == 'net481'" />
<<<<<<< HEAD
    <PackageReference Include="Oracle.ManagedDataAccess.Core" Version="23.6.0" Condition="'$(TargetFramework)' == 'net8.0'" />
    
    <PackageReference Include="RabbitMQ.Client" Version="7.0.0" Condition="'$(TargetFramework)' == 'net481'" />
    <PackageReference Include="RabbitMQ.Client" Version="7.0.0" Condition="'$(TargetFramework)' == 'net8.0'" />
=======
    <PackageReference Include="Oracle.ManagedDataAccess.Core" Version="23.6.0" Condition="'$(TargetFramework)' == 'net9.0'" />

    <!-- RabbitMQ v8+ only supports .NET+, so constrain FW target to the latest 6.x version -->
    <PackageReference Include="RabbitMQ.Client" Version="6.8.1" Condition="'$(TargetFramework)' == 'net481'" />
    <PackageReference Include="RabbitMQ.Client" Version="6.8.1" Condition="'$(TargetFramework)' == 'net9.0'" />
>>>>>>> 5a183e70
    
    <!-- Latest version of RestSharp to test against. Relies on HttpClient instrumentation. -->
    <PackageReference Include="RestSharp" Version="112.1.0" Condition="'$(TargetFramework)' == 'net481'" />
    
    <PackageReference Include="Serilog" Version="4.1.0" Condition="'$(TargetFramework)' == 'net481'" />
    <PackageReference Include="Serilog" Version="4.1.0" Condition="'$(TargetFramework)' == 'net9.0'" />
    
    <PackageReference Include="Serilog.AspNetCore" Version="8.0.2" Condition="'$(TargetFramework)' == 'net9.0'" />
    
    <PackageReference Include="Serilog.Extensions.Logging" Version="8.0.0" Condition="'$(TargetFramework)' == 'net481'" />
    <PackageReference Include="Serilog.Extensions.Logging" Version="8.0.0" Condition="'$(TargetFramework)' == 'net9.0'" />
    
    <PackageReference Include="Serilog.Sinks.Console" Version="6.0.0" Condition="'$(TargetFramework)' == 'net481'" />
    <PackageReference Include="Serilog.Sinks.Console" Version="6.0.0" Condition="'$(TargetFramework)' == 'net9.0'" />
    
    <PackageReference Include="Serilog.Sinks.File" Version="6.0.0" Condition="'$(TargetFramework)' == 'net481'" />
    <PackageReference Include="Serilog.Sinks.File" Version="6.0.0" Condition="'$(TargetFramework)' == 'net9.0'" />
    
    <PackageReference Include="StackExchange.Redis" Version="2.8.16" Condition="'$(TargetFramework)' == 'net481'" />
    <PackageReference Include="StackExchange.Redis" Version="2.8.16" Condition="'$(TargetFramework)' == 'net9.0'" />

  </ItemGroup>
</Project><|MERGE_RESOLUTION|>--- conflicted
+++ resolved
@@ -72,18 +72,10 @@
     
     <!-- modern oracle only supports net472+ and net6.0+ -->
     <PackageReference Include="Oracle.ManagedDataAccess" Version="23.6.0" Condition="'$(TargetFramework)' == 'net481'" />
-<<<<<<< HEAD
-    <PackageReference Include="Oracle.ManagedDataAccess.Core" Version="23.6.0" Condition="'$(TargetFramework)' == 'net8.0'" />
+    <PackageReference Include="Oracle.ManagedDataAccess.Core" Version="23.6.0" Condition="'$(TargetFramework)' == 'net9.0'" />
     
     <PackageReference Include="RabbitMQ.Client" Version="7.0.0" Condition="'$(TargetFramework)' == 'net481'" />
-    <PackageReference Include="RabbitMQ.Client" Version="7.0.0" Condition="'$(TargetFramework)' == 'net8.0'" />
-=======
-    <PackageReference Include="Oracle.ManagedDataAccess.Core" Version="23.6.0" Condition="'$(TargetFramework)' == 'net9.0'" />
-
-    <!-- RabbitMQ v8+ only supports .NET+, so constrain FW target to the latest 6.x version -->
-    <PackageReference Include="RabbitMQ.Client" Version="6.8.1" Condition="'$(TargetFramework)' == 'net481'" />
-    <PackageReference Include="RabbitMQ.Client" Version="6.8.1" Condition="'$(TargetFramework)' == 'net9.0'" />
->>>>>>> 5a183e70
+    <PackageReference Include="RabbitMQ.Client" Version="7.0.0" Condition="'$(TargetFramework)' == 'net9.0'" />
     
     <!-- Latest version of RestSharp to test against. Relies on HttpClient instrumentation. -->
     <PackageReference Include="RestSharp" Version="112.1.0" Condition="'$(TargetFramework)' == 'net481'" />
