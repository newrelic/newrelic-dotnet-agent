--- conflicted
+++ resolved
@@ -9,15 +9,12 @@
     <PackageReference Include="AWSSDK.BedrockRuntime" Version="3.7.404.5" Condition="'$(TargetFramework)' == 'net481'" />
     <PackageReference Include="AWSSDK.BedrockRuntime" Version="3.7.404.5" Condition="'$(TargetFramework)' == 'net9.0'" />
     
-<<<<<<< HEAD
     <PackageReference Include="AWSSDK.Lambda" Version="3.7.405.10" Condition="'$(TargetFramework)' == 'net481'" />
     <PackageReference Include="AWSSDK.Lambda" Version="3.7.405.10" Condition="'$(TargetFramework)' == 'net8.0'" />
 
-=======
     <PackageReference Include="Microsoft.Azure.Cosmos" Version="3.44.0" Condition="'$(TargetFramework)' == 'net481'" />
     <PackageReference Include="Microsoft.Azure.Cosmos" Version="3.44.0" Condition="'$(TargetFramework)' == 'net9.0'" />
     
->>>>>>> 0873941b
     <PackageReference Include="Elastic.Clients.Elasticsearch" Version="8.15.8" Condition="'$(TargetFramework)' == 'net481'" />
     <PackageReference Include="Elastic.Clients.Elasticsearch" Version="8.15.8" Condition="'$(TargetFramework)' == 'net9.0'" />
     
