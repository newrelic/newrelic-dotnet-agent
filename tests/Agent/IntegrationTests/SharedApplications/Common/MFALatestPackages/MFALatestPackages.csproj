<Project Sdk="Microsoft.NET.Sdk">
  <PropertyGroup>
    <TargetFrameworks>net481;net10.0</TargetFrameworks>
  </PropertyGroup>
<<<<<<< HEAD

  <ItemGroup> <!-- retain alphabetical order please! -->
    <PackageReference Include="AWSSDK.BedrockRuntime" Version="3.7.416" Condition="'$(TargetFramework)' == 'net481'" />
    <PackageReference Include="AWSSDK.BedrockRuntime" Version="3.7.416" Condition="'$(TargetFramework)' == 'net10.0'" />
    
    <PackageReference Include="AWSSDK.Lambda" Version="3.7.411.20" Condition="'$(TargetFramework)' == 'net481'" />
    <PackageReference Include="AWSSDK.Lambda" Version="3.7.411.20" Condition="'$(TargetFramework)' == 'net10.0'" />

    <PackageReference Include="Azure.AI.OpenAI" Version="2.1.0" Condition="'$(TargetFramework)' == 'net481'" />
    <PackageReference Include="Azure.AI.OpenAI" Version="2.1.0" Condition="'$(TargetFramework)' == 'net10.0'"/>

    <PackageReference Include="CouchbaseNetClient" Version="3.6.6" Condition="'$(TargetFramework)' == 'net481'" />
    <PackageReference Include="CouchbaseNetClient" Version="3.6.6" Condition="'$(TargetFramework)' == 'net10.0'" />

    <PackageReference Include="Elastic.Clients.Elasticsearch" Version="8.15.10" Condition="'$(TargetFramework)' == 'net481'" />
    <PackageReference Include="Elastic.Clients.Elasticsearch" Version="8.15.10" Condition="'$(TargetFramework)' == 'net10.0'" />
    
    <PackageReference Include="Elasticsearch.Net" Version="7.17.5" Condition="'$(TargetFramework)' == 'net481'" />
    <PackageReference Include="Elasticsearch.Net" Version="7.17.5" Condition="'$(TargetFramework)' == 'net10.0'" />
    
    <PackageReference Include="LibGit2Sharp" Version="0.31.0" Condition="'$(TargetFramework)' == 'net481'" />
    <PackageReference Include="LibGit2Sharp" Version="0.31.0" Condition="'$(TargetFramework)' == 'net10.0'" />
    
    <PackageReference Include="LibGit2Sharp.NativeBinaries" Version="2.0.323" Condition="'$(TargetFramework)' == 'net481'" />
    <PackageReference Include="LibGit2Sharp.NativeBinaries" Version="2.0.323" Condition="'$(TargetFramework)' == 'net10.0'" />
    
    <PackageReference Include="log4net" Version="3.0.4" Condition="'$(TargetFramework)' == 'net481'" />
    <PackageReference Include="log4net" Version="3.0.4" Condition="'$(TargetFramework)' == 'net10.0'" />
    
    <PackageReference Include="log4net.Ext.Json" Version="3.0.3" Condition="'$(TargetFramework)' == 'net481'" />
    <PackageReference Include="log4net.Ext.Json" Version="3.0.3" Condition="'$(TargetFramework)' == 'net10.0'" />
    
    <PackageReference Include="MassTransit" Version="8.3.7" Condition="'$(TargetFramework)' == 'net481'" />
    <PackageReference Include="MassTransit" Version="8.3.7" Condition="'$(TargetFramework)' == 'net10.0'" />

    <PackageReference Include="Microsoft.Azure.Cosmos" Version="3.47.2" Condition="'$(TargetFramework)' == 'net481'" />
    <PackageReference Include="Microsoft.Azure.Cosmos" Version="3.47.2" Condition="'$(TargetFramework)' == 'net10.0'" />

    <PackageReference Include="Microsoft.Data.SqlClient" Version="6.0.1" Condition="'$(TargetFramework)' == 'net481'" />
    <PackageReference Include="Microsoft.Data.SqlClient" Version="6.0.1" Condition="'$(TargetFramework)' == 'net10.0'" />
    
    <PackageReference Include="Microsoft.Extensions.Logging" Version="9.0.3" Condition="'$(TargetFramework)' == 'net481'" />
    <PackageReference Include="Microsoft.Extensions.Logging" Version="9.0.3" Condition="'$(TargetFramework)' == 'net10.0'" />
    
    <PackageReference Include="Microsoft.Extensions.Logging.Configuration" Version="9.0.3" Condition="'$(TargetFramework)' == 'net481'" />
    <PackageReference Include="Microsoft.Extensions.Logging.Configuration" Version="9.0.3" Condition="'$(TargetFramework)' == 'net10.0'" />
    
    <PackageReference Include="Microsoft.Extensions.Logging.Console" Version="9.0.3" Condition="'$(TargetFramework)' == 'net481'" />
    <PackageReference Include="Microsoft.Extensions.Logging.Console" Version="9.0.3" Condition="'$(TargetFramework)' == 'net10.0'" />
    
    <PackageReference Include="MongoDB.Driver" Version="2.29.0" Condition="'$(TargetFramework)' == 'net481'" />
    <PackageReference Include="MongoDB.Driver" Version="3.3.0" Condition="'$(TargetFramework)' == 'net10.0'" />
    
    <PackageReference Include="MySql.Data" Version="9.2.0" Condition="'$(TargetFramework)' == 'net481'" />
    <PackageReference Include="MySql.Data" Version="9.2.0" Condition="'$(TargetFramework)' == 'net10.0'" />
    
    <PackageReference Include="MySqlConnector" Version="2.4.0" Condition="'$(TargetFramework)' == 'net481'" />
    <PackageReference Include="MySqlConnector" Version="2.4.0" Condition="'$(TargetFramework)' == 'net10.0'" />
    
    <PackageReference Include="NEST" Version="7.17.5" Condition="'$(TargetFramework)' == 'net481'" />
    <PackageReference Include="NEST" Version="7.17.5" Condition="'$(TargetFramework)' == 'net10.0'" />

    <!-- required by Microsoft.Azure.Cosmos -->
    <PackageReference Include="Newtonsoft.Json" Version="13.0.3" Condition="'$(TargetFramework)' == 'net481'" />
    <PackageReference Include="Newtonsoft.Json" Version="13.0.3" Condition="'$(TargetFramework)' == 'net10.0'" />

    <PackageReference Include="NLog" Version="5.4.0" Condition="'$(TargetFramework)' == 'net481'" />
    <PackageReference Include="NLog" Version="5.4.0" Condition="'$(TargetFramework)' == 'net10.0'" />

    <PackageReference Include="NLog.Extensions.Logging" Version="5.4.0" Condition="'$(TargetFramework)' == 'net481'" />
    <PackageReference Include="NLog.Extensions.Logging" Version="5.4.0" Condition="'$(TargetFramework)' == 'net10.0'" />
    
    <!-- npgsql is on version 8, but we don't (currently) support it -->
    <PackageReference Include="npgsql" Version="7.0.7" Condition="'$(TargetFramework)' == 'net481'" />
    <PackageReference Include="npgsql" Version="7.0.7" Condition="'$(TargetFramework)' == 'net10.0'" />
    
    <!-- NServiceBus v9+ only supports .NET8+, so constrain FW target to the latest 8.x version -->
    <PackageReference Include="NServiceBus" Version="8.2.4" Condition="'$(TargetFramework)' == 'net481'" />
    <PackageReference Include="NServiceBus" Version="9.2.6" Condition="'$(TargetFramework)' == 'net10.0'" />

    <!--OpenAI -->
    <PackageReference Include="OpenAI" Version="2.1.0" Condition="'$(TargetFramework)' == 'net481'" />
    <PackageReference Include="OpenAI" Version="2.1.0" Condition="'$(TargetFramework)' == 'net10.0'"/>

    <!-- OpenSearch -->
    <PackageReference Include="OpenSearch.Client" Version="1.8.0" Condition="'$(TargetFramework)' == 'net481'" />
    <PackageReference Include="OpenSearch.Client" Version="1.8.0" Condition="'$(TargetFramework)' == 'net10.0'" />

    <!-- modern oracle only supports net472+ and net6.0+ -->
    <PackageReference Include="Oracle.ManagedDataAccess" Version="23.7.0" Condition="'$(TargetFramework)' == 'net481'" />
    <PackageReference Include="Oracle.ManagedDataAccess.Core" Version="23.7.0" Condition="'$(TargetFramework)' == 'net10.0'" />

    <!-- RabbitMQ v8+ only supports .NET+, so constrain FW target to the latest 6.x version -->
    <PackageReference Include="RabbitMQ.Client" Version="6.8.1" Condition="'$(TargetFramework)' == 'net481'" />
    <PackageReference Include="RabbitMQ.Client" Version="6.8.1" Condition="'$(TargetFramework)' == 'net10.0'" />
    
    <!-- Latest version of RestSharp to test against. Relies on HttpClient instrumentation. -->
    <PackageReference Include="RestSharp" Version="112.1.0" Condition="'$(TargetFramework)' == 'net481'" />
    
    <PackageReference Include="Serilog" Version="4.2.0" Condition="'$(TargetFramework)' == 'net481'" />
    <PackageReference Include="Serilog" Version="4.2.0" Condition="'$(TargetFramework)' == 'net10.0'" />
    
    <PackageReference Include="Serilog.AspNetCore" Version="9.0.0" Condition="'$(TargetFramework)' == 'net10.0'" />
    
    <PackageReference Include="Serilog.Extensions.Logging" Version="9.0.0" Condition="'$(TargetFramework)' == 'net481'" />
    <PackageReference Include="Serilog.Extensions.Logging" Version="9.0.0" Condition="'$(TargetFramework)' == 'net10.0'" />
    
    <PackageReference Include="Serilog.Sinks.Console" Version="6.0.0" Condition="'$(TargetFramework)' == 'net481'" />
    <PackageReference Include="Serilog.Sinks.Console" Version="6.0.0" Condition="'$(TargetFramework)' == 'net10.0'" />
    
    <PackageReference Include="Serilog.Sinks.File" Version="6.0.0" Condition="'$(TargetFramework)' == 'net481'" />
    <PackageReference Include="Serilog.Sinks.File" Version="6.0.0" Condition="'$(TargetFramework)' == 'net10.0'" />
    
    <PackageReference Include="StackExchange.Redis" Version="2.8.31" Condition="'$(TargetFramework)' == 'net481'" />
    <PackageReference Include="StackExchange.Redis" Version="2.8.31" Condition="'$(TargetFramework)' == 'net10.0'" />

    <PackageReference Include="System.Data.Odbc" Version="9.0.3" Condition="'$(TargetFramework)' == 'net481'" />
    <PackageReference Include="System.Data.Odbc" Version="9.0.3" Condition="'$(TargetFramework)' == 'net10.0'" />

=======
  <ItemGroup>
    <!-- retain alphabetical order please! -->
    <PackageReference Include="AWSSDK.BedrockRuntime" Version="4.0.1.2" Condition="'$(TargetFramework)' == 'net481'" />
    <PackageReference Include="AWSSDK.BedrockRuntime" Version="4.0.1.2" Condition="'$(TargetFramework)' == 'net9.0'" />
    <PackageReference Include="AWSSDK.Lambda" Version="4.0.0.1" Condition="'$(TargetFramework)' == 'net481'" />
    <PackageReference Include="AWSSDK.Lambda" Version="4.0.0.1" Condition="'$(TargetFramework)' == 'net9.0'" />
    <PackageReference Include="AWSSDK.SecurityToken" Version="4.0.1.4" Condition="'$(TargetFramework)' == 'net481'" />
    <PackageReference Include="AWSSDK.SecurityToken" Version="4.0.1.4" Condition="'$(TargetFramework)' == 'net9.0'" />
    <PackageReference Include="Azure.AI.OpenAI" Version="2.1.0" Condition="'$(TargetFramework)' == 'net481'" />
    <PackageReference Include="Azure.AI.OpenAI" Version="2.1.0" Condition="'$(TargetFramework)' == 'net9.0'" />
    <PackageReference Include="Azure.Messaging.ServiceBus" Version="7.18.2" Condition="'$(TargetFramework)' == 'net481'" />
    <PackageReference Include="Azure.Messaging.ServiceBus" Version="7.18.2" Condition="'$(TargetFramework)' == 'net9.0'" />
    <PackageReference Include="CouchbaseNetClient" Version="3.6.6" Condition="'$(TargetFramework)' == 'net481'" />
    <PackageReference Include="CouchbaseNetClient" Version="3.6.6" Condition="'$(TargetFramework)' == 'net9.0'" />
    <PackageReference Include="Elastic.Clients.Elasticsearch" Version="8.15.10" Condition="'$(TargetFramework)' == 'net481'" />
    <PackageReference Include="Elastic.Clients.Elasticsearch" Version="8.15.10" Condition="'$(TargetFramework)' == 'net9.0'" />
    <PackageReference Include="Elasticsearch.Net" Version="7.17.5" Condition="'$(TargetFramework)' == 'net481'" />
    <PackageReference Include="Elasticsearch.Net" Version="7.17.5" Condition="'$(TargetFramework)' == 'net9.0'" />
    <PackageReference Include="LibGit2Sharp" Version="0.31.0" Condition="'$(TargetFramework)' == 'net481'" />
    <PackageReference Include="LibGit2Sharp" Version="0.31.0" Condition="'$(TargetFramework)' == 'net9.0'" />
    <PackageReference Include="LibGit2Sharp.NativeBinaries" Version="2.0.323" Condition="'$(TargetFramework)' == 'net481'" />
    <PackageReference Include="LibGit2Sharp.NativeBinaries" Version="2.0.323" Condition="'$(TargetFramework)' == 'net9.0'" />
    <PackageReference Include="log4net" Version="3.1.0" Condition="'$(TargetFramework)' == 'net481'" />
    <PackageReference Include="log4net" Version="3.1.0" Condition="'$(TargetFramework)' == 'net9.0'" />
    <PackageReference Include="log4net.Ext.Json" Version="3.0.3" Condition="'$(TargetFramework)' == 'net481'" />
    <PackageReference Include="log4net.Ext.Json" Version="3.0.3" Condition="'$(TargetFramework)' == 'net9.0'" />
    <PackageReference Include="MassTransit" Version="8.5.1" Condition="'$(TargetFramework)' == 'net481'" />
    <PackageReference Include="MassTransit" Version="8.5.1" Condition="'$(TargetFramework)' == 'net9.0'" />
    <PackageReference Include="Microsoft.Azure.Cosmos" Version="3.52.0" Condition="'$(TargetFramework)' == 'net481'" />
    <PackageReference Include="Microsoft.Azure.Cosmos" Version="3.52.0" Condition="'$(TargetFramework)' == 'net9.0'" />
    <PackageReference Include="Microsoft.Data.SqlClient" Version="6.0.2" Condition="'$(TargetFramework)' == 'net481'" />
    <PackageReference Include="Microsoft.Data.SqlClient" Version="6.0.2" Condition="'$(TargetFramework)' == 'net9.0'" />
    <PackageReference Include="Microsoft.Extensions.Logging" Version="9.0.7" Condition="'$(TargetFramework)' == 'net481'" />
    <PackageReference Include="Microsoft.Extensions.Logging" Version="9.0.7" Condition="'$(TargetFramework)' == 'net9.0'" />
    <PackageReference Include="Microsoft.Extensions.Logging.Configuration" Version="9.0.7" Condition="'$(TargetFramework)' == 'net481'" />
    <PackageReference Include="Microsoft.Extensions.Logging.Configuration" Version="9.0.7" Condition="'$(TargetFramework)' == 'net9.0'" />
    <PackageReference Include="Microsoft.Extensions.Logging.Console" Version="9.0.7" Condition="'$(TargetFramework)' == 'net481'" />
    <PackageReference Include="Microsoft.Extensions.Logging.Console" Version="9.0.7" Condition="'$(TargetFramework)' == 'net9.0'" />
    <PackageReference Include="MongoDB.Driver" Version="3.4.0" Condition="'$(TargetFramework)' == 'net481'" />
    <PackageReference Include="MongoDB.Driver" Version="3.4.0" Condition="'$(TargetFramework)' == 'net9.0'" />
    <PackageReference Include="MySql.Data" Version="9.3.0" Condition="'$(TargetFramework)' == 'net481'" />
    <PackageReference Include="MySql.Data" Version="9.3.0" Condition="'$(TargetFramework)' == 'net9.0'" />
    <PackageReference Include="MySqlConnector" Version="2.4.0" Condition="'$(TargetFramework)' == 'net481'" />
    <PackageReference Include="MySqlConnector" Version="2.4.0" Condition="'$(TargetFramework)' == 'net9.0'" />
    <PackageReference Include="NEST" Version="7.17.5" Condition="'$(TargetFramework)' == 'net481'" />
    <PackageReference Include="NEST" Version="7.17.5" Condition="'$(TargetFramework)' == 'net9.0'" />
    <!-- required by Microsoft.Azure.Cosmos -->
    <PackageReference Include="Newtonsoft.Json" Version="13.0.3" Condition="'$(TargetFramework)' == 'net481'" />
    <PackageReference Include="Newtonsoft.Json" Version="13.0.3" Condition="'$(TargetFramework)' == 'net9.0'" />
    <PackageReference Include="NLog" Version="6.0.1" Condition="'$(TargetFramework)' == 'net481'" />
    <PackageReference Include="NLog" Version="6.0.1" Condition="'$(TargetFramework)' == 'net9.0'" />
    <PackageReference Include="NLog.Extensions.Logging" Version="6.0.1" Condition="'$(TargetFramework)' == 'net481'" />
    <PackageReference Include="NLog.Extensions.Logging" Version="6.0.1" Condition="'$(TargetFramework)' == 'net9.0'" />
    <!-- npgsql is on version 8, but we don't (currently) support it -->
    <PackageReference Include="npgsql" Version="7.0.7" Condition="'$(TargetFramework)' == 'net481'" />
    <PackageReference Include="npgsql" Version="7.0.7" Condition="'$(TargetFramework)' == 'net9.0'" />
    <!-- NServiceBus v9+ only supports .NET8+, so constrain FW target to the latest 8.x version -->
    <PackageReference Include="NServiceBus" Version="8.2.4" Condition="'$(TargetFramework)' == 'net481'" />
    <PackageReference Include="NServiceBus" Version="9.2.7" Condition="'$(TargetFramework)' == 'net9.0'" />
    <!--OpenAI -->
    <PackageReference Include="OpenAI" Version="2.2.0" Condition="'$(TargetFramework)' == 'net481'" />
    <PackageReference Include="OpenAI" Version="2.2.0" Condition="'$(TargetFramework)' == 'net9.0'" />
    <!-- OpenSearch -->
    <PackageReference Include="OpenSearch.Client" Version="1.8.0" Condition="'$(TargetFramework)' == 'net481'" />
    <PackageReference Include="OpenSearch.Client" Version="1.8.0" Condition="'$(TargetFramework)' == 'net9.0'" />
    <!-- modern oracle only supports net472+ and net6.0+ -->
    <PackageReference Include="Oracle.ManagedDataAccess" Version="23.9.0" Condition="'$(TargetFramework)' == 'net481'" />
    <PackageReference Include="Oracle.ManagedDataAccess.Core" Version="23.9.0" Condition="'$(TargetFramework)' == 'net9.0'" />
    <!-- RabbitMQ v8+ only supports .NET+, so constrain FW target to the latest 6.x version -->
    <PackageReference Include="RabbitMQ.Client" Version="6.8.1" Condition="'$(TargetFramework)' == 'net481'" />
    <PackageReference Include="RabbitMQ.Client" Version="6.8.1" Condition="'$(TargetFramework)' == 'net9.0'" />
    <!-- Latest version of RestSharp to test against. Relies on HttpClient instrumentation. -->
    <PackageReference Include="RestSharp" Version="112.1.0" Condition="'$(TargetFramework)' == 'net481'" />
    <PackageReference Include="Serilog" Version="4.3.0" Condition="'$(TargetFramework)' == 'net481'" />
    <PackageReference Include="Serilog" Version="4.3.0" Condition="'$(TargetFramework)' == 'net9.0'" />
    <PackageReference Include="Serilog.AspNetCore" Version="9.0.0" Condition="'$(TargetFramework)' == 'net9.0'" />
    <PackageReference Include="Serilog.Extensions.Logging" Version="9.0.2" Condition="'$(TargetFramework)' == 'net481'" />
    <PackageReference Include="Serilog.Extensions.Logging" Version="9.0.2" Condition="'$(TargetFramework)' == 'net9.0'" />
    <PackageReference Include="Serilog.Sinks.Console" Version="6.0.0" Condition="'$(TargetFramework)' == 'net481'" />
    <PackageReference Include="Serilog.Sinks.Console" Version="6.0.0" Condition="'$(TargetFramework)' == 'net9.0'" />
    <PackageReference Include="Serilog.Sinks.File" Version="7.0.0" Condition="'$(TargetFramework)' == 'net481'" />
    <PackageReference Include="Serilog.Sinks.File" Version="7.0.0" Condition="'$(TargetFramework)' == 'net9.0'" />
    <PackageReference Include="StackExchange.Redis" Version="2.8.41" Condition="'$(TargetFramework)' == 'net481'" />
    <PackageReference Include="StackExchange.Redis" Version="2.8.41" Condition="'$(TargetFramework)' == 'net9.0'" />
    <PackageReference Include="System.Data.Odbc" Version="9.0.7" Condition="'$(TargetFramework)' == 'net481'" />
    <PackageReference Include="System.Data.Odbc" Version="9.0.7" Condition="'$(TargetFramework)' == 'net9.0'" />
>>>>>>> fc206452
  </ItemGroup>
</Project><|MERGE_RESOLUTION|>--- conflicted
+++ resolved
@@ -2,213 +2,91 @@
   <PropertyGroup>
     <TargetFrameworks>net481;net10.0</TargetFrameworks>
   </PropertyGroup>
-<<<<<<< HEAD
-
-  <ItemGroup> <!-- retain alphabetical order please! -->
-    <PackageReference Include="AWSSDK.BedrockRuntime" Version="3.7.416" Condition="'$(TargetFramework)' == 'net481'" />
-    <PackageReference Include="AWSSDK.BedrockRuntime" Version="3.7.416" Condition="'$(TargetFramework)' == 'net10.0'" />
-    
-    <PackageReference Include="AWSSDK.Lambda" Version="3.7.411.20" Condition="'$(TargetFramework)' == 'net481'" />
-    <PackageReference Include="AWSSDK.Lambda" Version="3.7.411.20" Condition="'$(TargetFramework)' == 'net10.0'" />
-
+  <ItemGroup>
+    <!-- retain alphabetical order please! -->
+    <PackageReference Include="AWSSDK.BedrockRuntime" Version="4.0.1.2" Condition="'$(TargetFramework)' == 'net481'" />
+    <PackageReference Include="AWSSDK.BedrockRuntime" Version="4.0.1.2" Condition="'$(TargetFramework)' == 'net10.0'" />
+    <PackageReference Include="AWSSDK.Lambda" Version="4.0.0.1" Condition="'$(TargetFramework)' == 'net481'" />
+    <PackageReference Include="AWSSDK.Lambda" Version="4.0.0.1" Condition="'$(TargetFramework)' == 'net10.0'" />
+    <PackageReference Include="AWSSDK.SecurityToken" Version="4.0.1.4" Condition="'$(TargetFramework)' == 'net481'" />
+    <PackageReference Include="AWSSDK.SecurityToken" Version="4.0.1.4" Condition="'$(TargetFramework)' == 'net10.0'" />
     <PackageReference Include="Azure.AI.OpenAI" Version="2.1.0" Condition="'$(TargetFramework)' == 'net481'" />
-    <PackageReference Include="Azure.AI.OpenAI" Version="2.1.0" Condition="'$(TargetFramework)' == 'net10.0'"/>
-
+    <PackageReference Include="Azure.AI.OpenAI" Version="2.1.0" Condition="'$(TargetFramework)' == 'net10.0'" />
+    <PackageReference Include="Azure.Messaging.ServiceBus" Version="7.18.2" Condition="'$(TargetFramework)' == 'net481'" />
+    <PackageReference Include="Azure.Messaging.ServiceBus" Version="7.18.2" Condition="'$(TargetFramework)' == 'net10.0'" />
     <PackageReference Include="CouchbaseNetClient" Version="3.6.6" Condition="'$(TargetFramework)' == 'net481'" />
     <PackageReference Include="CouchbaseNetClient" Version="3.6.6" Condition="'$(TargetFramework)' == 'net10.0'" />
-
     <PackageReference Include="Elastic.Clients.Elasticsearch" Version="8.15.10" Condition="'$(TargetFramework)' == 'net481'" />
     <PackageReference Include="Elastic.Clients.Elasticsearch" Version="8.15.10" Condition="'$(TargetFramework)' == 'net10.0'" />
-    
     <PackageReference Include="Elasticsearch.Net" Version="7.17.5" Condition="'$(TargetFramework)' == 'net481'" />
     <PackageReference Include="Elasticsearch.Net" Version="7.17.5" Condition="'$(TargetFramework)' == 'net10.0'" />
-    
     <PackageReference Include="LibGit2Sharp" Version="0.31.0" Condition="'$(TargetFramework)' == 'net481'" />
     <PackageReference Include="LibGit2Sharp" Version="0.31.0" Condition="'$(TargetFramework)' == 'net10.0'" />
-    
     <PackageReference Include="LibGit2Sharp.NativeBinaries" Version="2.0.323" Condition="'$(TargetFramework)' == 'net481'" />
     <PackageReference Include="LibGit2Sharp.NativeBinaries" Version="2.0.323" Condition="'$(TargetFramework)' == 'net10.0'" />
-    
-    <PackageReference Include="log4net" Version="3.0.4" Condition="'$(TargetFramework)' == 'net481'" />
-    <PackageReference Include="log4net" Version="3.0.4" Condition="'$(TargetFramework)' == 'net10.0'" />
-    
+    <PackageReference Include="log4net" Version="3.1.0" Condition="'$(TargetFramework)' == 'net481'" />
+    <PackageReference Include="log4net" Version="3.1.0" Condition="'$(TargetFramework)' == 'net10.0'" />
     <PackageReference Include="log4net.Ext.Json" Version="3.0.3" Condition="'$(TargetFramework)' == 'net481'" />
     <PackageReference Include="log4net.Ext.Json" Version="3.0.3" Condition="'$(TargetFramework)' == 'net10.0'" />
-    
-    <PackageReference Include="MassTransit" Version="8.3.7" Condition="'$(TargetFramework)' == 'net481'" />
-    <PackageReference Include="MassTransit" Version="8.3.7" Condition="'$(TargetFramework)' == 'net10.0'" />
-
-    <PackageReference Include="Microsoft.Azure.Cosmos" Version="3.47.2" Condition="'$(TargetFramework)' == 'net481'" />
-    <PackageReference Include="Microsoft.Azure.Cosmos" Version="3.47.2" Condition="'$(TargetFramework)' == 'net10.0'" />
-
-    <PackageReference Include="Microsoft.Data.SqlClient" Version="6.0.1" Condition="'$(TargetFramework)' == 'net481'" />
-    <PackageReference Include="Microsoft.Data.SqlClient" Version="6.0.1" Condition="'$(TargetFramework)' == 'net10.0'" />
-    
-    <PackageReference Include="Microsoft.Extensions.Logging" Version="9.0.3" Condition="'$(TargetFramework)' == 'net481'" />
-    <PackageReference Include="Microsoft.Extensions.Logging" Version="9.0.3" Condition="'$(TargetFramework)' == 'net10.0'" />
-    
-    <PackageReference Include="Microsoft.Extensions.Logging.Configuration" Version="9.0.3" Condition="'$(TargetFramework)' == 'net481'" />
-    <PackageReference Include="Microsoft.Extensions.Logging.Configuration" Version="9.0.3" Condition="'$(TargetFramework)' == 'net10.0'" />
-    
-    <PackageReference Include="Microsoft.Extensions.Logging.Console" Version="9.0.3" Condition="'$(TargetFramework)' == 'net481'" />
-    <PackageReference Include="Microsoft.Extensions.Logging.Console" Version="9.0.3" Condition="'$(TargetFramework)' == 'net10.0'" />
-    
-    <PackageReference Include="MongoDB.Driver" Version="2.29.0" Condition="'$(TargetFramework)' == 'net481'" />
-    <PackageReference Include="MongoDB.Driver" Version="3.3.0" Condition="'$(TargetFramework)' == 'net10.0'" />
-    
-    <PackageReference Include="MySql.Data" Version="9.2.0" Condition="'$(TargetFramework)' == 'net481'" />
-    <PackageReference Include="MySql.Data" Version="9.2.0" Condition="'$(TargetFramework)' == 'net10.0'" />
-    
+    <PackageReference Include="MassTransit" Version="8.5.1" Condition="'$(TargetFramework)' == 'net481'" />
+    <PackageReference Include="MassTransit" Version="8.5.1" Condition="'$(TargetFramework)' == 'net10.0'" />
+    <PackageReference Include="Microsoft.Azure.Cosmos" Version="3.52.0" Condition="'$(TargetFramework)' == 'net481'" />
+    <PackageReference Include="Microsoft.Azure.Cosmos" Version="3.52.0" Condition="'$(TargetFramework)' == 'net10.0'" />
+    <PackageReference Include="Microsoft.Data.SqlClient" Version="6.0.2" Condition="'$(TargetFramework)' == 'net481'" />
+    <PackageReference Include="Microsoft.Data.SqlClient" Version="6.0.2" Condition="'$(TargetFramework)' == 'net10.0'" />
+    <PackageReference Include="Microsoft.Extensions.Logging" Version="9.0.7" Condition="'$(TargetFramework)' == 'net481'" />
+    <PackageReference Include="Microsoft.Extensions.Logging" Version="9.0.7" Condition="'$(TargetFramework)' == 'net10.0'" />
+    <PackageReference Include="Microsoft.Extensions.Logging.Configuration" Version="9.0.7" Condition="'$(TargetFramework)' == 'net481'" />
+    <PackageReference Include="Microsoft.Extensions.Logging.Configuration" Version="9.0.7" Condition="'$(TargetFramework)' == 'net10.0'" />
+    <PackageReference Include="Microsoft.Extensions.Logging.Console" Version="9.0.7" Condition="'$(TargetFramework)' == 'net481'" />
+    <PackageReference Include="Microsoft.Extensions.Logging.Console" Version="9.0.7" Condition="'$(TargetFramework)' == 'net10.0'" />
+    <PackageReference Include="MongoDB.Driver" Version="3.4.0" Condition="'$(TargetFramework)' == 'net481'" />
+    <PackageReference Include="MongoDB.Driver" Version="3.4.0" Condition="'$(TargetFramework)' == 'net10.0'" />
+    <PackageReference Include="MySql.Data" Version="9.3.0" Condition="'$(TargetFramework)' == 'net481'" />
+    <PackageReference Include="MySql.Data" Version="9.3.0" Condition="'$(TargetFramework)' == 'net10.0'" />
     <PackageReference Include="MySqlConnector" Version="2.4.0" Condition="'$(TargetFramework)' == 'net481'" />
     <PackageReference Include="MySqlConnector" Version="2.4.0" Condition="'$(TargetFramework)' == 'net10.0'" />
-    
     <PackageReference Include="NEST" Version="7.17.5" Condition="'$(TargetFramework)' == 'net481'" />
     <PackageReference Include="NEST" Version="7.17.5" Condition="'$(TargetFramework)' == 'net10.0'" />
-
     <!-- required by Microsoft.Azure.Cosmos -->
     <PackageReference Include="Newtonsoft.Json" Version="13.0.3" Condition="'$(TargetFramework)' == 'net481'" />
     <PackageReference Include="Newtonsoft.Json" Version="13.0.3" Condition="'$(TargetFramework)' == 'net10.0'" />
-
-    <PackageReference Include="NLog" Version="5.4.0" Condition="'$(TargetFramework)' == 'net481'" />
-    <PackageReference Include="NLog" Version="5.4.0" Condition="'$(TargetFramework)' == 'net10.0'" />
-
-    <PackageReference Include="NLog.Extensions.Logging" Version="5.4.0" Condition="'$(TargetFramework)' == 'net481'" />
-    <PackageReference Include="NLog.Extensions.Logging" Version="5.4.0" Condition="'$(TargetFramework)' == 'net10.0'" />
-    
+    <PackageReference Include="NLog" Version="6.0.1" Condition="'$(TargetFramework)' == 'net481'" />
+    <PackageReference Include="NLog" Version="6.0.1" Condition="'$(TargetFramework)' == 'net10.0'" />
+    <PackageReference Include="NLog.Extensions.Logging" Version="6.0.1" Condition="'$(TargetFramework)' == 'net481'" />
+    <PackageReference Include="NLog.Extensions.Logging" Version="6.0.1" Condition="'$(TargetFramework)' == 'net10.0'" />
     <!-- npgsql is on version 8, but we don't (currently) support it -->
     <PackageReference Include="npgsql" Version="7.0.7" Condition="'$(TargetFramework)' == 'net481'" />
     <PackageReference Include="npgsql" Version="7.0.7" Condition="'$(TargetFramework)' == 'net10.0'" />
-    
     <!-- NServiceBus v9+ only supports .NET8+, so constrain FW target to the latest 8.x version -->
     <PackageReference Include="NServiceBus" Version="8.2.4" Condition="'$(TargetFramework)' == 'net481'" />
-    <PackageReference Include="NServiceBus" Version="9.2.6" Condition="'$(TargetFramework)' == 'net10.0'" />
-
+    <PackageReference Include="NServiceBus" Version="9.2.7" Condition="'$(TargetFramework)' == 'net10.0'" />
     <!--OpenAI -->
-    <PackageReference Include="OpenAI" Version="2.1.0" Condition="'$(TargetFramework)' == 'net481'" />
-    <PackageReference Include="OpenAI" Version="2.1.0" Condition="'$(TargetFramework)' == 'net10.0'"/>
-
+    <PackageReference Include="OpenAI" Version="2.2.0" Condition="'$(TargetFramework)' == 'net481'" />
+    <PackageReference Include="OpenAI" Version="2.2.0" Condition="'$(TargetFramework)' == 'net10.0'" />
     <!-- OpenSearch -->
     <PackageReference Include="OpenSearch.Client" Version="1.8.0" Condition="'$(TargetFramework)' == 'net481'" />
     <PackageReference Include="OpenSearch.Client" Version="1.8.0" Condition="'$(TargetFramework)' == 'net10.0'" />
-
     <!-- modern oracle only supports net472+ and net6.0+ -->
-    <PackageReference Include="Oracle.ManagedDataAccess" Version="23.7.0" Condition="'$(TargetFramework)' == 'net481'" />
-    <PackageReference Include="Oracle.ManagedDataAccess.Core" Version="23.7.0" Condition="'$(TargetFramework)' == 'net10.0'" />
-
+    <PackageReference Include="Oracle.ManagedDataAccess" Version="23.9.0" Condition="'$(TargetFramework)' == 'net481'" />
+    <PackageReference Include="Oracle.ManagedDataAccess.Core" Version="23.9.0" Condition="'$(TargetFramework)' == 'net10.0'" />
     <!-- RabbitMQ v8+ only supports .NET+, so constrain FW target to the latest 6.x version -->
     <PackageReference Include="RabbitMQ.Client" Version="6.8.1" Condition="'$(TargetFramework)' == 'net481'" />
     <PackageReference Include="RabbitMQ.Client" Version="6.8.1" Condition="'$(TargetFramework)' == 'net10.0'" />
-    
-    <!-- Latest version of RestSharp to test against. Relies on HttpClient instrumentation. -->
-    <PackageReference Include="RestSharp" Version="112.1.0" Condition="'$(TargetFramework)' == 'net481'" />
-    
-    <PackageReference Include="Serilog" Version="4.2.0" Condition="'$(TargetFramework)' == 'net481'" />
-    <PackageReference Include="Serilog" Version="4.2.0" Condition="'$(TargetFramework)' == 'net10.0'" />
-    
-    <PackageReference Include="Serilog.AspNetCore" Version="9.0.0" Condition="'$(TargetFramework)' == 'net10.0'" />
-    
-    <PackageReference Include="Serilog.Extensions.Logging" Version="9.0.0" Condition="'$(TargetFramework)' == 'net481'" />
-    <PackageReference Include="Serilog.Extensions.Logging" Version="9.0.0" Condition="'$(TargetFramework)' == 'net10.0'" />
-    
-    <PackageReference Include="Serilog.Sinks.Console" Version="6.0.0" Condition="'$(TargetFramework)' == 'net481'" />
-    <PackageReference Include="Serilog.Sinks.Console" Version="6.0.0" Condition="'$(TargetFramework)' == 'net10.0'" />
-    
-    <PackageReference Include="Serilog.Sinks.File" Version="6.0.0" Condition="'$(TargetFramework)' == 'net481'" />
-    <PackageReference Include="Serilog.Sinks.File" Version="6.0.0" Condition="'$(TargetFramework)' == 'net10.0'" />
-    
-    <PackageReference Include="StackExchange.Redis" Version="2.8.31" Condition="'$(TargetFramework)' == 'net481'" />
-    <PackageReference Include="StackExchange.Redis" Version="2.8.31" Condition="'$(TargetFramework)' == 'net10.0'" />
-
-    <PackageReference Include="System.Data.Odbc" Version="9.0.3" Condition="'$(TargetFramework)' == 'net481'" />
-    <PackageReference Include="System.Data.Odbc" Version="9.0.3" Condition="'$(TargetFramework)' == 'net10.0'" />
-
-=======
-  <ItemGroup>
-    <!-- retain alphabetical order please! -->
-    <PackageReference Include="AWSSDK.BedrockRuntime" Version="4.0.1.2" Condition="'$(TargetFramework)' == 'net481'" />
-    <PackageReference Include="AWSSDK.BedrockRuntime" Version="4.0.1.2" Condition="'$(TargetFramework)' == 'net9.0'" />
-    <PackageReference Include="AWSSDK.Lambda" Version="4.0.0.1" Condition="'$(TargetFramework)' == 'net481'" />
-    <PackageReference Include="AWSSDK.Lambda" Version="4.0.0.1" Condition="'$(TargetFramework)' == 'net9.0'" />
-    <PackageReference Include="AWSSDK.SecurityToken" Version="4.0.1.4" Condition="'$(TargetFramework)' == 'net481'" />
-    <PackageReference Include="AWSSDK.SecurityToken" Version="4.0.1.4" Condition="'$(TargetFramework)' == 'net9.0'" />
-    <PackageReference Include="Azure.AI.OpenAI" Version="2.1.0" Condition="'$(TargetFramework)' == 'net481'" />
-    <PackageReference Include="Azure.AI.OpenAI" Version="2.1.0" Condition="'$(TargetFramework)' == 'net9.0'" />
-    <PackageReference Include="Azure.Messaging.ServiceBus" Version="7.18.2" Condition="'$(TargetFramework)' == 'net481'" />
-    <PackageReference Include="Azure.Messaging.ServiceBus" Version="7.18.2" Condition="'$(TargetFramework)' == 'net9.0'" />
-    <PackageReference Include="CouchbaseNetClient" Version="3.6.6" Condition="'$(TargetFramework)' == 'net481'" />
-    <PackageReference Include="CouchbaseNetClient" Version="3.6.6" Condition="'$(TargetFramework)' == 'net9.0'" />
-    <PackageReference Include="Elastic.Clients.Elasticsearch" Version="8.15.10" Condition="'$(TargetFramework)' == 'net481'" />
-    <PackageReference Include="Elastic.Clients.Elasticsearch" Version="8.15.10" Condition="'$(TargetFramework)' == 'net9.0'" />
-    <PackageReference Include="Elasticsearch.Net" Version="7.17.5" Condition="'$(TargetFramework)' == 'net481'" />
-    <PackageReference Include="Elasticsearch.Net" Version="7.17.5" Condition="'$(TargetFramework)' == 'net9.0'" />
-    <PackageReference Include="LibGit2Sharp" Version="0.31.0" Condition="'$(TargetFramework)' == 'net481'" />
-    <PackageReference Include="LibGit2Sharp" Version="0.31.0" Condition="'$(TargetFramework)' == 'net9.0'" />
-    <PackageReference Include="LibGit2Sharp.NativeBinaries" Version="2.0.323" Condition="'$(TargetFramework)' == 'net481'" />
-    <PackageReference Include="LibGit2Sharp.NativeBinaries" Version="2.0.323" Condition="'$(TargetFramework)' == 'net9.0'" />
-    <PackageReference Include="log4net" Version="3.1.0" Condition="'$(TargetFramework)' == 'net481'" />
-    <PackageReference Include="log4net" Version="3.1.0" Condition="'$(TargetFramework)' == 'net9.0'" />
-    <PackageReference Include="log4net.Ext.Json" Version="3.0.3" Condition="'$(TargetFramework)' == 'net481'" />
-    <PackageReference Include="log4net.Ext.Json" Version="3.0.3" Condition="'$(TargetFramework)' == 'net9.0'" />
-    <PackageReference Include="MassTransit" Version="8.5.1" Condition="'$(TargetFramework)' == 'net481'" />
-    <PackageReference Include="MassTransit" Version="8.5.1" Condition="'$(TargetFramework)' == 'net9.0'" />
-    <PackageReference Include="Microsoft.Azure.Cosmos" Version="3.52.0" Condition="'$(TargetFramework)' == 'net481'" />
-    <PackageReference Include="Microsoft.Azure.Cosmos" Version="3.52.0" Condition="'$(TargetFramework)' == 'net9.0'" />
-    <PackageReference Include="Microsoft.Data.SqlClient" Version="6.0.2" Condition="'$(TargetFramework)' == 'net481'" />
-    <PackageReference Include="Microsoft.Data.SqlClient" Version="6.0.2" Condition="'$(TargetFramework)' == 'net9.0'" />
-    <PackageReference Include="Microsoft.Extensions.Logging" Version="9.0.7" Condition="'$(TargetFramework)' == 'net481'" />
-    <PackageReference Include="Microsoft.Extensions.Logging" Version="9.0.7" Condition="'$(TargetFramework)' == 'net9.0'" />
-    <PackageReference Include="Microsoft.Extensions.Logging.Configuration" Version="9.0.7" Condition="'$(TargetFramework)' == 'net481'" />
-    <PackageReference Include="Microsoft.Extensions.Logging.Configuration" Version="9.0.7" Condition="'$(TargetFramework)' == 'net9.0'" />
-    <PackageReference Include="Microsoft.Extensions.Logging.Console" Version="9.0.7" Condition="'$(TargetFramework)' == 'net481'" />
-    <PackageReference Include="Microsoft.Extensions.Logging.Console" Version="9.0.7" Condition="'$(TargetFramework)' == 'net9.0'" />
-    <PackageReference Include="MongoDB.Driver" Version="3.4.0" Condition="'$(TargetFramework)' == 'net481'" />
-    <PackageReference Include="MongoDB.Driver" Version="3.4.0" Condition="'$(TargetFramework)' == 'net9.0'" />
-    <PackageReference Include="MySql.Data" Version="9.3.0" Condition="'$(TargetFramework)' == 'net481'" />
-    <PackageReference Include="MySql.Data" Version="9.3.0" Condition="'$(TargetFramework)' == 'net9.0'" />
-    <PackageReference Include="MySqlConnector" Version="2.4.0" Condition="'$(TargetFramework)' == 'net481'" />
-    <PackageReference Include="MySqlConnector" Version="2.4.0" Condition="'$(TargetFramework)' == 'net9.0'" />
-    <PackageReference Include="NEST" Version="7.17.5" Condition="'$(TargetFramework)' == 'net481'" />
-    <PackageReference Include="NEST" Version="7.17.5" Condition="'$(TargetFramework)' == 'net9.0'" />
-    <!-- required by Microsoft.Azure.Cosmos -->
-    <PackageReference Include="Newtonsoft.Json" Version="13.0.3" Condition="'$(TargetFramework)' == 'net481'" />
-    <PackageReference Include="Newtonsoft.Json" Version="13.0.3" Condition="'$(TargetFramework)' == 'net9.0'" />
-    <PackageReference Include="NLog" Version="6.0.1" Condition="'$(TargetFramework)' == 'net481'" />
-    <PackageReference Include="NLog" Version="6.0.1" Condition="'$(TargetFramework)' == 'net9.0'" />
-    <PackageReference Include="NLog.Extensions.Logging" Version="6.0.1" Condition="'$(TargetFramework)' == 'net481'" />
-    <PackageReference Include="NLog.Extensions.Logging" Version="6.0.1" Condition="'$(TargetFramework)' == 'net9.0'" />
-    <!-- npgsql is on version 8, but we don't (currently) support it -->
-    <PackageReference Include="npgsql" Version="7.0.7" Condition="'$(TargetFramework)' == 'net481'" />
-    <PackageReference Include="npgsql" Version="7.0.7" Condition="'$(TargetFramework)' == 'net9.0'" />
-    <!-- NServiceBus v9+ only supports .NET8+, so constrain FW target to the latest 8.x version -->
-    <PackageReference Include="NServiceBus" Version="8.2.4" Condition="'$(TargetFramework)' == 'net481'" />
-    <PackageReference Include="NServiceBus" Version="9.2.7" Condition="'$(TargetFramework)' == 'net9.0'" />
-    <!--OpenAI -->
-    <PackageReference Include="OpenAI" Version="2.2.0" Condition="'$(TargetFramework)' == 'net481'" />
-    <PackageReference Include="OpenAI" Version="2.2.0" Condition="'$(TargetFramework)' == 'net9.0'" />
-    <!-- OpenSearch -->
-    <PackageReference Include="OpenSearch.Client" Version="1.8.0" Condition="'$(TargetFramework)' == 'net481'" />
-    <PackageReference Include="OpenSearch.Client" Version="1.8.0" Condition="'$(TargetFramework)' == 'net9.0'" />
-    <!-- modern oracle only supports net472+ and net6.0+ -->
-    <PackageReference Include="Oracle.ManagedDataAccess" Version="23.9.0" Condition="'$(TargetFramework)' == 'net481'" />
-    <PackageReference Include="Oracle.ManagedDataAccess.Core" Version="23.9.0" Condition="'$(TargetFramework)' == 'net9.0'" />
-    <!-- RabbitMQ v8+ only supports .NET+, so constrain FW target to the latest 6.x version -->
-    <PackageReference Include="RabbitMQ.Client" Version="6.8.1" Condition="'$(TargetFramework)' == 'net481'" />
-    <PackageReference Include="RabbitMQ.Client" Version="6.8.1" Condition="'$(TargetFramework)' == 'net9.0'" />
     <!-- Latest version of RestSharp to test against. Relies on HttpClient instrumentation. -->
     <PackageReference Include="RestSharp" Version="112.1.0" Condition="'$(TargetFramework)' == 'net481'" />
     <PackageReference Include="Serilog" Version="4.3.0" Condition="'$(TargetFramework)' == 'net481'" />
-    <PackageReference Include="Serilog" Version="4.3.0" Condition="'$(TargetFramework)' == 'net9.0'" />
-    <PackageReference Include="Serilog.AspNetCore" Version="9.0.0" Condition="'$(TargetFramework)' == 'net9.0'" />
+    <PackageReference Include="Serilog" Version="4.3.0" Condition="'$(TargetFramework)' == 'net10.0'" />
+    <PackageReference Include="Serilog.AspNetCore" Version="9.0.0" Condition="'$(TargetFramework)' == 'net10.0'" />
     <PackageReference Include="Serilog.Extensions.Logging" Version="9.0.2" Condition="'$(TargetFramework)' == 'net481'" />
-    <PackageReference Include="Serilog.Extensions.Logging" Version="9.0.2" Condition="'$(TargetFramework)' == 'net9.0'" />
+    <PackageReference Include="Serilog.Extensions.Logging" Version="9.0.2" Condition="'$(TargetFramework)' == 'net10.0'" />
     <PackageReference Include="Serilog.Sinks.Console" Version="6.0.0" Condition="'$(TargetFramework)' == 'net481'" />
-    <PackageReference Include="Serilog.Sinks.Console" Version="6.0.0" Condition="'$(TargetFramework)' == 'net9.0'" />
+    <PackageReference Include="Serilog.Sinks.Console" Version="6.0.0" Condition="'$(TargetFramework)' == 'net10.0'" />
     <PackageReference Include="Serilog.Sinks.File" Version="7.0.0" Condition="'$(TargetFramework)' == 'net481'" />
-    <PackageReference Include="Serilog.Sinks.File" Version="7.0.0" Condition="'$(TargetFramework)' == 'net9.0'" />
+    <PackageReference Include="Serilog.Sinks.File" Version="7.0.0" Condition="'$(TargetFramework)' == 'net10.0'" />
     <PackageReference Include="StackExchange.Redis" Version="2.8.41" Condition="'$(TargetFramework)' == 'net481'" />
-    <PackageReference Include="StackExchange.Redis" Version="2.8.41" Condition="'$(TargetFramework)' == 'net9.0'" />
+    <PackageReference Include="StackExchange.Redis" Version="2.8.41" Condition="'$(TargetFramework)' == 'net10.0'" />
     <PackageReference Include="System.Data.Odbc" Version="9.0.7" Condition="'$(TargetFramework)' == 'net481'" />
-    <PackageReference Include="System.Data.Odbc" Version="9.0.7" Condition="'$(TargetFramework)' == 'net9.0'" />
->>>>>>> fc206452
+    <PackageReference Include="System.Data.Odbc" Version="9.0.7" Condition="'$(TargetFramework)' == 'net10.0'" />
   </ItemGroup>
 </Project>