--- conflicted
+++ resolved
@@ -5,13 +5,8 @@
   </PropertyGroup>
 
   <ItemGroup> <!-- retain alphabetical order please! -->
-<<<<<<< HEAD
-    <PackageReference Include="AWSSDK.BedrockRuntime" Version="3.7.403.4" Condition="'$(TargetFramework)' == 'net481'" />
-    <PackageReference Include="AWSSDK.BedrockRuntime" Version="3.7.403.4" Condition="'$(TargetFramework)' == 'net9.0'" />
-=======
     <PackageReference Include="AWSSDK.BedrockRuntime" Version="3.7.403.8" Condition="'$(TargetFramework)' == 'net481'" />
-    <PackageReference Include="AWSSDK.BedrockRuntime" Version="3.7.403.8" Condition="'$(TargetFramework)' == 'net8.0'" />
->>>>>>> 80cf9efc
+    <PackageReference Include="AWSSDK.BedrockRuntime" Version="3.7.403.8" Condition="'$(TargetFramework)' == 'net9.0'" />
     
     <PackageReference Include="Elastic.Clients.Elasticsearch" Version="8.15.0" Condition="'$(TargetFramework)' == 'net481'" />
     <PackageReference Include="Elastic.Clients.Elasticsearch" Version="8.15.0" Condition="'$(TargetFramework)' == 'net9.0'" />
@@ -58,13 +53,8 @@
     <PackageReference Include="NEST" Version="7.17.5" Condition="'$(TargetFramework)' == 'net481'" />
     <PackageReference Include="NEST" Version="7.17.5" Condition="'$(TargetFramework)' == 'net9.0'" />
     
-<<<<<<< HEAD
-    <PackageReference Include="NLog" Version="5.3.3" Condition="'$(TargetFramework)' == 'net481'" />
-    <PackageReference Include="NLog" Version="5.3.3" Condition="'$(TargetFramework)' == 'net9.0'" />
-=======
     <PackageReference Include="NLog" Version="5.3.4" Condition="'$(TargetFramework)' == 'net481'" />
-    <PackageReference Include="NLog" Version="5.3.4" Condition="'$(TargetFramework)' == 'net8.0'" />
->>>>>>> 80cf9efc
+    <PackageReference Include="NLog" Version="5.3.4" Condition="'$(TargetFramework)' == 'net9.0'" />
 
     <PackageReference Include="NLog.Extensions.Logging" Version="5.3.11" Condition="'$(TargetFramework)' == 'net481'" />
     <PackageReference Include="NLog.Extensions.Logging" Version="5.3.11" Condition="'$(TargetFramework)' == 'net9.0'" />
@@ -75,12 +65,7 @@
     
     <!-- NServiceBus v9+ only supports .NET8+, so constraint FW target to the latest 8.x version -->
     <PackageReference Include="NServiceBus" Version="8.2.2" Condition="'$(TargetFramework)' == 'net481'" />
-<<<<<<< HEAD
-    <PackageReference Include="NServiceBus" Version="9.1.1" Condition="'$(TargetFramework)' == 'net9.0'" />
-=======
-    <PackageReference Include="NServiceBus" Version="9.2.2" Condition="'$(TargetFramework)' == 'net8.0'" />
->>>>>>> 80cf9efc
-
+    <PackageReference Include="NServiceBus" Version="9.2.2" Condition="'$(TargetFramework)' == 'net9.0'" />
     
     <!-- modern oracle only supports net472+ and net6.0+ -->
     <PackageReference Include="Oracle.ManagedDataAccess" Version="23.5.1" Condition="'$(TargetFramework)' == 'net481'" />
