<Project Sdk="Microsoft.NET.Sdk">
  <PropertyGroup>
    <TargetFrameworks>net481;net9.0</TargetFrameworks>
  </PropertyGroup>
  <ItemGroup>
    <!-- retain alphabetical order please! -->
    <PackageReference Include="AWSSDK.BedrockRuntime" Version="3.7.418.4" Condition="'$(TargetFramework)' == 'net481'" />
    <PackageReference Include="AWSSDK.BedrockRuntime" Version="3.7.418.4" Condition="'$(TargetFramework)' == 'net9.0'" />
    <PackageReference Include="AWSSDK.Lambda" Version="3.7.411.20" Condition="'$(TargetFramework)' == 'net481'" />
    <PackageReference Include="AWSSDK.Lambda" Version="3.7.411.20" Condition="'$(TargetFramework)' == 'net9.0'" />
    <PackageReference Include="Azure.AI.OpenAI" Version="2.1.0" Condition="'$(TargetFramework)' == 'net481'" />
    <PackageReference Include="Azure.AI.OpenAI" Version="2.1.0" Condition="'$(TargetFramework)' == 'net9.0'" />
    <PackageReference Include="Azure.Messaging.ServiceBus" Version="7.18.2" Condition="'$(TargetFramework)' == 'net481'" />
    <PackageReference Include="Azure.Messaging.ServiceBus" Version="7.18.2" Condition="'$(TargetFramework)' == 'net9.0'" />
<<<<<<< HEAD
    
    <PackageReference Include="Elastic.Clients.Elasticsearch" Version="8.15.8" Condition="'$(TargetFramework)' == 'net481'" />
    <PackageReference Include="Elastic.Clients.Elasticsearch" Version="8.15.8" Condition="'$(TargetFramework)' == 'net9.0'" />
    
    <PackageReference Include="Elasticsearch.Net" Version="7.17.5" Condition="'$(TargetFramework)' == 'net481'" />
    <PackageReference Include="Elasticsearch.Net" Version="7.17.5" Condition="'$(TargetFramework)' == 'net9.0'" />
    
    <PackageReference Include="LibGit2Sharp" Version="0.30.0" Condition="'$(TargetFramework)' == 'net481'" />
    <PackageReference Include="LibGit2Sharp" Version="0.30.0" Condition="'$(TargetFramework)' == 'net9.0'" />
    
    <PackageReference Include="LibGit2Sharp.NativeBinaries" Version="2.0.322" Condition="'$(TargetFramework)' == 'net481'" />
    <PackageReference Include="LibGit2Sharp.NativeBinaries" Version="2.0.322" Condition="'$(TargetFramework)' == 'net9.0'" />
    
    <PackageReference Include="log4net" Version="2.0.17" Condition="'$(TargetFramework)' == 'net481'" />
    <PackageReference Include="log4net" Version="2.0.17" Condition="'$(TargetFramework)' == 'net9.0'" />
    
    <PackageReference Include="log4net.Ext.Json" Version="2.0.10.1" Condition="'$(TargetFramework)' == 'net481'" />
    <PackageReference Include="log4net.Ext.Json" Version="2.0.10.1" Condition="'$(TargetFramework)' == 'net9.0'" />
    
    <PackageReference Include="MassTransit" Version="8.2.5" Condition="'$(TargetFramework)' == 'net481'" />
    <PackageReference Include="MassTransit" Version="8.2.5" Condition="'$(TargetFramework)' == 'net9.0'" />

    <PackageReference Include="Microsoft.Azure.Cosmos" Version="3.44.0" Condition="'$(TargetFramework)' == 'net481'" />
    <PackageReference Include="Microsoft.Azure.Cosmos" Version="3.44.0" Condition="'$(TargetFramework)' == 'net9.0'" />

    <PackageReference Include="Microsoft.Data.SqlClient" Version="5.2.2" Condition="'$(TargetFramework)' == 'net481'" />
    <PackageReference Include="Microsoft.Data.SqlClient" Version="5.2.2" Condition="'$(TargetFramework)' == 'net9.0'" />
    
    <PackageReference Include="Microsoft.Extensions.Logging" Version="9.0.0" Condition="'$(TargetFramework)' == 'net481'" />
    <PackageReference Include="Microsoft.Extensions.Logging" Version="9.0.0" Condition="'$(TargetFramework)' == 'net9.0'" />
    
    <PackageReference Include="Microsoft.Extensions.Logging.Configuration" Version="8.0.1" Condition="'$(TargetFramework)' == 'net481'" />
    <PackageReference Include="Microsoft.Extensions.Logging.Configuration" Version="8.0.1" Condition="'$(TargetFramework)' == 'net9.0'" />
    
    <PackageReference Include="Microsoft.Extensions.Logging.Console" Version="8.0.1" Condition="'$(TargetFramework)' == 'net481'" />
    <PackageReference Include="Microsoft.Extensions.Logging.Console" Version="8.0.1" Condition="'$(TargetFramework)' == 'net9.0'" />
    
=======
    <PackageReference Include="CouchbaseNetClient" Version="3.6.6" Condition="'$(TargetFramework)' == 'net481'" />
    <PackageReference Include="CouchbaseNetClient" Version="3.6.6" Condition="'$(TargetFramework)' == 'net9.0'" />
    <PackageReference Include="Elastic.Clients.Elasticsearch" Version="8.15.10" Condition="'$(TargetFramework)' == 'net481'" />
    <PackageReference Include="Elastic.Clients.Elasticsearch" Version="8.15.10" Condition="'$(TargetFramework)' == 'net9.0'" />
    <PackageReference Include="Elasticsearch.Net" Version="7.17.5" Condition="'$(TargetFramework)' == 'net481'" />
    <PackageReference Include="Elasticsearch.Net" Version="7.17.5" Condition="'$(TargetFramework)' == 'net9.0'" />
    <PackageReference Include="LibGit2Sharp" Version="0.31.0" Condition="'$(TargetFramework)' == 'net481'" />
    <PackageReference Include="LibGit2Sharp" Version="0.31.0" Condition="'$(TargetFramework)' == 'net9.0'" />
    <PackageReference Include="LibGit2Sharp.NativeBinaries" Version="2.0.323" Condition="'$(TargetFramework)' == 'net481'" />
    <PackageReference Include="LibGit2Sharp.NativeBinaries" Version="2.0.323" Condition="'$(TargetFramework)' == 'net9.0'" />
    <PackageReference Include="log4net" Version="3.0.4" Condition="'$(TargetFramework)' == 'net481'" />
    <PackageReference Include="log4net" Version="3.0.4" Condition="'$(TargetFramework)' == 'net9.0'" />
    <PackageReference Include="log4net.Ext.Json" Version="3.0.3" Condition="'$(TargetFramework)' == 'net481'" />
    <PackageReference Include="log4net.Ext.Json" Version="3.0.3" Condition="'$(TargetFramework)' == 'net9.0'" />
    <PackageReference Include="MassTransit" Version="8.3.7" Condition="'$(TargetFramework)' == 'net481'" />
    <PackageReference Include="MassTransit" Version="8.3.7" Condition="'$(TargetFramework)' == 'net9.0'" />
    <PackageReference Include="Microsoft.Azure.Cosmos" Version="3.48.1" Condition="'$(TargetFramework)' == 'net481'" />
    <PackageReference Include="Microsoft.Azure.Cosmos" Version="3.48.1" Condition="'$(TargetFramework)' == 'net9.0'" />
    <PackageReference Include="Microsoft.Data.SqlClient" Version="6.0.1" Condition="'$(TargetFramework)' == 'net481'" />
    <PackageReference Include="Microsoft.Data.SqlClient" Version="6.0.1" Condition="'$(TargetFramework)' == 'net9.0'" />
    <PackageReference Include="Microsoft.Extensions.Logging" Version="9.0.4" Condition="'$(TargetFramework)' == 'net481'" />
    <PackageReference Include="Microsoft.Extensions.Logging" Version="9.0.4" Condition="'$(TargetFramework)' == 'net9.0'" />
    <PackageReference Include="Microsoft.Extensions.Logging.Configuration" Version="9.0.4" Condition="'$(TargetFramework)' == 'net481'" />
    <PackageReference Include="Microsoft.Extensions.Logging.Configuration" Version="9.0.4" Condition="'$(TargetFramework)' == 'net9.0'" />
    <PackageReference Include="Microsoft.Extensions.Logging.Console" Version="9.0.4" Condition="'$(TargetFramework)' == 'net481'" />
    <PackageReference Include="Microsoft.Extensions.Logging.Console" Version="9.0.4" Condition="'$(TargetFramework)' == 'net9.0'" />
>>>>>>> bd350692
    <PackageReference Include="MongoDB.Driver" Version="2.29.0" Condition="'$(TargetFramework)' == 'net481'" />
    <PackageReference Include="MongoDB.Driver" Version="3.3.0" Condition="'$(TargetFramework)' == 'net9.0'" />
    <PackageReference Include="MySql.Data" Version="9.2.0" Condition="'$(TargetFramework)' == 'net481'" />
    <PackageReference Include="MySql.Data" Version="9.2.0" Condition="'$(TargetFramework)' == 'net9.0'" />
    <PackageReference Include="MySqlConnector" Version="2.4.0" Condition="'$(TargetFramework)' == 'net481'" />
    <PackageReference Include="MySqlConnector" Version="2.4.0" Condition="'$(TargetFramework)' == 'net9.0'" />
    <PackageReference Include="NEST" Version="7.17.5" Condition="'$(TargetFramework)' == 'net481'" />
    <PackageReference Include="NEST" Version="7.17.5" Condition="'$(TargetFramework)' == 'net9.0'" />
    <!-- required by Microsoft.Azure.Cosmos -->
    <PackageReference Include="Newtonsoft.Json" Version="13.0.3" Condition="'$(TargetFramework)' == 'net481'" />
    <PackageReference Include="Newtonsoft.Json" Version="13.0.3" Condition="'$(TargetFramework)' == 'net9.0'" />
    <PackageReference Include="NLog" Version="5.4.0" Condition="'$(TargetFramework)' == 'net481'" />
    <PackageReference Include="NLog" Version="5.4.0" Condition="'$(TargetFramework)' == 'net9.0'" />
    <PackageReference Include="NLog.Extensions.Logging" Version="5.4.0" Condition="'$(TargetFramework)' == 'net481'" />
    <PackageReference Include="NLog.Extensions.Logging" Version="5.4.0" Condition="'$(TargetFramework)' == 'net9.0'" />
    <!-- npgsql is on version 8, but we don't (currently) support it -->
    <PackageReference Include="npgsql" Version="7.0.7" Condition="'$(TargetFramework)' == 'net481'" />
    <PackageReference Include="npgsql" Version="7.0.7" Condition="'$(TargetFramework)' == 'net9.0'" />
    <!-- NServiceBus v9+ only supports .NET8+, so constrain FW target to the latest 8.x version -->
    <PackageReference Include="NServiceBus" Version="8.2.4" Condition="'$(TargetFramework)' == 'net481'" />
    <PackageReference Include="NServiceBus" Version="9.2.7" Condition="'$(TargetFramework)' == 'net9.0'" />
    <!--OpenAI -->
    <PackageReference Include="OpenAI" Version="2.1.0" Condition="'$(TargetFramework)' == 'net481'" />
    <PackageReference Include="OpenAI" Version="2.1.0" Condition="'$(TargetFramework)' == 'net9.0'" />
    <!-- OpenSearch -->
    <PackageReference Include="OpenSearch.Client" Version="1.8.0" Condition="'$(TargetFramework)' == 'net481'" />
    <PackageReference Include="OpenSearch.Client" Version="1.8.0" Condition="'$(TargetFramework)' == 'net9.0'" />
    <!-- modern oracle only supports net472+ and net6.0+ -->
    <PackageReference Include="Oracle.ManagedDataAccess" Version="23.8.0" Condition="'$(TargetFramework)' == 'net481'" />
    <PackageReference Include="Oracle.ManagedDataAccess.Core" Version="23.8.0" Condition="'$(TargetFramework)' == 'net9.0'" />
    <!-- RabbitMQ v8+ only supports .NET+, so constrain FW target to the latest 6.x version -->
    <PackageReference Include="RabbitMQ.Client" Version="6.8.1" Condition="'$(TargetFramework)' == 'net481'" />
    <PackageReference Include="RabbitMQ.Client" Version="6.8.1" Condition="'$(TargetFramework)' == 'net9.0'" />
    <!-- Latest version of RestSharp to test against. Relies on HttpClient instrumentation. -->
    <PackageReference Include="RestSharp" Version="112.1.0" Condition="'$(TargetFramework)' == 'net481'" />
    <PackageReference Include="Serilog" Version="4.2.0" Condition="'$(TargetFramework)' == 'net481'" />
    <PackageReference Include="Serilog" Version="4.2.0" Condition="'$(TargetFramework)' == 'net9.0'" />
    <PackageReference Include="Serilog.AspNetCore" Version="9.0.0" Condition="'$(TargetFramework)' == 'net9.0'" />
    <PackageReference Include="Serilog.Extensions.Logging" Version="9.0.0" Condition="'$(TargetFramework)' == 'net481'" />
    <PackageReference Include="Serilog.Extensions.Logging" Version="9.0.0" Condition="'$(TargetFramework)' == 'net9.0'" />
    <PackageReference Include="Serilog.Sinks.Console" Version="6.0.0" Condition="'$(TargetFramework)' == 'net481'" />
    <PackageReference Include="Serilog.Sinks.Console" Version="6.0.0" Condition="'$(TargetFramework)' == 'net9.0'" />
    <PackageReference Include="Serilog.Sinks.File" Version="6.0.0" Condition="'$(TargetFramework)' == 'net481'" />
    <PackageReference Include="Serilog.Sinks.File" Version="6.0.0" Condition="'$(TargetFramework)' == 'net9.0'" />
    <PackageReference Include="StackExchange.Redis" Version="2.8.31" Condition="'$(TargetFramework)' == 'net481'" />
    <PackageReference Include="StackExchange.Redis" Version="2.8.31" Condition="'$(TargetFramework)' == 'net9.0'" />
    <PackageReference Include="System.Data.Odbc" Version="9.0.4" Condition="'$(TargetFramework)' == 'net481'" />
    <PackageReference Include="System.Data.Odbc" Version="9.0.4" Condition="'$(TargetFramework)' == 'net9.0'" />
  </ItemGroup>
</Project><|MERGE_RESOLUTION|>--- conflicted
+++ resolved
@@ -12,45 +12,6 @@
     <PackageReference Include="Azure.AI.OpenAI" Version="2.1.0" Condition="'$(TargetFramework)' == 'net9.0'" />
     <PackageReference Include="Azure.Messaging.ServiceBus" Version="7.18.2" Condition="'$(TargetFramework)' == 'net481'" />
     <PackageReference Include="Azure.Messaging.ServiceBus" Version="7.18.2" Condition="'$(TargetFramework)' == 'net9.0'" />
-<<<<<<< HEAD
-    
-    <PackageReference Include="Elastic.Clients.Elasticsearch" Version="8.15.8" Condition="'$(TargetFramework)' == 'net481'" />
-    <PackageReference Include="Elastic.Clients.Elasticsearch" Version="8.15.8" Condition="'$(TargetFramework)' == 'net9.0'" />
-    
-    <PackageReference Include="Elasticsearch.Net" Version="7.17.5" Condition="'$(TargetFramework)' == 'net481'" />
-    <PackageReference Include="Elasticsearch.Net" Version="7.17.5" Condition="'$(TargetFramework)' == 'net9.0'" />
-    
-    <PackageReference Include="LibGit2Sharp" Version="0.30.0" Condition="'$(TargetFramework)' == 'net481'" />
-    <PackageReference Include="LibGit2Sharp" Version="0.30.0" Condition="'$(TargetFramework)' == 'net9.0'" />
-    
-    <PackageReference Include="LibGit2Sharp.NativeBinaries" Version="2.0.322" Condition="'$(TargetFramework)' == 'net481'" />
-    <PackageReference Include="LibGit2Sharp.NativeBinaries" Version="2.0.322" Condition="'$(TargetFramework)' == 'net9.0'" />
-    
-    <PackageReference Include="log4net" Version="2.0.17" Condition="'$(TargetFramework)' == 'net481'" />
-    <PackageReference Include="log4net" Version="2.0.17" Condition="'$(TargetFramework)' == 'net9.0'" />
-    
-    <PackageReference Include="log4net.Ext.Json" Version="2.0.10.1" Condition="'$(TargetFramework)' == 'net481'" />
-    <PackageReference Include="log4net.Ext.Json" Version="2.0.10.1" Condition="'$(TargetFramework)' == 'net9.0'" />
-    
-    <PackageReference Include="MassTransit" Version="8.2.5" Condition="'$(TargetFramework)' == 'net481'" />
-    <PackageReference Include="MassTransit" Version="8.2.5" Condition="'$(TargetFramework)' == 'net9.0'" />
-
-    <PackageReference Include="Microsoft.Azure.Cosmos" Version="3.44.0" Condition="'$(TargetFramework)' == 'net481'" />
-    <PackageReference Include="Microsoft.Azure.Cosmos" Version="3.44.0" Condition="'$(TargetFramework)' == 'net9.0'" />
-
-    <PackageReference Include="Microsoft.Data.SqlClient" Version="5.2.2" Condition="'$(TargetFramework)' == 'net481'" />
-    <PackageReference Include="Microsoft.Data.SqlClient" Version="5.2.2" Condition="'$(TargetFramework)' == 'net9.0'" />
-    
-    <PackageReference Include="Microsoft.Extensions.Logging" Version="9.0.0" Condition="'$(TargetFramework)' == 'net481'" />
-    <PackageReference Include="Microsoft.Extensions.Logging" Version="9.0.0" Condition="'$(TargetFramework)' == 'net9.0'" />
-    
-    <PackageReference Include="Microsoft.Extensions.Logging.Configuration" Version="8.0.1" Condition="'$(TargetFramework)' == 'net481'" />
-    <PackageReference Include="Microsoft.Extensions.Logging.Configuration" Version="8.0.1" Condition="'$(TargetFramework)' == 'net9.0'" />
-    
-    <PackageReference Include="Microsoft.Extensions.Logging.Console" Version="8.0.1" Condition="'$(TargetFramework)' == 'net481'" />
-    <PackageReference Include="Microsoft.Extensions.Logging.Console" Version="8.0.1" Condition="'$(TargetFramework)' == 'net9.0'" />
-    
-=======
     <PackageReference Include="CouchbaseNetClient" Version="3.6.6" Condition="'$(TargetFramework)' == 'net481'" />
     <PackageReference Include="CouchbaseNetClient" Version="3.6.6" Condition="'$(TargetFramework)' == 'net9.0'" />
     <PackageReference Include="Elastic.Clients.Elasticsearch" Version="8.15.10" Condition="'$(TargetFramework)' == 'net481'" />
@@ -77,7 +38,6 @@
     <PackageReference Include="Microsoft.Extensions.Logging.Configuration" Version="9.0.4" Condition="'$(TargetFramework)' == 'net9.0'" />
     <PackageReference Include="Microsoft.Extensions.Logging.Console" Version="9.0.4" Condition="'$(TargetFramework)' == 'net481'" />
     <PackageReference Include="Microsoft.Extensions.Logging.Console" Version="9.0.4" Condition="'$(TargetFramework)' == 'net9.0'" />
->>>>>>> bd350692
     <PackageReference Include="MongoDB.Driver" Version="2.29.0" Condition="'$(TargetFramework)' == 'net481'" />
     <PackageReference Include="MongoDB.Driver" Version="3.3.0" Condition="'$(TargetFramework)' == 'net9.0'" />
     <PackageReference Include="MySql.Data" Version="9.2.0" Condition="'$(TargetFramework)' == 'net481'" />
