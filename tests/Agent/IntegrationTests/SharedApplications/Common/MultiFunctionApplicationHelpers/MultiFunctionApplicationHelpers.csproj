﻿<Project Sdk="Microsoft.NET.Sdk">

  <PropertyGroup>
    <TargetFrameworks>netcoreapp3.1;net5.0;net6.0;net462;net471;net48</TargetFrameworks>
    
    <CopyLocalLockFileAssemblies>true</CopyLocalLockFileAssemblies>
    <DisableImplicitNamespaceImports>true</DisableImplicitNamespaceImports>
    <LangVersion>default</LangVersion>
  </PropertyGroup>

 
  <ItemGroup>
    <PackageReference Include="LibGit2Sharp" Version="0.24.1">
      <NoWarn>NU1701</NoWarn>
    </PackageReference>

    <PackageReference Include="LibGit2Sharp.NativeBinaries" Version="1.0.205" />
    
    <!-- log4net .NET framework references -->
    <PackageReference Include="log4net" Version="1.2.10" Condition="'$(TargetFramework)' == 'net462'" />
    <PackageReference Include="log4net" Version="2.0.5" Condition="'$(TargetFramework)' == 'net471'" />
    <PackageReference Include="log4net.Ext.Json" Version="1.2.15.14586" Condition="'$(TargetFramework)' == 'net471'" />
    <PackageReference Include="log4net" Version="2.0.14" Condition="'$(TargetFramework)' == 'net48'" />
    <PackageReference Include="log4net.Ext.Json" Version="2.0.10.1" Condition="'$(TargetFramework)' == 'net48'" />

    <!-- log4net .NET core references -->
    <PackageReference Include="log4net" Version="2.0.10" Condition="'$(TargetFramework)' == 'netcoreapp3.1'" />
    <PackageReference Include="log4net.Ext.Json" Version="2.0.9.1" Condition="'$(TargetFramework)' == 'netcoreapp3.1'" />
    <PackageReference Include="log4net" Version="2.0.12" Condition="'$(TargetFramework)' == 'net5.0'" />
    <PackageReference Include="log4net.Ext.Json" Version="2.0.10.1" Condition="'$(TargetFramework)' == 'net5.0'" />
    <PackageReference Include="log4net" Version="2.0.14" Condition="'$(TargetFramework)' == 'net6.0'" />
    <PackageReference Include="log4net.Ext.Json" Version="2.0.10.1" Condition="'$(TargetFramework)' == 'net6.0'" />

    <!-- MySql.Data framework references -->
    <PackageReference Include="MySql.Data" Version="6.10.9" Condition="'$(TargetFramework)' == 'net462'" />
    <PackageReference Include="MySql.Data" Version="8.0.15" Condition="'$(TargetFramework)' == 'net471'" />
    <PackageReference Include="MySql.Data" Version="8.0.30" Condition="'$(TargetFramework)' == 'net48'" />
    
    <!-- MySql.Data .NET/Core references -->
    <PackageReference Include="MySql.Data" Version="6.10.9" Condition="'$(TargetFramework)' == 'netcoreapp3.1'" />
    <PackageReference Include="MySql.Data" Version="8.0.15" Condition="'$(TargetFramework)' == 'net5.0'" />
    <PackageReference Include="MySql.Data" Version="8.0.30" Condition="'$(TargetFramework)' == 'net6.0'" />

    <!-- MySqlConnector framework references -->
    <PackageReference Include="MySqlConnector" Version="1.0.1" Condition="'$(TargetFramework)' == 'net462'" />
    <PackageReference Include="MySqlConnector" Version="1.3.13" Condition="'$(TargetFramework)' == 'net471'" />
    <PackageReference Include="MySqlConnector" Version="2.1.2" Condition="'$(TargetFramework)' == 'net48'" />

    <!-- MySqlConnector .NET/Core references -->
<<<<<<< HEAD
    <PackageReference Include ="MySqlConnector" Version="1.0.1" Condition="'$(TargetFramework)' == 'netcoreapp3.1'" />
    <PackageReference Include ="MySqlConnector" Version="1.3.13" Condition="'$(TargetFramework)' == 'net5.0'" />
    <PackageReference Include ="MySqlConnector" Version="2.1.2" Condition="'$(TargetFramework)' == 'net6.0'" />

    <!-- StackExchange.Redis framework references -->
    <PackageReference Include ="StackExchange.Redis.StrongName" Version="1.1.608" Condition="'$(TargetFramework)' == 'net462'" />
    <PackageReference Include ="StackExchange.Redis" Version="2.0.601" Condition="'$(TargetFramework)' == 'net471'" />
    <PackageReference Include ="StackExchange.Redis" Version="2.2.88" Condition="'$(TargetFramework)' == 'net48'" />
    
    <!-- StackExchange.Redis .NET/Core references -->
    <PackageReference Include ="StackExchange.Redis.StrongName" Version="1.2.6" Condition="'$(TargetFramework)' == 'netcoreapp3.1'" />
    <PackageReference Include ="StackExchange.Redis" Version="2.1.58" Condition="'$(TargetFramework)' == 'net5.0'" />
    <PackageReference Include ="StackExchange.Redis" Version="2.6.66" Condition="'$(TargetFramework)' == 'net6.0'" />
=======
    <PackageReference Include="MySqlConnector" Version="1.0.1" Condition="'$(TargetFramework)' == 'netcoreapp3.1'" />
    <PackageReference Include="MySqlConnector" Version="1.3.13" Condition="'$(TargetFramework)' == 'net5.0'" />
    <PackageReference Include="MySqlConnector" Version="2.1.2" Condition="'$(TargetFramework)' == 'net6.0'" />
>>>>>>> 178fb3c2
  
    <!-- Serilog .NET framework references -->
    <PackageReference Include="Serilog" Version="2.0.0" Condition="'$(TargetFramework)' == 'net462'" />
    <PackageReference Include="Serilog.Sinks.File" Version="2.0.0" Condition="'$(TargetFramework)' == 'net462'" />
    <PackageReference Include="Serilog.Sinks.Console" Version="2.1.0" Condition="'$(TargetFramework)' == 'net462'" />

    <PackageReference Include="Serilog" Version="2.5.0" Condition="'$(TargetFramework)' == 'net471'" />
    <PackageReference Include="Serilog.Sinks.File" Version="4.0.0" Condition="'$(TargetFramework)' == 'net471'" />
    <PackageReference Include="Serilog.Sinks.Console" Version="3.1.1" Condition="'$(TargetFramework)' == 'net471'" />

    <PackageReference Include="Serilog" Version="2.10.0" Condition="'$(TargetFramework)' == 'net48'" />
    <PackageReference Include="Serilog.Sinks.File" Version="5.0.0" Condition="'$(TargetFramework)' == 'net48'" />
    <PackageReference Include="Serilog.Sinks.Console" Version="4.0.1" Condition="'$(TargetFramework)' == 'net48'" />

    <!-- Serilog .NET core references -->
    <!-- Can't go any earlier than 2.5.0 in .NET core due to minimum version required by
         Serilog.Extensions.Hosting dependency of Microsoft.Extensions.Logging -->

    <PackageReference Include="Serilog" Version="2.8.0" Condition="'$(TargetFramework)' == 'netcoreapp3.1'" />
    <PackageReference Include="Serilog.Sinks.File" Version="4.1.0" Condition="'$(TargetFramework)' == 'netcoreapp3.1'" />
    <PackageReference Include="Serilog.Sinks.Console" Version="3.1.1" Condition="'$(TargetFramework)' == 'netcoreapp3.1'" />

    <PackageReference Include="Serilog" Version="2.8.0" Condition="'$(TargetFramework)' == 'net5.0'" />
    <PackageReference Include="Serilog.Sinks.File" Version="4.1.0" Condition="'$(TargetFramework)' == 'net5.0'" />
    <PackageReference Include="Serilog.Sinks.Console" Version="3.1.1" Condition="'$(TargetFramework)' == 'net5.0'" />

    <PackageReference Include="Serilog" Version="2.10.0" Condition="'$(TargetFramework)' == 'net6.0'" />
    <PackageReference Include="Serilog.Sinks.File" Version="5.0.0" Condition="'$(TargetFramework)' == 'net6.0'" />
    <PackageReference Include="Serilog.Sinks.Console" Version="4.0.1" Condition="'$(TargetFramework)' == 'net6.0'" />

    <!-- Serilog Web App references NET6.0 only -->
    <PackageReference Include="Serilog.AspNetCore" Version="5.0.0" Condition="'$(TargetFramework)' == 'net6.0'" />

    <PackageReference Include="Microsoft.AspNet.WebApi.Core" Version="5.2.7">
      <NoWarn>NU1701</NoWarn>
    </PackageReference>
    <PackageReference Include="Microsoft.AspNet.WebApi.Owin" Version="5.2.7">
      <NoWarn>NU1701</NoWarn>
    </PackageReference>
    <PackageReference Include="Microsoft.AspNet.WebApi.OwinSelfHost" Version="5.2.7" />
    <PackageReference Include="Microsoft.CSharp" Version="4.7.0" />
    <PackageReference Include="Microsoft.Owin" Version="4.1.0">
      <NoWarn>NU1701</NoWarn>
    </PackageReference>
    <PackageReference Include="Microsoft.Owin.Host.HttpListener" Version="4.1.0">
      <NoWarn>NU1701</NoWarn>
    </PackageReference>
    <PackageReference Include="Microsoft.Owin.Hosting" Version="4.1.0">
      <NoWarn>NU1701</NoWarn>
    </PackageReference>
    <PackageReference Include="Owin" Version="1.0.0">
      <NoWarn>NU1701</NoWarn>
    </PackageReference>
    <PackageReference Include="System.Diagnostics.Process" Version="4.3.0" />
  </ItemGroup>

  <!-- The following section is used to specify particular versions of the RabbitMQ client to be tested with different
      target framework versions.  Each target framework matches a target framework in either ConsoleMultiFunctionApplicationFW
      or ConsoleMultiFunctionApplicationCore, and the various subclasses in ConsoleDynamicMethodFixture specify particular
      target frameworks of the ConsoleMF apps. -->
  <ItemGroup>
    <PackageReference Include="RabbitMQ.Client" Version="3.6.9" Condition="'$(TargetFramework)' == 'net462'" />
    <PackageReference Include="RabbitMQ.Client" Version="4.1.3" Condition="'$(TargetFramework)' == 'net471'" />
    <PackageReference Include="RabbitMQ.Client" Version="6.0.0" Condition="'$(TargetFramework)' == 'net48'" />
    <PackageReference Include="RabbitMQ.Client" Version="5.2.0" Condition="'$(TargetFramework)' == 'netcoreapp3.1'" />
    <PackageReference Include="RabbitMQ.Client" Version="6.2.1" Condition="'$(TargetFramework)' == 'net5.0'" />
    <PackageReference Include="RabbitMQ.Client" Version="6.4.0" Condition="'$(TargetFramework)' == 'net6.0'" />
    
    <PackageReference Include="NServiceBus" Version="5.0.0" Condition="'$(TargetFramework)' == 'net462'" />
    <PackageReference Include="NServiceBus" Version="6.5.10" Condition="'$(TargetFramework)' == 'net471'" />
    <PackageReference Include="NServiceBus" Version="7.5.0" Condition="'$(TargetFramework)' == 'net48'" />
    <!-- NServiceBus 6.5 only appears to support .NET Framework. Uncomment for 'fun' -->
    <PackageReference Include="NServiceBus" Version="7.5.0" Condition="'$(TargetFramework)' == 'netcoreapp3.1'" />
    <PackageReference Include="NServiceBus" Version="7.5.0" Condition="'$(TargetFramework)' == 'net5.0'" />
    <PackageReference Include="NServiceBus" Version="7.5.0" Condition="'$(TargetFramework)' == 'net6.0'" />
  </ItemGroup>

  <ItemGroup>
    <PackageReference Include="Microsoft.Azure.Cosmos" Version="3.23.0" />
  </ItemGroup>

  <ItemGroup>
    <!--Due to Serilog dependency conflicts, we can only test Microsoft.Extensions.Logging for Framework on  net48-->
    <PackageReference Include="Microsoft.Extensions.Logging" Version="3.0.0" Condition="'$(TargetFramework)' == 'net48'" />
    <PackageReference Include="Microsoft.Extensions.Logging.Configuration" Version="3.0.0" Condition="'$(TargetFramework)' == 'net48'" />
    <PackageReference Include="Microsoft.Extensions.Logging.Console" Version="3.0.0" Condition="'$(TargetFramework)' == 'net48'" />
    <PackageReference Include="Serilog.Extensions.Hosting" Version="3.0.0" Condition="'$(TargetFramework)' == 'net48'" />

    <PackageReference Include="Microsoft.Extensions.Logging" Version="3.0.0" Condition="'$(TargetFramework)' == 'netcoreapp3.1'" />
    <PackageReference Include="Microsoft.Extensions.Logging.Configuration" Version="3.0.0" Condition="'$(TargetFramework)' == 'netcoreapp3.1'" />
    <PackageReference Include="Microsoft.Extensions.Logging.Console" Version="3.0.0" Condition="'$(TargetFramework)' == 'netcoreapp3.1'" />
    <PackageReference Include="Serilog.Extensions.Hosting" Version="3.0.0" Condition="'$(TargetFramework)' == 'netcoreapp3.1'" />

    <PackageReference Include="Microsoft.Extensions.Logging" Version="3.1.22" Condition="'$(TargetFramework)' == 'net5.0'" />
    <PackageReference Include="Microsoft.Extensions.Logging.Configuration" Version="3.1.22" Condition="'$(TargetFramework)' == 'net5.0'" />
    <PackageReference Include="Microsoft.Extensions.Logging.Console" Version="3.1.22" Condition="'$(TargetFramework)' == 'net5.0'" />
    <PackageReference Include="Serilog.Extensions.Hosting" Version="3.0.0" Condition="'$(TargetFramework)' == 'net5.0'" />

    <PackageReference Include="Microsoft.Extensions.Logging" Version="6.0.0" Condition="'$(TargetFramework)' == 'net6.0'" />
    <PackageReference Include="Microsoft.Extensions.Logging.Configuration" Version="6.0.0" Condition="'$(TargetFramework)' == 'net6.0'" />
    <PackageReference Include="Microsoft.Extensions.Logging.Console" Version="6.0.0" Condition="'$(TargetFramework)' == 'net6.0'" />
    <PackageReference Include="Serilog.Extensions.Hosting" Version="4.2.0" Condition="'$(TargetFramework)' == 'net6.0'" />
  </ItemGroup>

  <ItemGroup> <!-- Versions below 4.5 did not support netstandard 2.0 -->
    <PackageReference Include="NLog" Version="4.5.9" Condition="'$(TargetFramework)' == 'netcoreapp3.1'" />
    <PackageReference Include="NLog" Version="4.7.15" Condition="'$(TargetFramework)' == 'net5.0'" />
    <PackageReference Include="NLog" Version="5.0.0" Condition="'$(TargetFramework)' == 'net6.0'" />
    <PackageReference Include="NLog" Version="4.3.11" Condition="'$(TargetFramework)' == 'net462'" />
    <PackageReference Include="NLog" Version="4.1.2" Condition="'$(TargetFramework)' == 'net471'" />
    <PackageReference Include="NLog" Version="4.5.11" Condition="'$(TargetFramework)' == 'net48'" />
  </ItemGroup>

  <ItemGroup>
    <ProjectReference Include="..\..\..\..\..\..\src\Agent\NewRelic.Api.Agent\NewRelic.Api.Agent.csproj" />
    <ProjectReference Include="..\..\..\IntegrationTestHelpers\IntegrationTestHelpers.csproj" />
    <ProjectReference Include="..\..\..\Shared\Shared.csproj" />
    <ProjectReference Include="..\NetStandardTestLibrary\NetStandardTestLibrary.csproj" />
  </ItemGroup>

  <ItemGroup>
    <None Update="NetStandardLibraries\CosmosDB\StoredProcedures\HelloWorldStoredProc.js">
      <CopyToOutputDirectory>Always</CopyToOutputDirectory>
    </None>
  </ItemGroup>

</Project><|MERGE_RESOLUTION|>--- conflicted
+++ resolved
@@ -47,25 +47,19 @@
     <PackageReference Include="MySqlConnector" Version="2.1.2" Condition="'$(TargetFramework)' == 'net48'" />
 
     <!-- MySqlConnector .NET/Core references -->
-<<<<<<< HEAD
-    <PackageReference Include ="MySqlConnector" Version="1.0.1" Condition="'$(TargetFramework)' == 'netcoreapp3.1'" />
-    <PackageReference Include ="MySqlConnector" Version="1.3.13" Condition="'$(TargetFramework)' == 'net5.0'" />
-    <PackageReference Include ="MySqlConnector" Version="2.1.2" Condition="'$(TargetFramework)' == 'net6.0'" />
-
-    <!-- StackExchange.Redis framework references -->
-    <PackageReference Include ="StackExchange.Redis.StrongName" Version="1.1.608" Condition="'$(TargetFramework)' == 'net462'" />
-    <PackageReference Include ="StackExchange.Redis" Version="2.0.601" Condition="'$(TargetFramework)' == 'net471'" />
-    <PackageReference Include ="StackExchange.Redis" Version="2.2.88" Condition="'$(TargetFramework)' == 'net48'" />
-    
-    <!-- StackExchange.Redis .NET/Core references -->
-    <PackageReference Include ="StackExchange.Redis.StrongName" Version="1.2.6" Condition="'$(TargetFramework)' == 'netcoreapp3.1'" />
-    <PackageReference Include ="StackExchange.Redis" Version="2.1.58" Condition="'$(TargetFramework)' == 'net5.0'" />
-    <PackageReference Include ="StackExchange.Redis" Version="2.6.66" Condition="'$(TargetFramework)' == 'net6.0'" />
-=======
     <PackageReference Include="MySqlConnector" Version="1.0.1" Condition="'$(TargetFramework)' == 'netcoreapp3.1'" />
     <PackageReference Include="MySqlConnector" Version="1.3.13" Condition="'$(TargetFramework)' == 'net5.0'" />
     <PackageReference Include="MySqlConnector" Version="2.1.2" Condition="'$(TargetFramework)' == 'net6.0'" />
->>>>>>> 178fb3c2
+
+    <!-- StackExchange.Redis framework references -->
+    <PackageReference Include="StackExchange.Redis.StrongName" Version="1.1.608" Condition="'$(TargetFramework)' == 'net462'" />
+    <PackageReference Include="StackExchange.Redis" Version="2.0.601" Condition="'$(TargetFramework)' == 'net471'" />
+    <PackageReference Include="StackExchange.Redis" Version="2.2.88" Condition="'$(TargetFramework)' == 'net48'" />
+    
+    <!-- StackExchange.Redis .NET/Core references -->
+    <PackageReference Include="StackExchange.Redis.StrongName" Version="1.2.6" Condition="'$(TargetFramework)' == 'netcoreapp3.1'" />
+    <PackageReference Include="StackExchange.Redis" Version="2.1.58" Condition="'$(TargetFramework)' == 'net5.0'" />
+    <PackageReference Include="StackExchange.Redis" Version="2.6.66" Condition="'$(TargetFramework)' == 'net6.0'" />
   
     <!-- Serilog .NET framework references -->
     <PackageReference Include="Serilog" Version="2.0.0" Condition="'$(TargetFramework)' == 'net462'" />
