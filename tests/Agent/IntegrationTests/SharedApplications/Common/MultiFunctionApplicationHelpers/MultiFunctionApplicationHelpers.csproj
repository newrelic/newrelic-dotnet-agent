<Project Sdk="Microsoft.NET.Sdk">

  <PropertyGroup>
    <TargetFrameworks>netcoreapp2.1;netcoreapp2.2;netcoreapp3.1;net461;net471;net48;net6.0</TargetFrameworks>
    <!--We have some tests that specifically need to test .NET Core 2.2 behavior, so disabling the warning about 2.2 being EOL-->
    <NoWarn>$(NoWarn);NETSDK1138</NoWarn>
    
    <CopyLocalLockFileAssemblies>true</CopyLocalLockFileAssemblies>
<<<<<<< HEAD
    <DisableImplicitNamespaceImports>true</DisableImplicitNamespaceImports>
=======
    
    <LangVersion>8.0</LangVersion>
>>>>>>> 3ca307c8
  </PropertyGroup>

  <ItemGroup>
    <PackageReference Include="LibGit2Sharp" Version="0.24.1">
      <NoWarn>NU1701</NoWarn>
    </PackageReference>
    <PackageReference Include="LibGit2Sharp.NativeBinaries" Version="1.0.205" />
    <PackageReference Include="Microsoft.AspNet.WebApi.Core" Version="5.2.7">
      <NoWarn>NU1701</NoWarn>
    </PackageReference>
    <PackageReference Include="Microsoft.AspNet.WebApi.Owin" Version="5.2.7">
      <NoWarn>NU1701</NoWarn>
    </PackageReference>
    <PackageReference Include="Microsoft.AspNet.WebApi.OwinSelfHost" Version="5.2.7" />
    <PackageReference Include="Microsoft.Owin" Version="4.1.0">
      <NoWarn>NU1701</NoWarn>
    </PackageReference>
    <PackageReference Include="Microsoft.Owin.Host.HttpListener" Version="4.1.0">
      <NoWarn>NU1701</NoWarn>
    </PackageReference>
    <PackageReference Include="Microsoft.Owin.Hosting" Version="4.1.0">
      <NoWarn>NU1701</NoWarn>
    </PackageReference>
    <PackageReference Include="NewRelic.Agent.Api" Version="8.41.1" />
    <PackageReference Include="Owin" Version="1.0.0">
      <NoWarn>NU1701</NoWarn>
    </PackageReference>
    <PackageReference Include="System.Diagnostics.Process" Version="4.3.0" />
  </ItemGroup>

  <!-- The following section is used to specify particular versions of the RabbitMQ client to be tested with different
      target framework versions.  Each target framework matches a target framework in either ConsoleMultiFunctionApplicationFW
      or ConsoleMultiFunctionApplicationCore, and the various subclasses in ConsoleDynamicMethodFixture specify particular
      target frameworks of the ConsoleMF apps. -->
  <ItemGroup>
    <PackageReference Include="RabbitMQ.Client" Version="3.5.2" Condition="'$(TargetFramework)' == 'net461'" />
    <PackageReference Include="RabbitMQ.Client" Version="5.1.0" Condition="'$(TargetFramework)' == 'net471'" />
    <PackageReference Include="RabbitMQ.Client" Version="6.2.1" Condition="'$(TargetFramework)' == 'net48'" />
    <PackageReference Include="RabbitMQ.Client" Version="5.1.0" Condition="'$(TargetFramework)' == 'netcoreapp2.1'" />
    <PackageReference Include="RabbitMQ.Client" Version="5.1.0" Condition="'$(TargetFramework)' == 'netcoreapp2.2'" />
    <PackageReference Include="RabbitMQ.Client" Version="6.2.1" Condition="'$(TargetFramework)' == 'netcoreapp3.1'" />

    <!--  TODO: .NET 5 tests???  -->
    <PackageReference Include="RabbitMQ.Client" Version="6.2.1" Condition="'$(TargetFramework)' == 'net6.0'" />
    
  </ItemGroup>

  <ItemGroup>
    <ProjectReference Include="..\..\..\IntegrationTestHelpers\IntegrationTestHelpers.csproj" />
    <ProjectReference Include="..\..\..\Shared\Shared.csproj" />
    <ProjectReference Include="..\NetStandardTestLibrary\NetStandardTestLibrary.csproj" />
  </ItemGroup>

</Project><|MERGE_RESOLUTION|>--- conflicted
+++ resolved
@@ -6,12 +6,7 @@
     <NoWarn>$(NoWarn);NETSDK1138</NoWarn>
     
     <CopyLocalLockFileAssemblies>true</CopyLocalLockFileAssemblies>
-<<<<<<< HEAD
     <DisableImplicitNamespaceImports>true</DisableImplicitNamespaceImports>
-=======
-    
-    <LangVersion>8.0</LangVersion>
->>>>>>> 3ca307c8
   </PropertyGroup>
 
   <ItemGroup>
