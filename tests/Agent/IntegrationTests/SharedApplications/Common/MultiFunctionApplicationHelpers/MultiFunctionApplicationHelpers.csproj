<Project Sdk="Microsoft.NET.Sdk">

  <PropertyGroup>
    <TargetFrameworks>net6.0;net8.0;net462;net471;net48;net481</TargetFrameworks>

    <CopyLocalLockFileAssemblies>true</CopyLocalLockFileAssemblies>
    <DisableImplicitNamespaceImports>true</DisableImplicitNamespaceImports>
  </PropertyGroup>

  <ItemGroup>
    <PackageReference Include="LibGit2Sharp" Version="0.24.1" Condition="'$(TargetFramework)' == 'net462'" />
    <PackageReference Include="LibGit2Sharp" Version="0.24.1" Condition="'$(TargetFramework)' == 'net471'" />
    <PackageReference Include="LibGit2Sharp" Version="0.28.0" Condition="'$(TargetFramework)' == 'net48'" />
    <PackageReference Include="LibGit2Sharp" Version="0.28.0" Condition="'$(TargetFramework)' == 'net481'" />
    <PackageReference Include="LibGit2Sharp" Version="0.28.0" Condition="'$(TargetFramework)' == 'net6.0'" />
    <PackageReference Include="LibGit2Sharp" Version="0.28.0" Condition="'$(TargetFramework)' == 'net8.0'" />

    <PackageReference Include="LibGit2Sharp.NativeBinaries" Version="1.0.205" Condition="'$(TargetFramework)' == 'net462'" />
    <PackageReference Include="LibGit2Sharp.NativeBinaries" Version="1.0.205" Condition="'$(TargetFramework)' == 'net471'" />
    <PackageReference Include="LibGit2Sharp.NativeBinaries" Version="2.0.320" Condition="'$(TargetFramework)' == 'net48'" />
    <PackageReference Include="LibGit2Sharp.NativeBinaries" Version="2.0.320" Condition="'$(TargetFramework)' == 'net481'" />
    <PackageReference Include="LibGit2Sharp.NativeBinaries" Version="2.0.320" Condition="'$(TargetFramework)' == 'net6.0'" />
    <PackageReference Include="LibGit2Sharp.NativeBinaries" Version="2.0.320" Condition="'$(TargetFramework)' == 'net8.0'" />

    <!-- log4net .NET framework references -->
    <PackageReference Include="log4net" Version="1.2.10" Condition="'$(TargetFramework)' == 'net462'" />
    <PackageReference Include="log4net" Version="2.0.5" Condition="'$(TargetFramework)' == 'net471'" />
    <PackageReference Include="log4net.Ext.Json" Version="1.2.15.14586" Condition="'$(TargetFramework)' == 'net471'" />
    <PackageReference Include="log4net" Version="2.0.14" Condition="'$(TargetFramework)' == 'net48'" />
    <PackageReference Include="log4net.Ext.Json" Version="2.0.10.1" Condition="'$(TargetFramework)' == 'net48'" />
    <PackageReference Include="log4net" Version="2.0.16" Condition="'$(TargetFramework)' == 'net481'" />
    <PackageReference Include="log4net.Ext.Json" Version="2.0.10.1" Condition="'$(TargetFramework)' == 'net481'" />

    <!-- log4net .NET core references -->
    <PackageReference Include="log4net" Version="2.0.10" Condition="'$(TargetFramework)' == 'net6.0'" />
    <PackageReference Include="log4net.Ext.Json" Version="2.0.9.1" Condition="'$(TargetFramework)' == 'net6.0'" />
    <PackageReference Include="log4net" Version="2.0.16" Condition="'$(TargetFramework)' == 'net8.0'" />
    <PackageReference Include="log4net.Ext.Json" Version="2.0.10.1" Condition="'$(TargetFramework)' == 'net8.0'" />

    <PackageReference Include="Microsoft.VisualStudio.Threading.Analyzers" Version="17.10.48">
      <PrivateAssets>all</PrivateAssets>
      <IncludeAssets>runtime; build; native; contentfiles; analyzers; buildtransitive</IncludeAssets>
    </PackageReference>

    <!-- Postgres SQL .NET framework references -->
    <PackageReference Include="npgsql" Version="4.0.14" Condition="'$(TargetFramework)' == 'net462'" />
    <PackageReference Include="npgsql" Version="5.0.18" Condition="'$(TargetFramework)' == 'net471'" />
    <PackageReference Include="npgsql" Version="6.0.11" Condition="'$(TargetFramework)' == 'net48'" />
    <PackageReference Include="npgsql" Version="7.0.7" Condition="'$(TargetFramework)' == 'net481'" />

    <!-- Postgres SQL .NET core references -->
    <PackageReference Include="npgsql" Version="4.1.13" Condition="'$(TargetFramework)' == 'net6.0'" />
    <PackageReference Include="npgsql" Version="7.0.7" Condition="'$(TargetFramework)' == 'net8.0'" />
    <!--System.Data.SqlClient (.NET Core/5+ only) -->
    <PackageReference Include="System.Data.SqlClient" Version="4.4.0" Condition="'$(TargetFramework)' == 'net6.0'" />
    <!--<PackageReference Include="System.Data.SqlClient" Version="4.8.6" Condition="'$(TargetFramework)' == 'net8.0'" />-->
    <!-- Package does not support net8.0 -->

    <!--Microsoft.Data.SqlClient-->
    <PackageReference Include="Microsoft.Data.SqlClient" Version="1.0.19239.1" Condition="'$(TargetFramework)' == 'net462'" />
    <PackageReference Include="Microsoft.Data.SqlClient" Version="2.1.5" Condition="'$(TargetFramework)' == 'net471'" />
    <PackageReference Include="Microsoft.Data.SqlClient" Version="5.1.1" Condition="'$(TargetFramework)' == 'net48'" />
    <PackageReference Include="Microsoft.Data.SqlClient" Version="5.2.1" Condition="'$(TargetFramework)' == 'net481'" />
    <PackageReference Include="Microsoft.Data.SqlClient" Version="3.1.1" Condition="'$(TargetFramework)' == 'net6.0'" />
    <PackageReference Include="Microsoft.Data.SqlClient" Version="5.2.1" Condition="'$(TargetFramework)' == 'net8.0'" />

    <!-- MySql.Data framework references -->
    <PackageReference Include="MySql.Data" Version="6.10.7" Condition="'$(TargetFramework)' == 'net462'" />
    <PackageReference Include="MySql.Data" Version="8.0.15" Condition="'$(TargetFramework)' == 'net471'" />
    <PackageReference Include="MySql.Data" Version="8.0.30" Condition="'$(TargetFramework)' == 'net48'" />
    <!-- MySql.Data v8.0.33 is a breaking change for the agent and requires agent version 10.11.1 or greater -->
    <PackageReference Include="MySql.Data" Version="9.0.0" Condition="'$(TargetFramework)' == 'net481'" />

    <!-- MySql.Data .NET/Core references -->
    <PackageReference Include="MySql.Data" Version="6.10.7" Condition="'$(TargetFramework)' == 'net6.0'" />
    <!-- MySql.Data v8.0.33 is a breaking change for the agent and requires agent version 10.11.1 or greater -->
    <PackageReference Include="MySql.Data" Version="9.0.0" Condition="'$(TargetFramework)' == 'net8.0'" />

    <!-- MongoDB.Driver .NET Framework references -->
    <!-- 2.3.0 is the oldest version we support, 2.17.1 is the newest version as of October 2022 -->
    <PackageReference Include="MongoDB.Driver" Version="2.3.0" Condition="'$(TargetFramework)' == 'net462'" />
    <PackageReference Include="MongoDB.Driver" Version="2.14.1" Condition="'$(TargetFramework)' == 'net471'" />
    <PackageReference Include="MongoDB.Driver" Version="2.17.1" Condition="'$(TargetFramework)' == 'net48'" />
    <PackageReference Include="MongoDB.Driver" Version="2.27.0" Condition="'$(TargetFramework)' == 'net481'" />

    <!-- MongoDB.Driver .NET/Core references -->
    <!-- Minimum version we can use with .NET core 3.0 or greater is 2.8.1, due to this bug: https://github.com/mongodb/mongo-csharp-driver/pull/372 -->
    <PackageReference Include="MongoDB.Driver" Version="2.8.1" Condition="'$(TargetFramework)' == 'net6.0'" />
    <PackageReference Include="MongoDB.Driver" Version="2.27.0" Condition="'$(TargetFramework)' == 'net8.0'" />

    <!-- MySqlConnector framework references -->
    <PackageReference Include="MySqlConnector" Version="1.0.1" Condition="'$(TargetFramework)' == 'net462'" />
    <PackageReference Include="MySqlConnector" Version="1.3.13" Condition="'$(TargetFramework)' == 'net471'" />
    <PackageReference Include="MySqlConnector" Version="2.1.2" Condition="'$(TargetFramework)' == 'net48'" />
    <PackageReference Include="MySqlConnector" Version="2.3.6" Condition="'$(TargetFramework)' == 'net481'" />

    <!-- MySqlConnector .NET/Core references -->
    <PackageReference Include="MySqlConnector" Version="1.0.1" Condition="'$(TargetFramework)' == 'net6.0'" />
    <PackageReference Include="MySqlConnector" Version="2.3.6" Condition="'$(TargetFramework)' == 'net8.0'" />

    <!-- StackExchange.Redis framework references -->
    <PackageReference Include="StackExchange.Redis.StrongName" Version="1.1.608" Condition="'$(TargetFramework)' == 'net462'" />
    <PackageReference Include="StackExchange.Redis" Version="2.0.601" Condition="'$(TargetFramework)' == 'net471'" />
    <PackageReference Include="StackExchange.Redis" Version="2.2.88" Condition="'$(TargetFramework)' == 'net48'" />
<<<<<<< HEAD
    <PackageReference Include="StackExchange.Redis" Version="2.7.33" Condition="'$(TargetFramework)' == 'net481'" />

=======
    <PackageReference Include="StackExchange.Redis" Version="2.8.0" Condition="'$(TargetFramework)' == 'net481'" />
    
>>>>>>> b17bfab7
    <!-- StackExchange.Redis .NET/Core references -->
    <PackageReference Include="StackExchange.Redis.StrongName" Version="1.2.6" Condition="'$(TargetFramework)' == 'net6.0'" />
    <PackageReference Include="StackExchange.Redis" Version="2.8.0" Condition="'$(TargetFramework)' == 'net8.0'" />

    <!-- Elasticsearch NEST framework references -->
    <PackageReference Include="NEST" Version="7.0.0" Condition="'$(TargetFramework)' == 'net462'" />
    <PackageReference Include="NEST" Version="7.3.0" Condition="'$(TargetFramework)' == 'net471'" />
    <PackageReference Include="NEST" Version="7.9.0" Condition="'$(TargetFramework)' == 'net48'" />
    <PackageReference Include="NEST" Version="7.17.5" Condition="'$(TargetFramework)' == 'net481'" />

    <!-- Elasticsearch NEST .NET/Core references -->
    <PackageReference Include="NEST" Version="7.0.0" Condition="'$(TargetFramework)' == 'net6.0'" />
    <PackageReference Include="NEST" Version="7.17.5" Condition="'$(TargetFramework)' == 'net8.0'" />

    <!-- Elasticsearch.Net framework references -->
    <PackageReference Include="Elasticsearch.Net" Version="7.0.0" Condition="'$(TargetFramework)' == 'net462'" />
    <PackageReference Include="Elasticsearch.Net" Version="7.3.0" Condition="'$(TargetFramework)' == 'net471'" />
    <PackageReference Include="Elasticsearch.Net" Version="7.9.0" Condition="'$(TargetFramework)' == 'net48'" />
    <PackageReference Include="Elasticsearch.Net" Version="7.17.5" Condition="'$(TargetFramework)' == 'net481'" />

    <!-- Elasticsearch.Net .NET/Core references -->
    <PackageReference Include="Elasticsearch.Net" Version="7.0.0" Condition="'$(TargetFramework)' == 'net6.0'" />
    <PackageReference Include="Elasticsearch.Net" Version="7.17.5" Condition="'$(TargetFramework)' == 'net8.0'" />

    <!-- Elastic.Clients.Elasticsearch framework references - only actually testing oldest and newest -->
    <PackageReference Include="Elastic.Clients.Elasticsearch" Version="8.0.0" Condition="'$(TargetFramework)' == 'net462'" />
    <PackageReference Include="Elastic.Clients.Elasticsearch" Version="8.0.9" Condition="'$(TargetFramework)' == 'net471'" />
    <PackageReference Include="Elastic.Clients.Elasticsearch" Version="8.0.9" Condition="'$(TargetFramework)' == 'net48'" />
    <PackageReference Include="Elastic.Clients.Elasticsearch" Version="8.14.4" Condition="'$(TargetFramework)' == 'net481'" />

    <!-- Elastic.Clients.Elasticsearch .NET/Core references - only actually testing oldest and newest -->
    <PackageReference Include="Elastic.Clients.Elasticsearch" Version="8.0.0" Condition="'$(TargetFramework)' == 'net6.0'" />
    <PackageReference Include="Elastic.Clients.Elasticsearch" Version="8.14.4" Condition="'$(TargetFramework)' == 'net8.0'" />

    <!-- Serilog .NET framework references -->
    <PackageReference Include="Serilog" Version="1.5.14" Condition="'$(TargetFramework)' == 'net462'" />

    <PackageReference Include="Serilog" Version="2.5.0" Condition="'$(TargetFramework)' == 'net471'" />
    <PackageReference Include="Serilog.Sinks.File" Version="4.0.0" Condition="'$(TargetFramework)' == 'net471'" />
    <PackageReference Include="Serilog.Sinks.Console" Version="3.1.1" Condition="'$(TargetFramework)' == 'net471'" />

    <PackageReference Include="Serilog" Version="2.10.0" Condition="'$(TargetFramework)' == 'net48'" />
    <PackageReference Include="Serilog.Sinks.File" Version="5.0.0" Condition="'$(TargetFramework)' == 'net48'" />
    <PackageReference Include="Serilog.Sinks.Console" Version="4.0.1" Condition="'$(TargetFramework)' == 'net48'" />

    <PackageReference Include="Serilog" Version="4.0.0" Condition="'$(TargetFramework)' == 'net481'" />
    <PackageReference Include="Serilog.Sinks.File" Version="5.0.0" Condition="'$(TargetFramework)' == 'net481'" />
    <PackageReference Include="Serilog.Sinks.Console" Version="6.0.0" Condition="'$(TargetFramework)' == 'net481'" />

    <!-- There is only a Framework 4.8 version of Sitecore.Logging -->
    <PackageReference Include="Sitecore.Logging" Version="10.3.0" Condition="'$(TargetFramework)' == 'net48'" Aliases="Sitecore" />
    <PackageReference Include="Sitecore.Logging" Version="10.0.0" Condition="'$(TargetFramework)' == 'net481'" Aliases="Sitecore" />

    <!-- Serilog .NET core references -->
    <!-- Can't go any earlier than 2.5.0 in .NET core due to minimum version required by
         Serilog.Extensions.Hosting dependency of Microsoft.Extensions.Logging -->

    <PackageReference Include="Serilog" Version="2.8.0" Condition="'$(TargetFramework)' == 'net6.0'" />
    <PackageReference Include="Serilog.Sinks.File" Version="4.1.0" Condition="'$(TargetFramework)' == 'net6.0'" />
    <PackageReference Include="Serilog.Sinks.Console" Version="3.1.1" Condition="'$(TargetFramework)' == 'net6.0'" />

    <PackageReference Include="Serilog" Version="4.0.0" Condition="'$(TargetFramework)' == 'net8.0'" />
    <PackageReference Include="Serilog.Sinks.File" Version="5.0.0" Condition="'$(TargetFramework)' == 'net8.0'" />
    <PackageReference Include="Serilog.Sinks.Console" Version="6.0.0" Condition="'$(TargetFramework)' == 'net8.0'" />

    <PackageReference Include="Serilog.AspNetCore" Version="8.0.1" Condition="'$(TargetFramework)' == 'net8.0'" />

    <PackageReference Include="Microsoft.AspNet.WebApi.Core" Version="5.2.7">
      <NoWarn>NU1701</NoWarn>
    </PackageReference>
    <PackageReference Include="Microsoft.AspNet.WebApi.Owin" Version="5.2.7">
      <NoWarn>NU1701</NoWarn>
    </PackageReference>
    <PackageReference Include="Microsoft.AspNet.WebApi.OwinSelfHost" Version="5.2.7" />
    <PackageReference Include="Microsoft.CSharp" Version="4.7.0" />
    <PackageReference Include="Microsoft.Owin" Version="4.1.0">
      <NoWarn>NU1701</NoWarn>
    </PackageReference>
    <PackageReference Include="Microsoft.Owin.Host.HttpListener" Version="4.1.0">
      <NoWarn>NU1701</NoWarn>
    </PackageReference>
    <PackageReference Include="Microsoft.Owin.Hosting" Version="4.1.0">
      <NoWarn>NU1701</NoWarn>
    </PackageReference>
    <PackageReference Include="Owin" Version="1.0.0">
      <NoWarn>NU1701</NoWarn>
    </PackageReference>
    <PackageReference Include="System.Diagnostics.Process" Version="4.3.0" />
    <PackageReference Include="Microsoft.CodeAnalysis.Common" Version="4.9.2" />
  </ItemGroup>

  <!-- The following section is used to specify particular versions of the RabbitMQ client to be tested with different
      target framework versions.  Each target framework matches a target framework in either ConsoleMultiFunctionApplicationFW
      or ConsoleMultiFunctionApplicationCore, and the various subclasses in ConsoleDynamicMethodFixture specify particular
      target frameworks of the ConsoleMF apps. -->
  <ItemGroup>
    <PackageReference Include="RabbitMQ.Client" Version="3.6.9" Condition="'$(TargetFramework)' == 'net462'" />
    <PackageReference Include="RabbitMQ.Client" Version="4.1.3" Condition="'$(TargetFramework)' == 'net471'" />
    <PackageReference Include="RabbitMQ.Client" Version="6.0.0" Condition="'$(TargetFramework)' == 'net48'" />
    <PackageReference Include="RabbitMQ.Client" Version="6.6.0" Condition="'$(TargetFramework)' == 'net481'" />
    <PackageReference Include="RabbitMQ.Client" Version="5.2.0" Condition="'$(TargetFramework)' == 'net6.0'" />
    <PackageReference Include="RabbitMQ.Client" Version="6.6.0" Condition="'$(TargetFramework)' == 'net8.0'" />

    <PackageReference Include="NServiceBus" Version="5.0.0" Condition="'$(TargetFramework)' == 'net462'" />
    <PackageReference Include="NServiceBus" Version="6.5.10" Condition="'$(TargetFramework)' == 'net471'" />
    <PackageReference Include="NServiceBus" Version="7.5.0" Condition="'$(TargetFramework)' == 'net48'" />
    <PackageReference Include="NServiceBus" Version="7.5.0" Condition="'$(TargetFramework)' == 'net481'" />
    <PackageReference Include="NServiceBus" Version="8.2.0" Condition="'$(TargetFramework)' == 'net6.0'" />
    <PackageReference Include="NServiceBus" Version="9.0.0" Condition="'$(TargetFramework)' == 'net8.0'" />
  </ItemGroup>

  <ItemGroup>
    <PackageReference Include="Microsoft.Azure.Cosmos" Version="3.23.0" />
  </ItemGroup>

  <ItemGroup>
    <!--Due to Serilog dependency conflicts, we can only test Microsoft.Extensions.Logging for Framework on  net48-->
    <PackageReference Include="Microsoft.Extensions.Logging" Version="3.0.0" Condition="'$(TargetFramework)' == 'net48'" />
    <PackageReference Include="Microsoft.Extensions.Logging.Configuration" Version="3.0.0" Condition="'$(TargetFramework)' == 'net48'" />
    <PackageReference Include="Microsoft.Extensions.Logging.Console" Version="3.0.0" Condition="'$(TargetFramework)' == 'net48'" />
    <!-- Requires Serilog 2.8.0+ -->
    <PackageReference Include="Serilog.Extensions.Logging" Version="3.0.0" Condition="'$(TargetFramework)' == 'net48'" />

    <PackageReference Include="Microsoft.Extensions.Logging" Version="8.0.0" Condition="'$(TargetFramework)' == 'net481'" />
    <PackageReference Include="Microsoft.Extensions.Logging.Configuration" Version="8.0.0" Condition="'$(TargetFramework)' == 'net481'" />
    <PackageReference Include="Microsoft.Extensions.Logging.Console" Version="8.0.0" Condition="'$(TargetFramework)' == 'net481'" />
    <!-- Requires Serilog 3.1.1+ -->
    <PackageReference Include="Serilog.Extensions.Logging" Version="8.0.0" Condition="'$(TargetFramework)' == 'net481'" />

    <PackageReference Include="Microsoft.Extensions.Logging" Version="3.0.0" Condition="'$(TargetFramework)' == 'net6.0'" />
    <PackageReference Include="Microsoft.Extensions.Logging.Configuration" Version="3.0.0" Condition="'$(TargetFramework)' == 'net6.0'" />
    <PackageReference Include="Microsoft.Extensions.Logging.Console" Version="3.0.0" Condition="'$(TargetFramework)' == 'net6.0'" />
    <!-- Requires Serilog 2.8.0+ -->
    <PackageReference Include="Serilog.Extensions.Logging" Version="3.0.0" Condition="'$(TargetFramework)' == 'net6.0'" />

    <PackageReference Include="Microsoft.Extensions.Logging" Version="8.0.0" Condition="'$(TargetFramework)' == 'net8.0'" />
    <PackageReference Include="Microsoft.Extensions.Logging.Configuration" Version="8.0.0" Condition="'$(TargetFramework)' == 'net8.0'" />
    <PackageReference Include="Microsoft.Extensions.Logging.Console" Version="8.0.0" Condition="'$(TargetFramework)' == 'net8.0'" />

    <!-- Requires Serilog 3.1.1+ -->
    <PackageReference Include="Serilog.Extensions.Logging" Version="8.0.0" Condition="'$(TargetFramework)' == 'net8.0'" />
  </ItemGroup>

  <ItemGroup>
    <!-- Versions below 4.5 did not support netstandard 2.0 -->
    <PackageReference Include="NLog" Version="4.5.9" Condition="'$(TargetFramework)' == 'net6.0'" />
    <PackageReference Include="NLog" Version="5.3.2" Condition="'$(TargetFramework)' == 'net8.0'" />

    <PackageReference Include="NLog" Version="4.3.11" Condition="'$(TargetFramework)' == 'net462'" />
    <PackageReference Include="NLog" Version="4.1.2" Condition="'$(TargetFramework)' == 'net471'" />
    <PackageReference Include="NLog" Version="4.5.11" Condition="'$(TargetFramework)' == 'net48'" />
    <PackageReference Include="NLog" Version="5.3.2" Condition="'$(TargetFramework)' == 'net481'" />
  </ItemGroup>

  <ItemGroup>
    <!-- Requires NLog 5.2.4+ -->
    <PackageReference Include="NLog.Extensions.Logging" Version="5.3.4" Condition="'$(TargetFramework)' == 'net481'" />
    <PackageReference Include="NLog.Extensions.Logging" Version="5.3.4" Condition="'$(TargetFramework)' == 'net8.0'" />
  </ItemGroup>

  <ItemGroup>
    <Reference Include="System.Messaging" Condition="'$(TargetFramework)' == 'net462'" />
    <Reference Include="System.Messaging" Condition="'$(TargetFramework)' == 'net471'" />
    <Reference Include="System.Messaging" Condition="'$(TargetFramework)' == 'net48'" />
    <Reference Include="System.Messaging" Condition="'$(TargetFramework)' == 'net481'" />
  </ItemGroup>

  <!--MassTransit-->
  <ItemGroup>

    <PackageReference Include="MassTransit" Version="7.1.0" Condition="'$(TargetFramework)' == 'net462'" />
    <PackageReference Include="MassTransit" Version="7.1.0" Condition="'$(TargetFramework)' == 'net471'" />
    <PackageReference Include="MassTransit" Version="7.3.1" Condition="'$(TargetFramework)' == 'net48'" />
    <PackageReference Include="MassTransit" Version="8.1.1" Condition="'$(TargetFramework)' == 'net481'" />
    <PackageReference Include="MassTransit" Version="7.3.1" Condition="'$(TargetFramework)' == 'net6.0'" />
    <PackageReference Include="MassTransit" Version="8.1.1" Condition="'$(TargetFramework)' == 'net8.0'" />

    <PackageReference Include="MassTransit.AspNetCore" Version="7.1.0" Condition="'$(TargetFramework)' == 'net462'" />
    <PackageReference Include="MassTransit.AspNetCore" Version="7.1.0" Condition="'$(TargetFramework)' == 'net471'" />
    <PackageReference Include="MassTransit.AspNetCore" Version="7.3.1" Condition="'$(TargetFramework)' == 'net48'" />
    <PackageReference Include="MassTransit.AspNetCore" Version="7.3.1" Condition="'$(TargetFramework)' == 'net6.0'" />

    <PackageReference Include="MassTransit.Extensions.DependencyInjection" Version="7.1.0" Condition="'$(TargetFramework)' == 'net462'" />
    <PackageReference Include="MassTransit.Extensions.DependencyInjection" Version="7.1.0" Condition="'$(TargetFramework)' == 'net471'" />
    <PackageReference Include="MassTransit.Extensions.DependencyInjection" Version="7.3.1" Condition="'$(TargetFramework)' == 'net48'" />
    <PackageReference Include="MassTransit.Extensions.DependencyInjection" Version="7.3.1" Condition="'$(TargetFramework)' == 'net6.0'" />

    <!--These references are needed for the MassTransit exerciser.  They need to use a version this old because they have
    a dependency on Microsoft.Extensions.Logging for the same version or greater, and we have references to old versions
    of MEL for testing MEL instrumentation.-->
    <PackageReference Include="Microsoft.Extensions.Hosting" Version="3.0.0" Condition="'$(TargetFramework)' == 'net481'" />
    <PackageReference Include="Microsoft.Extensions.Hosting" Version="3.0.0" Condition="'$(TargetFramework)' == 'net48'" />
    <PackageReference Include="Microsoft.Extensions.Hosting" Version="3.0.0" Condition="'$(TargetFramework)' == 'net471'" />
    <PackageReference Include="Microsoft.Extensions.Hosting" Version="3.0.0" Condition="'$(TargetFramework)' == 'net462'" />
    <PackageReference Include="Microsoft.Extensions.Hosting" Version="3.0.0" Condition="'$(TargetFramework)' == 'net6.0'" />
  </ItemGroup>

  <!-- RestSharp -->
  <ItemGroup>
    <!-- This version is used to test against our minimum supported version called out in docs, and
    to test a version older than 106.7.0 which uses different instrumentation code. -->
    <PackageReference Include="RestSharp" Version="105.2.3" Condition="'$(TargetFramework)' == 'net462'" />
    <!-- This version is used to test against versions greater than 106.7.0 and less than 107.0.0 to
    test against the restsharp instrumentation for those versions. -->
    <PackageReference Include="RestSharp" Version="106.15.0" Condition="'$(TargetFramework)' == 'net471'" />
    <!-- Beginning with version 107.0.0 we rely on httpclient instrumentation to capture the appropriate
    data from RestSharp usage. -->
    <PackageReference Include="RestSharp" Version="107.3.0" Condition="'$(TargetFramework)' == 'net48'" />
    <!-- Latest version of RestSharp to test against. Relies on HttpClient instrumentation. -->
<<<<<<< HEAD
    <PackageReference Include="RestSharp" Version="111.2.0" Condition="'$(TargetFramework)' == 'net481'" />

=======
    <PackageReference Include="RestSharp" Version="111.3.0" Condition="'$(TargetFramework)' == 'net481'" />
    
>>>>>>> b17bfab7
    <!-- Not testing these versions, but it simplfies the RestSharpExerciser class by not needing if directives -->
    <PackageReference Include="RestSharp" Version="106.6.10" Condition="'$(TargetFramework)' == 'net6.0'" />
    <PackageReference Include="RestSharp" Version="106.6.10" Condition="'$(TargetFramework)' == 'net8.0'" />
  </ItemGroup>

  <!-- AWS Bedrock -->
  <ItemGroup>
    <PackageReference Include="AWSSDK.BedrockRuntime" Version="3.7.301.35" Condition="'$(TargetFramework)' == 'net462'" />
    <PackageReference Include="AWSSDK.BedrockRuntime" Version="3.7.301.35" Condition="'$(TargetFramework)' == 'net471'" />
    <PackageReference Include="AWSSDK.BedrockRuntime" Version="3.7.301.35" Condition="'$(TargetFramework)' == 'net48'" />
    <PackageReference Include="AWSSDK.BedrockRuntime" Version="3.7.301.35" Condition="'$(TargetFramework)' == 'net481'" />

    <PackageReference Include="AWSSDK.BedrockRuntime" Version="3.7.301.35" Condition="'$(TargetFramework)' == 'net6.0'" />
    <PackageReference Include="AWSSDK.BedrockRuntime" Version="3.7.301.35" Condition="'$(TargetFramework)' == 'net8.0'" />
  </ItemGroup>

  <ItemGroup>
    <ProjectReference Include="..\..\..\..\..\..\src\Agent\NewRelic.Api.Agent\NewRelic.Api.Agent.csproj" />
    <ProjectReference Include="..\..\..\Shared\Shared.csproj" />
    <ProjectReference Include="..\NetStandardTestLibrary\NetStandardTestLibrary.csproj" />
    <ProjectReference Include="..\SharedApplicationHelpers\SharedApplicationHelpers.csproj" />
  </ItemGroup>

  <ItemGroup>
    <None Update="NetStandardLibraries\CosmosDB\StoredProcedures\HelloWorldStoredProc.js">
      <CopyToOutputDirectory>Always</CopyToOutputDirectory>
    </None>
  </ItemGroup>

</Project><|MERGE_RESOLUTION|>--- conflicted
+++ resolved
@@ -102,13 +102,8 @@
     <PackageReference Include="StackExchange.Redis.StrongName" Version="1.1.608" Condition="'$(TargetFramework)' == 'net462'" />
     <PackageReference Include="StackExchange.Redis" Version="2.0.601" Condition="'$(TargetFramework)' == 'net471'" />
     <PackageReference Include="StackExchange.Redis" Version="2.2.88" Condition="'$(TargetFramework)' == 'net48'" />
-<<<<<<< HEAD
-    <PackageReference Include="StackExchange.Redis" Version="2.7.33" Condition="'$(TargetFramework)' == 'net481'" />
-
-=======
     <PackageReference Include="StackExchange.Redis" Version="2.8.0" Condition="'$(TargetFramework)' == 'net481'" />
     
->>>>>>> b17bfab7
     <!-- StackExchange.Redis .NET/Core references -->
     <PackageReference Include="StackExchange.Redis.StrongName" Version="1.2.6" Condition="'$(TargetFramework)' == 'net6.0'" />
     <PackageReference Include="StackExchange.Redis" Version="2.8.0" Condition="'$(TargetFramework)' == 'net8.0'" />
@@ -318,13 +313,8 @@
     data from RestSharp usage. -->
     <PackageReference Include="RestSharp" Version="107.3.0" Condition="'$(TargetFramework)' == 'net48'" />
     <!-- Latest version of RestSharp to test against. Relies on HttpClient instrumentation. -->
-<<<<<<< HEAD
-    <PackageReference Include="RestSharp" Version="111.2.0" Condition="'$(TargetFramework)' == 'net481'" />
-
-=======
     <PackageReference Include="RestSharp" Version="111.3.0" Condition="'$(TargetFramework)' == 'net481'" />
     
->>>>>>> b17bfab7
     <!-- Not testing these versions, but it simplfies the RestSharpExerciser class by not needing if directives -->
     <PackageReference Include="RestSharp" Version="106.6.10" Condition="'$(TargetFramework)' == 'net6.0'" />
     <PackageReference Include="RestSharp" Version="106.6.10" Condition="'$(TargetFramework)' == 'net8.0'" />
