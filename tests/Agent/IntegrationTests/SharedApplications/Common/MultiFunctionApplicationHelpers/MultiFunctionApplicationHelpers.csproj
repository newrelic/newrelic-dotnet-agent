<Project Sdk="Microsoft.NET.Sdk">

  <PropertyGroup>
    <TargetFrameworks>net8.0;net10.0;net462;net471;net48;net481</TargetFrameworks>

    <CopyLocalLockFileAssemblies>true</CopyLocalLockFileAssemblies>
    <DisableImplicitNamespaceImports>true</DisableImplicitNamespaceImports>
  </PropertyGroup>

  <ItemGroup>
    <PackageReference Include="LibGit2Sharp" Version="0.24.1" Condition="'$(TargetFramework)' == 'net462'" />
    <PackageReference Include="LibGit2Sharp" Version="0.24.1" Condition="'$(TargetFramework)' == 'net471'" />
    <PackageReference Include="LibGit2Sharp" Version="0.28.0" Condition="'$(TargetFramework)' == 'net48'" />
    <PackageReference Include="LibGit2Sharp" Version="0.28.0" Condition="'$(TargetFramework)' == 'net8.0'" />

    <PackageReference Include="LibGit2Sharp.NativeBinaries" Version="1.0.205" Condition="'$(TargetFramework)' == 'net462'" />
    <PackageReference Include="LibGit2Sharp.NativeBinaries" Version="1.0.205" Condition="'$(TargetFramework)' == 'net471'" />
    <PackageReference Include="LibGit2Sharp.NativeBinaries" Version="2.0.320" Condition="'$(TargetFramework)' == 'net48'" />
    <PackageReference Include="LibGit2Sharp.NativeBinaries" Version="2.0.320" Condition="'$(TargetFramework)' == 'net8.0'" />

    <!-- log4net .NET framework references -->
    <PackageReference Include="log4net" Version="1.2.10" Condition="'$(TargetFramework)' == 'net462'" />
    <PackageReference Include="log4net" Version="2.0.5" Condition="'$(TargetFramework)' == 'net471'" />
    <PackageReference Include="log4net.Ext.Json" Version="1.2.15.14586" Condition="'$(TargetFramework)' == 'net471'" />
    <PackageReference Include="log4net" Version="2.0.14" Condition="'$(TargetFramework)' == 'net48'" />
    <PackageReference Include="log4net.Ext.Json" Version="2.0.10.1" Condition="'$(TargetFramework)' == 'net48'" />

    <!-- log4net .NET core references -->
    <PackageReference Include="log4net" Version="2.0.10" Condition="'$(TargetFramework)' == 'net8.0'" />
    <PackageReference Include="log4net.Ext.Json" Version="2.0.9.1" Condition="'$(TargetFramework)' == 'net8.0'" />

    <PackageReference Include="Microsoft.VisualStudio.Threading.Analyzers" Version="17.14.15">
      <PrivateAssets>all</PrivateAssets>
      <IncludeAssets>runtime; build; native; contentfiles; analyzers; buildtransitive</IncludeAssets>
    </PackageReference>

    <!-- Postgres SQL .NET framework references -->
    <PackageReference Include="npgsql" Version="4.0.14" Condition="'$(TargetFramework)' == 'net462'" />
    <PackageReference Include="npgsql" Version="5.0.18" Condition="'$(TargetFramework)' == 'net471'" />
    <PackageReference Include="npgsql" Version="6.0.11" Condition="'$(TargetFramework)' == 'net48'" />

    <!-- Postgres SQL .NET core references -->
    <PackageReference Include="npgsql" Version="4.1.13" Condition="'$(TargetFramework)' == 'net8.0'" />

    <!--Microsoft.Data.SqlClient-->
    <PackageReference Include="Microsoft.Data.SqlClient" Version="1.0.19239.1" Condition="'$(TargetFramework)' == 'net462'" />
    <PackageReference Include="Microsoft.Data.SqlClient" Version="2.1.5" Condition="'$(TargetFramework)' == 'net471'" />
    <PackageReference Include="Microsoft.Data.SqlClient" Version="5.1.1" Condition="'$(TargetFramework)' == 'net48'" />
    <PackageReference Include="Microsoft.Data.SqlClient" Version="5.2.2" Condition="'$(TargetFramework)' == 'net8.0'" />

    <!--System.Data.Odbc-->
    <PackageReference Include="System.Data.Odbc" Version="8.0.0" Condition="'$(TargetFramework)' == 'net462'" />
    <PackageReference Include="System.Data.Odbc" Version="8.0.0" Condition="'$(TargetFramework)' == 'net471'" />
    <PackageReference Include="System.Data.Odbc" Version="8.0.0" Condition="'$(TargetFramework)' == 'net48'" />
    <PackageReference Include="System.Data.Odbc" Version="8.0.0" Condition="'$(TargetFramework)' == 'net8.0'" />

    <!-- EnterpriseLibrary - only one version to test -->
    <PackageReference Include="EnterpriseLibrary.Common" Version="6.0.1304" Condition="'$(TargetFramework)' == 'net462'" />
    <PackageReference Include="EnterpriseLibrary.Data" Version="6.0.1304" Condition="'$(TargetFramework)' == 'net462'" />

    <!-- MySql.Data framework references -->
    <!-- Oldest we can test with the "modern" MySql database we're running is 8.0.28 due to a character encoding bug -->
    <PackageReference Include="MySql.Data" Version="8.0.28" Condition="'$(TargetFramework)' == 'net462'" />
    <PackageReference Include="MySql.Data" Version="8.0.33" Condition="'$(TargetFramework)' == 'net471'" />
    <PackageReference Include="MySql.Data" Version="8.4.0" Condition="'$(TargetFramework)' == 'net48'" />
    <!-- MySql.Data v8.0.33 is a breaking change for the agent and requires agent version 10.11.1 or greater -->

    <!-- MySql.Data .NET/Core references -->
    <PackageReference Include="MySql.Data" Version="8.0.28" Condition="'$(TargetFramework)' == 'net8.0'" />

    <!-- mongocsharpdriver Legacy MongoDB driver references -->
    <PackageReference Include="mongocsharpdriver" Version="1.10.0" Condition="'$(TargetFramework)' == 'net462'" />

    <!-- MongoDB.Driver .NET Framework references -->
    <!-- 2.3.0 is the oldest version we support, 2.17.1 is the newest version as of October 2022 -->
    <PackageReference Include="MongoDB.Driver" Version="2.3.0" Condition="'$(TargetFramework)' == 'net471'" />
    <PackageReference Include="MongoDB.Driver" Version="2.17.1" Condition="'$(TargetFramework)' == 'net48'" />

    <!-- MongoDB.Driver .NET/Core references -->
    <!-- Minimum version we can use with .NET core 3.0 or greater is 2.8.1, due to this bug: https://github.com/mongodb/mongo-csharp-driver/pull/372 -->
    <PackageReference Include="MongoDB.Driver" Version="2.8.1" Condition="'$(TargetFramework)' == 'net8.0'" />

    <!-- MySqlConnector framework references -->
    <PackageReference Include="MySqlConnector" Version="1.0.1" Condition="'$(TargetFramework)' == 'net462'" />
    <PackageReference Include="MySqlConnector" Version="1.3.13" Condition="'$(TargetFramework)' == 'net471'" />
    <PackageReference Include="MySqlConnector" Version="2.1.2" Condition="'$(TargetFramework)' == 'net48'" />

    <!-- MySqlConnector .NET/Core references -->
    <PackageReference Include="MySqlConnector" Version="1.0.1" Condition="'$(TargetFramework)' == 'net8.0'" />

    <!-- Oracle.ManagedDataAccess references -->
    <PackageReference Include="Oracle.ManagedDataAccess" Version="12.1.2400" Condition="'$(TargetFramework)' == 'net462'" />
    <PackageReference Include="Oracle.ManagedDataAccess" Version="21.15.0" Condition="'$(TargetFramework)' == 'net471'" />
    <!-- oracle 23.x+ only supports net472+ and net6.0+ -->
    <PackageReference Include="Oracle.ManagedDataAccess" Version="23.4.0" Condition="'$(TargetFramework)' == 'net48'" />
    <PackageReference Include="Oracle.ManagedDataAccess.Core" Version="23.4.0" Condition="'$(TargetFramework)' == 'net8.0'" />

    <!-- StackExchange.Redis framework references -->
    <PackageReference Include="StackExchange.Redis.StrongName" Version="1.1.608" Condition="'$(TargetFramework)' == 'net462'" />
    <PackageReference Include="StackExchange.Redis" Version="2.0.601" Condition="'$(TargetFramework)' == 'net471'" />
    <PackageReference Include="StackExchange.Redis" Version="2.2.88" Condition="'$(TargetFramework)' == 'net48'" />

    <!-- StackExchange.Redis .NET/Core references -->
    <PackageReference Include="StackExchange.Redis.StrongName" Version="1.2.6" Condition="'$(TargetFramework)' == 'net8.0'" />

    <!-- Elasticsearch NEST framework references -->
    <PackageReference Include="NEST" Version="7.0.0" Condition="'$(TargetFramework)' == 'net462'" />
    <PackageReference Include="NEST" Version="7.3.0" Condition="'$(TargetFramework)' == 'net471'" />
    <PackageReference Include="NEST" Version="7.9.0" Condition="'$(TargetFramework)' == 'net48'" />

    <!-- Elasticsearch NEST .NET/Core references -->
    <PackageReference Include="NEST" Version="7.0.0" Condition="'$(TargetFramework)' == 'net8.0'" />

    <!-- Elasticsearch.Net framework references -->
    <PackageReference Include="Elasticsearch.Net" Version="7.0.0" Condition="'$(TargetFramework)' == 'net462'" />
    <PackageReference Include="Elasticsearch.Net" Version="7.3.0" Condition="'$(TargetFramework)' == 'net471'" />
    <PackageReference Include="Elasticsearch.Net" Version="7.9.0" Condition="'$(TargetFramework)' == 'net48'" />

    <!-- Elasticsearch.Net .NET/Core references -->
    <PackageReference Include="Elasticsearch.Net" Version="7.0.0" Condition="'$(TargetFramework)' == 'net8.0'" />

    <!-- Elastic.Clients.Elasticsearch framework references - only actually testing oldest and newest -->
    <PackageReference Include="Elastic.Clients.Elasticsearch" Version="8.0.0" Condition="'$(TargetFramework)' == 'net462'" />
    <PackageReference Include="Elastic.Clients.Elasticsearch" Version="8.0.9" Condition="'$(TargetFramework)' == 'net471'" />
    <PackageReference Include="Elastic.Clients.Elasticsearch" Version="8.0.9" Condition="'$(TargetFramework)' == 'net48'" />

    <!-- Elastic.Clients.Elasticsearch .NET/Core references - only actually testing oldest and newest -->
    <PackageReference Include="Elastic.Clients.Elasticsearch" Version="8.0.0" Condition="'$(TargetFramework)' == 'net8.0'" />

    <!-- Serilog .NET framework references -->
    <PackageReference Include="Serilog" Version="1.5.14" Condition="'$(TargetFramework)' == 'net462'" />

    <PackageReference Include="Serilog" Version="2.5.0" Condition="'$(TargetFramework)' == 'net471'" />
    <PackageReference Include="Serilog.Sinks.File" Version="4.0.0" Condition="'$(TargetFramework)' == 'net471'" />
    <PackageReference Include="Serilog.Sinks.Console" Version="3.1.1" Condition="'$(TargetFramework)' == 'net471'" />

    <PackageReference Include="Serilog" Version="2.10.0" Condition="'$(TargetFramework)' == 'net48'" />
    <PackageReference Include="Serilog.Sinks.File" Version="5.0.0" Condition="'$(TargetFramework)' == 'net48'" />
    <PackageReference Include="Serilog.Sinks.Console" Version="4.0.1" Condition="'$(TargetFramework)' == 'net48'" />

    <!-- There is only a Framework 4.8 version of Sitecore.Logging -->
    <PackageReference Include="Sitecore.Logging" Version="10.3.0" Condition="'$(TargetFramework)' == 'net48'" Aliases="Sitecore" />
    <PackageReference Include="Sitecore.Logging" Version="10.0.0" Condition="'$(TargetFramework)' == 'net481'" Aliases="Sitecore" />

    <!-- Serilog .NET core references -->
    <!-- Can't go any earlier than 2.5.0 in .NET core due to minimum version required by
         Serilog.Extensions.Hosting dependency of Microsoft.Extensions.Logging -->

    <PackageReference Include="Serilog" Version="2.8.0" Condition="'$(TargetFramework)' == 'net8.0'" />
    <PackageReference Include="Serilog.Sinks.File" Version="4.1.0" Condition="'$(TargetFramework)' == 'net8.0'" />
    <PackageReference Include="Serilog.Sinks.Console" Version="3.1.1" Condition="'$(TargetFramework)' == 'net8.0'" />


    <PackageReference Include="Microsoft.AspNet.WebApi.Core" Version="5.2.7">
      <NoWarn>NU1701</NoWarn>
    </PackageReference>
    <PackageReference Include="Microsoft.AspNet.WebApi.Owin" Version="5.2.7">
      <NoWarn>NU1701</NoWarn>
    </PackageReference>
    <PackageReference Include="Microsoft.AspNet.WebApi.OwinSelfHost" Version="5.2.7" />
<<<<<<< HEAD
    <!--<PackageReference Include="Microsoft.CSharp" Version="4.7.0" />-->
=======
>>>>>>> 76154c9e
    <PackageReference Include="Microsoft.Owin" Version="4.1.0">
      <NoWarn>NU1701</NoWarn>
    </PackageReference>
    <PackageReference Include="Microsoft.Owin.Host.HttpListener" Version="4.1.0">
      <NoWarn>NU1701</NoWarn>
    </PackageReference>
    <PackageReference Include="Microsoft.Owin.Hosting" Version="4.1.0">
      <NoWarn>NU1701</NoWarn>
    </PackageReference>
    <PackageReference Include="Owin" Version="1.0.0">
      <NoWarn>NU1701</NoWarn>
    </PackageReference>
<<<<<<< HEAD
    <!--<PackageReference Include="System.Diagnostics.Process" Version="4.3.0" />-->
    <PackageReference Include="Microsoft.CodeAnalysis.Common" Version="4.11.0" />
=======
    <PackageReference Include="Microsoft.CodeAnalysis.Common" Version="4.14.0" />
>>>>>>> 76154c9e
  </ItemGroup>

  <!-- The following section is used to specify particular versions of the RabbitMQ client to be tested with different
      target framework versions.  Each target framework matches a target framework in either ConsoleMultiFunctionApplicationFW
      or ConsoleMultiFunctionApplicationCore, and the various subclasses in ConsoleDynamicMethodFixture specify particular
      target frameworks of the ConsoleMF apps. -->
  <ItemGroup>
    <PackageReference Include="RabbitMQ.Client" Version="3.6.9" Condition="'$(TargetFramework)' == 'net462'" />
    <PackageReference Include="RabbitMQ.Client" Version="4.1.3" Condition="'$(TargetFramework)' == 'net471'" />
    <PackageReference Include="RabbitMQ.Client" Version="6.0.0" Condition="'$(TargetFramework)' == 'net48'" />
    <PackageReference Include="RabbitMQ.Client" Version="5.2.0" Condition="'$(TargetFramework)' == 'net8.0'" />

    <PackageReference Include="NServiceBus" Version="5.0.0" Condition="'$(TargetFramework)' == 'net462'" />
    <PackageReference Include="NServiceBus" Version="6.5.10" Condition="'$(TargetFramework)' == 'net471'" />
    <PackageReference Include="NServiceBus" Version="7.5.0" Condition="'$(TargetFramework)' == 'net48'" />
    <PackageReference Include="NServiceBus" Version="8.2.0" Condition="'$(TargetFramework)' == 'net8.0'" />
  </ItemGroup>

  <ItemGroup>
    <PackageReference Include="Microsoft.Azure.Cosmos" Version="3.23.0" Condition="'$(TargetFramework)' == 'net462'" />
    <PackageReference Include="Microsoft.Azure.Cosmos" Version="3.23.0" Condition="'$(TargetFramework)' == 'net471'" />
    <PackageReference Include="Microsoft.Azure.Cosmos" Version="3.23.0" Condition="'$(TargetFramework)' == 'net48'" />
    <PackageReference Include="Microsoft.Azure.Cosmos" Version="3.23.0" Condition="'$(TargetFramework)' == 'net8.0'" />
  </ItemGroup>

  <ItemGroup>
    <!--Due to Serilog dependency conflicts, we can only test Microsoft.Extensions.Logging for Framework on  net48-->
    <PackageReference Include="Microsoft.Extensions.Logging" Version="3.0.0" Condition="'$(TargetFramework)' == 'net48'" />
    <PackageReference Include="Microsoft.Extensions.Logging.Configuration" Version="3.0.0" Condition="'$(TargetFramework)' == 'net48'" />
    <PackageReference Include="Microsoft.Extensions.Logging.Console" Version="3.0.0" Condition="'$(TargetFramework)' == 'net48'" />
    <!-- Requires Serilog 2.8.0+ -->
    <PackageReference Include="Serilog.Extensions.Logging" Version="3.0.0" Condition="'$(TargetFramework)' == 'net48'" />

    <PackageReference Include="Microsoft.Extensions.Logging" Version="3.0.3" Condition="'$(TargetFramework)' == 'net8.0'" />
    <PackageReference Include="Microsoft.Extensions.Logging.Configuration" Version="3.0.3" Condition="'$(TargetFramework)' == 'net8.0'" />
    <PackageReference Include="Microsoft.Extensions.Logging.Console" Version="3.0.3" Condition="'$(TargetFramework)' == 'net8.0'" />
    <!-- Requires Serilog 2.8.0+ -->
    <PackageReference Include="Serilog.Extensions.Logging" Version="3.0.0" Condition="'$(TargetFramework)' == 'net8.0'" />

    <!-- Requires Serilog 2.8.0+ -->
  </ItemGroup>

  <ItemGroup>
    <!-- Versions below 4.5 did not support netstandard 2.0 -->
    <PackageReference Include="NLog" Version="4.5.9" Condition="'$(TargetFramework)' == 'net8.0'" />

    <PackageReference Include="NLog" Version="4.3.11" Condition="'$(TargetFramework)' == 'net462'" />
    <PackageReference Include="NLog" Version="4.1.2" Condition="'$(TargetFramework)' == 'net471'" />
    <PackageReference Include="NLog" Version="4.5.11" Condition="'$(TargetFramework)' == 'net48'" />
  </ItemGroup>

  <ItemGroup>
    <Reference Include="System.Messaging" Condition="'$(TargetFramework)' == 'net462'" />
    <Reference Include="System.Messaging" Condition="'$(TargetFramework)' == 'net471'" />
    <Reference Include="System.Messaging" Condition="'$(TargetFramework)' == 'net48'" />
    <Reference Include="System.Messaging" Condition="'$(TargetFramework)' == 'net481'" />
  </ItemGroup>

  <!--MassTransit-->
  <ItemGroup>

    <PackageReference Include="MassTransit" Version="7.1.0" Condition="'$(TargetFramework)' == 'net462'" />
    <PackageReference Include="MassTransit" Version="7.1.0" Condition="'$(TargetFramework)' == 'net471'" />
    <PackageReference Include="MassTransit" Version="7.3.1" Condition="'$(TargetFramework)' == 'net48'" />
    <PackageReference Include="MassTransit" Version="7.3.1" Condition="'$(TargetFramework)' == 'net8.0'" />

    <PackageReference Include="MassTransit.AspNetCore" Version="7.1.0" Condition="'$(TargetFramework)' == 'net462'" />
    <PackageReference Include="MassTransit.AspNetCore" Version="7.1.0" Condition="'$(TargetFramework)' == 'net471'" />
    <PackageReference Include="MassTransit.AspNetCore" Version="7.3.1" Condition="'$(TargetFramework)' == 'net48'" />
    <PackageReference Include="MassTransit.AspNetCore" Version="7.3.1" Condition="'$(TargetFramework)' == 'net8.0'" />

    <PackageReference Include="MassTransit.Extensions.DependencyInjection" Version="7.1.0" Condition="'$(TargetFramework)' == 'net462'" />
    <PackageReference Include="MassTransit.Extensions.DependencyInjection" Version="7.1.0" Condition="'$(TargetFramework)' == 'net471'" />
    <PackageReference Include="MassTransit.Extensions.DependencyInjection" Version="7.3.1" Condition="'$(TargetFramework)' == 'net48'" />
    <PackageReference Include="MassTransit.Extensions.DependencyInjection" Version="7.3.1" Condition="'$(TargetFramework)' == 'net8.0'" />

    <!--These references are needed for the MassTransit exerciser.  They need to use a version this old because they have
    a dependency on Microsoft.Extensions.Logging for the same version or greater, and we have references to old versions
    of MEL for testing MEL instrumentation.-->
    <PackageReference Include="Microsoft.Extensions.Hosting" Version="3.0.0" Condition="'$(TargetFramework)' == 'net481'" />
    <PackageReference Include="Microsoft.Extensions.Hosting" Version="3.0.0" Condition="'$(TargetFramework)' == 'net48'" />
    <PackageReference Include="Microsoft.Extensions.Hosting" Version="3.0.0" Condition="'$(TargetFramework)' == 'net471'" />
    <PackageReference Include="Microsoft.Extensions.Hosting" Version="3.0.0" Condition="'$(TargetFramework)' == 'net462'" />
    <PackageReference Include="Microsoft.Extensions.Hosting" Version="3.0.0" Condition="'$(TargetFramework)' == 'net8.0'" />
  </ItemGroup>

  <!-- RestSharp -->
  <ItemGroup>
    <!-- This version is used to test against our minimum supported version called out in docs, and
    to test a version older than 106.7.0 which uses different instrumentation code. -->
    <PackageReference Include="RestSharp" Version="105.2.3" Condition="'$(TargetFramework)' == 'net462'" />
    <!-- This version is used to test against versions greater than 106.7.0 and less than 107.0.0 to
    test against the restsharp instrumentation for those versions. -->
    <PackageReference Include="RestSharp" Version="106.15.0" Condition="'$(TargetFramework)' == 'net471'" />
    <!-- Beginning with version 107.0.0 we rely on httpclient instrumentation to capture the appropriate
    data from RestSharp usage. -->
    <PackageReference Include="RestSharp" Version="107.3.0" Condition="'$(TargetFramework)' == 'net48'" />

    <!-- Not testing these versions, but it simplfies the RestSharpExerciser class by not needing if directives -->
    <PackageReference Include="RestSharp" Version="106.6.10" Condition="'$(TargetFramework)' == 'net8.0'" />
    <PackageReference Include="RestSharp" Version="106.6.10" Condition="'$(TargetFramework)' == 'net10.0'" />
  </ItemGroup>

  <!-- AWS Bedrock -->
  <ItemGroup>
    <PackageReference Include="AWSSDK.BedrockRuntime" Version="3.7.301.35" Condition="'$(TargetFramework)' == 'net462'" />
    <PackageReference Include="AWSSDK.BedrockRuntime" Version="3.7.301.35" Condition="'$(TargetFramework)' == 'net471'" />
    <PackageReference Include="AWSSDK.BedrockRuntime" Version="3.7.301.35" Condition="'$(TargetFramework)' == 'net48'" />

    <PackageReference Include="AWSSDK.BedrockRuntime" Version="3.7.301.35" Condition="'$(TargetFramework)' == 'net8.0'" />

    <!-- OpenSearch -->
    <PackageReference Include="OpenSearch.Client" Version="1.8.0" Condition="'$(TargetFramework)' == 'net462'" />
    <PackageReference Include="OpenSearch.Client" Version="1.8.0" Condition="'$(TargetFramework)' == 'net471'" />
    <PackageReference Include="OpenSearch.Client" Version="1.8.0" Condition="'$(TargetFramework)' == 'net48'" />
    <PackageReference Include="OpenSearch.Client" Version="1.8.0" Condition="'$(TargetFramework)' == 'net8.0'" />
  </ItemGroup>

  <!-- AWS SDK -->
  <ItemGroup>
    <PackageReference Include="AWSSDK.Lambda" Version="3.7.400.7" Condition="'$(TargetFramework)' == 'net462'" />
    <PackageReference Include="AWSSDK.Lambda" Version="3.7.404.1" Condition="'$(TargetFramework)' == 'net471'" />
    <PackageReference Include="AWSSDK.Lambda" Version="3.7.302" Condition="'$(TargetFramework)' == 'net48'" />
    <PackageReference Include="AWSSDK.Lambda" Version="3.7.302" Condition="'$(TargetFramework)' == 'net8.0'" />
  </ItemGroup>

  <!--OpenAI -->
  <ItemGroup>
    <PackageReference Include="OpenAI" Version="2.0.0" Condition="'$(TargetFramework)' == 'net462'" />
    <PackageReference Include="OpenAI" Version="2.0.0" Condition="'$(TargetFramework)' == 'net471'" />
    <PackageReference Include="OpenAI" Version="2.0.0" Condition="'$(TargetFramework)' == 'net48'" />
    <PackageReference Include="OpenAI" Version="2.0.0" Condition="'$(TargetFramework)' == 'net8.0'" />
  </ItemGroup>

  <!-- Azure.AI.OpenAI -->
  <ItemGroup>
    <PackageReference Include="Azure.AI.OpenAI" Version="2.0.0" Condition="'$(TargetFramework)' == 'net462'" />
    <PackageReference Include="Azure.AI.OpenAI" Version="2.0.0" Condition="'$(TargetFramework)' == 'net471'" />
    <PackageReference Include="Azure.AI.OpenAI" Version="2.0.0" Condition="'$(TargetFramework)' == 'net48'" />
    <PackageReference Include="Azure.AI.OpenAI" Version="2.0.0" Condition="'$(TargetFramework)' == 'net8.0'" />
  </ItemGroup>

  <!-- Azure ServiceBus -->
  <ItemGroup>
	  <PackageReference Include="Azure.Messaging.ServiceBus" Version="7.11.0" Condition="'$(TargetFramework)' == 'net462'" />
	  <PackageReference Include="Azure.Messaging.ServiceBus" Version="7.12.0" Condition="'$(TargetFramework)' == 'net471'" />
	  <PackageReference Include="Azure.Messaging.ServiceBus" Version="7.12.0" Condition="'$(TargetFramework)' == 'net48'" />
	  <PackageReference Include="Azure.Messaging.ServiceBus" Version="7.11.0" Condition="'$(TargetFramework)' == 'net8.0'" />
  </ItemGroup>

  <!-- Couchbase -->
  <ItemGroup>
    <PackageReference Include="CouchbaseNetClient" Version="2.7.27" Condition="'$(TargetFramework)' == 'net462'" />
    <PackageReference Include="CouchbaseNetClient" Version="3.2.0" Condition="'$(TargetFramework)' == 'net471'" />
    <PackageReference Include="CouchbaseNetClient" Version="3.4.0" Condition="'$(TargetFramework)' == 'net48'" />
    <PackageReference Include="CouchbaseNetClient" Version="3.5.1" Condition="'$(TargetFramework)' == 'net8.0'" />
  </ItemGroup>


  <ItemGroup>
    <ProjectReference Include="..\..\..\..\..\..\src\Agent\NewRelic.Api.Agent\NewRelic.Api.Agent.csproj" />
    <ProjectReference Include="..\..\..\Shared\Shared.csproj" />
    <ProjectReference Include="..\MFALatestPackages\MFALatestPackages.csproj" Condition="'$(TargetFramework)' == 'net481' or '$(TargetFramework)' == 'net10.0'" />
    <ProjectReference Include="..\NetStandardTestLibrary\NetStandardTestLibrary.csproj" />
    <ProjectReference Include="..\SharedApplicationHelpers\SharedApplicationHelpers.csproj" />
  </ItemGroup>

  <ItemGroup>
    <None Update="NetStandardLibraries\CosmosDB\StoredProcedures\HelloWorldStoredProc.js">
      <CopyToOutputDirectory>Always</CopyToOutputDirectory>
    </None>
  </ItemGroup>

</Project><|MERGE_RESOLUTION|>--- conflicted
+++ resolved
@@ -150,7 +150,6 @@
     <PackageReference Include="Serilog.Sinks.File" Version="4.1.0" Condition="'$(TargetFramework)' == 'net8.0'" />
     <PackageReference Include="Serilog.Sinks.Console" Version="3.1.1" Condition="'$(TargetFramework)' == 'net8.0'" />
 
-
     <PackageReference Include="Microsoft.AspNet.WebApi.Core" Version="5.2.7">
       <NoWarn>NU1701</NoWarn>
     </PackageReference>
@@ -158,10 +157,7 @@
       <NoWarn>NU1701</NoWarn>
     </PackageReference>
     <PackageReference Include="Microsoft.AspNet.WebApi.OwinSelfHost" Version="5.2.7" />
-<<<<<<< HEAD
     <!--<PackageReference Include="Microsoft.CSharp" Version="4.7.0" />-->
-=======
->>>>>>> 76154c9e
     <PackageReference Include="Microsoft.Owin" Version="4.1.0">
       <NoWarn>NU1701</NoWarn>
     </PackageReference>
@@ -174,12 +170,8 @@
     <PackageReference Include="Owin" Version="1.0.0">
       <NoWarn>NU1701</NoWarn>
     </PackageReference>
-<<<<<<< HEAD
     <!--<PackageReference Include="System.Diagnostics.Process" Version="4.3.0" />-->
-    <PackageReference Include="Microsoft.CodeAnalysis.Common" Version="4.11.0" />
-=======
     <PackageReference Include="Microsoft.CodeAnalysis.Common" Version="4.14.0" />
->>>>>>> 76154c9e
   </ItemGroup>
 
   <!-- The following section is used to specify particular versions of the RabbitMQ client to be tested with different
