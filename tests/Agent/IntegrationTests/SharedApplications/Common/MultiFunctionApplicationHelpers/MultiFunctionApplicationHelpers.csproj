--- conflicted
+++ resolved
@@ -313,19 +313,10 @@
 
   <!-- Azure ServiceBus -->
   <ItemGroup>
-<<<<<<< HEAD
-    <PackageReference Include="Azure.Messaging.ServiceBus" Version="7.12.0" Condition="'$(TargetFramework)' == 'net462'" />
-    <PackageReference Include="Azure.Messaging.ServiceBus" Version="7.12.0" Condition="'$(TargetFramework)' == 'net471'" />
-    <PackageReference Include="Azure.Messaging.ServiceBus" Version="7.12.0" Condition="'$(TargetFramework)' == 'net48'" />
-    
-    <PackageReference Include="Azure.Messaging.ServiceBus" Version="7.12.0" Condition="'$(TargetFramework)' == 'net8.0'" />
-=======
 	  <PackageReference Include="Azure.Messaging.ServiceBus" Version="7.12.0" Condition="'$(TargetFramework)' == 'net462'" />
 	  <PackageReference Include="Azure.Messaging.ServiceBus" Version="7.12.0" Condition="'$(TargetFramework)' == 'net471'" />
 	  <PackageReference Include="Azure.Messaging.ServiceBus" Version="7.12.0" Condition="'$(TargetFramework)' == 'net48'" />
-
 	  <PackageReference Include="Azure.Messaging.ServiceBus" Version="7.12.0" Condition="'$(TargetFramework)' == 'net8.0'" />
->>>>>>> bd350692
   </ItemGroup>
 
   <!-- Couchbase -->
