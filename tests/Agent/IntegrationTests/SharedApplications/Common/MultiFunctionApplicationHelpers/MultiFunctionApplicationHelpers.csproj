﻿<Project Sdk="Microsoft.NET.Sdk">

  <PropertyGroup>
    <TargetFrameworks>net8.0;net9.0;net462;net471;net48;net481</TargetFrameworks>

    <CopyLocalLockFileAssemblies>true</CopyLocalLockFileAssemblies>
    <DisableImplicitNamespaceImports>true</DisableImplicitNamespaceImports>
  </PropertyGroup>

  <ItemGroup>
    <PackageReference Include="LibGit2Sharp" Version="0.24.1" Condition="'$(TargetFramework)' == 'net462'" />
    <PackageReference Include="LibGit2Sharp" Version="0.24.1" Condition="'$(TargetFramework)' == 'net471'" />
    <PackageReference Include="LibGit2Sharp" Version="0.28.0" Condition="'$(TargetFramework)' == 'net48'" />
    <PackageReference Include="LibGit2Sharp" Version="0.28.0" Condition="'$(TargetFramework)' == 'net8.0'" />

    <PackageReference Include="LibGit2Sharp.NativeBinaries" Version="1.0.205" Condition="'$(TargetFramework)' == 'net462'" />
    <PackageReference Include="LibGit2Sharp.NativeBinaries" Version="1.0.205" Condition="'$(TargetFramework)' == 'net471'" />
    <PackageReference Include="LibGit2Sharp.NativeBinaries" Version="2.0.320" Condition="'$(TargetFramework)' == 'net48'" />
    <PackageReference Include="LibGit2Sharp.NativeBinaries" Version="2.0.320" Condition="'$(TargetFramework)' == 'net8.0'" />

    <!-- log4net .NET framework references -->
    <PackageReference Include="log4net" Version="1.2.10" Condition="'$(TargetFramework)' == 'net462'" />
    <PackageReference Include="log4net" Version="2.0.5" Condition="'$(TargetFramework)' == 'net471'" />
    <PackageReference Include="log4net.Ext.Json" Version="1.2.15.14586" Condition="'$(TargetFramework)' == 'net471'" />
    <PackageReference Include="log4net" Version="2.0.14" Condition="'$(TargetFramework)' == 'net48'" />
    <PackageReference Include="log4net.Ext.Json" Version="2.0.10.1" Condition="'$(TargetFramework)' == 'net48'" />

    <!-- log4net .NET core references -->
    <PackageReference Include="log4net" Version="2.0.10" Condition="'$(TargetFramework)' == 'net8.0'" />
    <PackageReference Include="log4net.Ext.Json" Version="2.0.9.1" Condition="'$(TargetFramework)' == 'net8.0'" />

    <PackageReference Include="Microsoft.VisualStudio.Threading.Analyzers" Version="17.12.19">
      <PrivateAssets>all</PrivateAssets>
      <IncludeAssets>runtime; build; native; contentfiles; analyzers; buildtransitive</IncludeAssets>
    </PackageReference>

    <!-- Postgres SQL .NET framework references -->
    <PackageReference Include="npgsql" Version="4.0.14" Condition="'$(TargetFramework)' == 'net462'" />
    <PackageReference Include="npgsql" Version="5.0.18" Condition="'$(TargetFramework)' == 'net471'" />
    <PackageReference Include="npgsql" Version="6.0.11" Condition="'$(TargetFramework)' == 'net48'" />

    <!-- Postgres SQL .NET core references -->
    <PackageReference Include="npgsql" Version="4.1.13" Condition="'$(TargetFramework)' == 'net8.0'" />

    <!--Microsoft.Data.SqlClient-->
    <PackageReference Include="Microsoft.Data.SqlClient" Version="1.0.19239.1" Condition="'$(TargetFramework)' == 'net462'" />
    <PackageReference Include="Microsoft.Data.SqlClient" Version="2.1.5" Condition="'$(TargetFramework)' == 'net471'" />
    <PackageReference Include="Microsoft.Data.SqlClient" Version="5.1.1" Condition="'$(TargetFramework)' == 'net48'" />
    <PackageReference Include="Microsoft.Data.SqlClient" Version="5.2.2" Condition="'$(TargetFramework)' == 'net8.0'" />

    <!--System.Data.Odbc-->
    <PackageReference Include="System.Data.Odbc" Version="8.0.0" Condition="'$(TargetFramework)' == 'net462'" />
    <PackageReference Include="System.Data.Odbc" Version="8.0.0" Condition="'$(TargetFramework)' == 'net471'" />
    <PackageReference Include="System.Data.Odbc" Version="8.0.0" Condition="'$(TargetFramework)' == 'net48'" />
    <PackageReference Include="System.Data.Odbc" Version="8.0.0" Condition="'$(TargetFramework)' == 'net8.0'" />

    <!-- EnterpriseLibrary - only one version to test -->
    <PackageReference Include="EnterpriseLibrary.Common" Version="6.0.1304" Condition="'$(TargetFramework)' == 'net462'" />
    <PackageReference Include="EnterpriseLibrary.Data" Version="6.0.1304" Condition="'$(TargetFramework)' == 'net462'" />

    <!-- MySql.Data framework references -->
    <PackageReference Include="MySql.Data" Version="6.10.7" Condition="'$(TargetFramework)' == 'net462'" />
    <PackageReference Include="MySql.Data" Version="8.0.15" Condition="'$(TargetFramework)' == 'net471'" />
    <PackageReference Include="MySql.Data" Version="8.0.30" Condition="'$(TargetFramework)' == 'net48'" />
    <!-- MySql.Data v8.0.33 is a breaking change for the agent and requires agent version 10.11.1 or greater -->

    <!-- MySql.Data .NET/Core references -->
    <PackageReference Include="MySql.Data" Version="6.10.7" Condition="'$(TargetFramework)' == 'net8.0'" />

    <!-- mongocsharpdriver Legacy MongoDB driver references -->
    <PackageReference Include="mongocsharpdriver" Version="1.10.0" Condition="'$(TargetFramework)' == 'net462'" />

    <!-- MongoDB.Driver .NET Framework references -->
    <!-- 2.3.0 is the oldest version we support, 2.17.1 is the newest version as of October 2022 -->
    <PackageReference Include="MongoDB.Driver" Version="2.3.0" Condition="'$(TargetFramework)' == 'net471'" />
    <PackageReference Include="MongoDB.Driver" Version="2.17.1" Condition="'$(TargetFramework)' == 'net48'" />

    <!-- MongoDB.Driver .NET/Core references -->
    <!-- Minimum version we can use with .NET core 3.0 or greater is 2.8.1, due to this bug: https://github.com/mongodb/mongo-csharp-driver/pull/372 -->
    <PackageReference Include="MongoDB.Driver" Version="2.8.1" Condition="'$(TargetFramework)' == 'net8.0'" />

    <!-- MySqlConnector framework references -->
    <PackageReference Include="MySqlConnector" Version="1.0.1" Condition="'$(TargetFramework)' == 'net462'" />
    <PackageReference Include="MySqlConnector" Version="1.3.13" Condition="'$(TargetFramework)' == 'net471'" />
    <PackageReference Include="MySqlConnector" Version="2.1.2" Condition="'$(TargetFramework)' == 'net48'" />

    <!-- MySqlConnector .NET/Core references -->
    <PackageReference Include="MySqlConnector" Version="1.0.1" Condition="'$(TargetFramework)' == 'net8.0'" />

    <!-- Oracle.ManagedDataAccess references -->
    <PackageReference Include="Oracle.ManagedDataAccess" Version="12.1.2400" Condition="'$(TargetFramework)' == 'net462'" />
    <PackageReference Include="Oracle.ManagedDataAccess" Version="21.15.0" Condition="'$(TargetFramework)' == 'net471'" />
    <!-- oracle 23.x+ only supports net472+ and net6.0+ -->
    <PackageReference Include="Oracle.ManagedDataAccess" Version="23.4.0" Condition="'$(TargetFramework)' == 'net48'" />
    <PackageReference Include="Oracle.ManagedDataAccess.Core" Version="23.4.0" Condition="'$(TargetFramework)' == 'net8.0'" />

    <!-- StackExchange.Redis framework references -->
    <PackageReference Include="StackExchange.Redis.StrongName" Version="1.1.608" Condition="'$(TargetFramework)' == 'net462'" />
    <PackageReference Include="StackExchange.Redis" Version="2.0.601" Condition="'$(TargetFramework)' == 'net471'" />
    <PackageReference Include="StackExchange.Redis" Version="2.2.88" Condition="'$(TargetFramework)' == 'net48'" />

    <!-- StackExchange.Redis .NET/Core references -->
    <PackageReference Include="StackExchange.Redis.StrongName" Version="1.2.6" Condition="'$(TargetFramework)' == 'net8.0'" />

    <!-- Elasticsearch NEST framework references -->
    <PackageReference Include="NEST" Version="7.0.0" Condition="'$(TargetFramework)' == 'net462'" />
    <PackageReference Include="NEST" Version="7.3.0" Condition="'$(TargetFramework)' == 'net471'" />
    <PackageReference Include="NEST" Version="7.9.0" Condition="'$(TargetFramework)' == 'net48'" />

    <!-- Elasticsearch NEST .NET/Core references -->
    <PackageReference Include="NEST" Version="7.0.0" Condition="'$(TargetFramework)' == 'net8.0'" />

    <!-- Elasticsearch.Net framework references -->
    <PackageReference Include="Elasticsearch.Net" Version="7.0.0" Condition="'$(TargetFramework)' == 'net462'" />
    <PackageReference Include="Elasticsearch.Net" Version="7.3.0" Condition="'$(TargetFramework)' == 'net471'" />
    <PackageReference Include="Elasticsearch.Net" Version="7.9.0" Condition="'$(TargetFramework)' == 'net48'" />

    <!-- Elasticsearch.Net .NET/Core references -->
    <PackageReference Include="Elasticsearch.Net" Version="7.0.0" Condition="'$(TargetFramework)' == 'net8.0'" />

    <!-- Elastic.Clients.Elasticsearch framework references - only actually testing oldest and newest -->
    <PackageReference Include="Elastic.Clients.Elasticsearch" Version="8.0.0" Condition="'$(TargetFramework)' == 'net462'" />
    <PackageReference Include="Elastic.Clients.Elasticsearch" Version="8.0.9" Condition="'$(TargetFramework)' == 'net471'" />
    <PackageReference Include="Elastic.Clients.Elasticsearch" Version="8.0.9" Condition="'$(TargetFramework)' == 'net48'" />

    <!-- Elastic.Clients.Elasticsearch .NET/Core references - only actually testing oldest and newest -->
    <PackageReference Include="Elastic.Clients.Elasticsearch" Version="8.0.0" Condition="'$(TargetFramework)' == 'net8.0'" />

    <!-- Serilog .NET framework references -->
    <PackageReference Include="Serilog" Version="1.5.14" Condition="'$(TargetFramework)' == 'net462'" />

    <PackageReference Include="Serilog" Version="2.5.0" Condition="'$(TargetFramework)' == 'net471'" />
    <PackageReference Include="Serilog.Sinks.File" Version="4.0.0" Condition="'$(TargetFramework)' == 'net471'" />
    <PackageReference Include="Serilog.Sinks.Console" Version="3.1.1" Condition="'$(TargetFramework)' == 'net471'" />

    <PackageReference Include="Serilog" Version="2.10.0" Condition="'$(TargetFramework)' == 'net48'" />
    <PackageReference Include="Serilog.Sinks.File" Version="5.0.0" Condition="'$(TargetFramework)' == 'net48'" />
    <PackageReference Include="Serilog.Sinks.Console" Version="4.0.1" Condition="'$(TargetFramework)' == 'net48'" />

    <!-- There is only a Framework 4.8 version of Sitecore.Logging -->
    <PackageReference Include="Sitecore.Logging" Version="10.3.0" Condition="'$(TargetFramework)' == 'net48'" Aliases="Sitecore" />
    <PackageReference Include="Sitecore.Logging" Version="10.0.0" Condition="'$(TargetFramework)' == 'net481'" Aliases="Sitecore" />

    <!-- Serilog .NET core references -->
    <!-- Can't go any earlier than 2.5.0 in .NET core due to minimum version required by
         Serilog.Extensions.Hosting dependency of Microsoft.Extensions.Logging -->

    <PackageReference Include="Serilog" Version="2.8.0" Condition="'$(TargetFramework)' == 'net8.0'" />
    <PackageReference Include="Serilog.Sinks.File" Version="4.1.0" Condition="'$(TargetFramework)' == 'net8.0'" />
    <PackageReference Include="Serilog.Sinks.Console" Version="3.1.1" Condition="'$(TargetFramework)' == 'net8.0'" />

    <PackageReference Include="Microsoft.AspNet.WebApi.Core" Version="5.2.7">
      <NoWarn>NU1701</NoWarn>
    </PackageReference>
    <PackageReference Include="Microsoft.AspNet.WebApi.Owin" Version="5.2.7">
      <NoWarn>NU1701</NoWarn>
    </PackageReference>
    <PackageReference Include="Microsoft.AspNet.WebApi.OwinSelfHost" Version="5.2.7" />
    <PackageReference Include="Microsoft.CSharp" Version="4.7.0" />
    <PackageReference Include="Microsoft.Owin" Version="4.1.0">
      <NoWarn>NU1701</NoWarn>
    </PackageReference>
    <PackageReference Include="Microsoft.Owin.Host.HttpListener" Version="4.1.0">
      <NoWarn>NU1701</NoWarn>
    </PackageReference>
    <PackageReference Include="Microsoft.Owin.Hosting" Version="4.1.0">
      <NoWarn>NU1701</NoWarn>
    </PackageReference>
    <PackageReference Include="Owin" Version="1.0.0">
      <NoWarn>NU1701</NoWarn>
    </PackageReference>
    <PackageReference Include="System.Diagnostics.Process" Version="4.3.0" />
    <PackageReference Include="Microsoft.CodeAnalysis.Common" Version="4.11.0" />
  </ItemGroup>

  <!-- The following section is used to specify particular versions of the RabbitMQ client to be tested with different
      target framework versions.  Each target framework matches a target framework in either ConsoleMultiFunctionApplicationFW
      or ConsoleMultiFunctionApplicationCore, and the various subclasses in ConsoleDynamicMethodFixture specify particular
      target frameworks of the ConsoleMF apps. -->
  <ItemGroup>
    <PackageReference Include="RabbitMQ.Client" Version="3.6.9" Condition="'$(TargetFramework)' == 'net462'" />
    <PackageReference Include="RabbitMQ.Client" Version="4.1.3" Condition="'$(TargetFramework)' == 'net471'" />
    <PackageReference Include="RabbitMQ.Client" Version="6.0.0" Condition="'$(TargetFramework)' == 'net48'" />
    <PackageReference Include="RabbitMQ.Client" Version="5.2.0" Condition="'$(TargetFramework)' == 'net8.0'" />

    <PackageReference Include="NServiceBus" Version="5.0.0" Condition="'$(TargetFramework)' == 'net462'" />
    <PackageReference Include="NServiceBus" Version="6.5.10" Condition="'$(TargetFramework)' == 'net471'" />
    <PackageReference Include="NServiceBus" Version="7.5.0" Condition="'$(TargetFramework)' == 'net48'" />
    <PackageReference Include="NServiceBus" Version="8.2.0" Condition="'$(TargetFramework)' == 'net8.0'" />
  </ItemGroup>

  <ItemGroup>
    <PackageReference Include="Microsoft.Azure.Cosmos" Version="3.23.0" Condition="'$(TargetFramework)' == 'net462'" />
    <PackageReference Include="Microsoft.Azure.Cosmos" Version="3.23.0" Condition="'$(TargetFramework)' == 'net471'" />
    <PackageReference Include="Microsoft.Azure.Cosmos" Version="3.23.0" Condition="'$(TargetFramework)' == 'net48'" />
    <PackageReference Include="Microsoft.Azure.Cosmos" Version="3.23.0" Condition="'$(TargetFramework)' == 'net8.0'" />
  </ItemGroup>

  <ItemGroup>
    <!--Due to Serilog dependency conflicts, we can only test Microsoft.Extensions.Logging for Framework on  net48-->
    <PackageReference Include="Microsoft.Extensions.Logging" Version="3.0.0" Condition="'$(TargetFramework)' == 'net48'" />
    <PackageReference Include="Microsoft.Extensions.Logging.Configuration" Version="3.0.0" Condition="'$(TargetFramework)' == 'net48'" />
    <PackageReference Include="Microsoft.Extensions.Logging.Console" Version="3.0.0" Condition="'$(TargetFramework)' == 'net48'" />
    <!-- Requires Serilog 2.8.0+ -->
    <PackageReference Include="Serilog.Extensions.Logging" Version="3.0.0" Condition="'$(TargetFramework)' == 'net48'" />

    <PackageReference Include="Microsoft.Extensions.Logging" Version="3.0.3" Condition="'$(TargetFramework)' == 'net8.0'" />
    <PackageReference Include="Microsoft.Extensions.Logging.Configuration" Version="3.0.3" Condition="'$(TargetFramework)' == 'net8.0'" />
    <PackageReference Include="Microsoft.Extensions.Logging.Console" Version="3.0.3" Condition="'$(TargetFramework)' == 'net8.0'" />
    <!-- Requires Serilog 2.8.0+ -->
    <PackageReference Include="Serilog.Extensions.Logging" Version="3.0.0" Condition="'$(TargetFramework)' == 'net8.0'" />
  </ItemGroup>

  <ItemGroup>
    <!-- Versions below 4.5 did not support netstandard 2.0 -->
    <PackageReference Include="NLog" Version="4.5.9" Condition="'$(TargetFramework)' == 'net8.0'" />

    <PackageReference Include="NLog" Version="4.3.11" Condition="'$(TargetFramework)' == 'net462'" />
    <PackageReference Include="NLog" Version="4.1.2" Condition="'$(TargetFramework)' == 'net471'" />
    <PackageReference Include="NLog" Version="4.5.11" Condition="'$(TargetFramework)' == 'net48'" />
  </ItemGroup>

  <ItemGroup>
    <Reference Include="System.Messaging" Condition="'$(TargetFramework)' == 'net462'" />
    <Reference Include="System.Messaging" Condition="'$(TargetFramework)' == 'net471'" />
    <Reference Include="System.Messaging" Condition="'$(TargetFramework)' == 'net48'" />
    <Reference Include="System.Messaging" Condition="'$(TargetFramework)' == 'net481'" />
  </ItemGroup>

  <!--MassTransit-->
  <ItemGroup>

    <PackageReference Include="MassTransit" Version="7.1.0" Condition="'$(TargetFramework)' == 'net462'" />
    <PackageReference Include="MassTransit" Version="7.1.0" Condition="'$(TargetFramework)' == 'net471'" />
    <PackageReference Include="MassTransit" Version="7.3.1" Condition="'$(TargetFramework)' == 'net48'" />
    <PackageReference Include="MassTransit" Version="7.3.1" Condition="'$(TargetFramework)' == 'net8.0'" />

    <PackageReference Include="MassTransit.AspNetCore" Version="7.1.0" Condition="'$(TargetFramework)' == 'net462'" />
    <PackageReference Include="MassTransit.AspNetCore" Version="7.1.0" Condition="'$(TargetFramework)' == 'net471'" />
    <PackageReference Include="MassTransit.AspNetCore" Version="7.3.1" Condition="'$(TargetFramework)' == 'net48'" />
    <PackageReference Include="MassTransit.AspNetCore" Version="7.3.1" Condition="'$(TargetFramework)' == 'net8.0'" />

    <PackageReference Include="MassTransit.Extensions.DependencyInjection" Version="7.1.0" Condition="'$(TargetFramework)' == 'net462'" />
    <PackageReference Include="MassTransit.Extensions.DependencyInjection" Version="7.1.0" Condition="'$(TargetFramework)' == 'net471'" />
    <PackageReference Include="MassTransit.Extensions.DependencyInjection" Version="7.3.1" Condition="'$(TargetFramework)' == 'net48'" />
    <PackageReference Include="MassTransit.Extensions.DependencyInjection" Version="7.3.1" Condition="'$(TargetFramework)' == 'net8.0'" />

    <!--These references are needed for the MassTransit exerciser.  They need to use a version this old because they have
    a dependency on Microsoft.Extensions.Logging for the same version or greater, and we have references to old versions
    of MEL for testing MEL instrumentation.-->
    <PackageReference Include="Microsoft.Extensions.Hosting" Version="3.0.0" Condition="'$(TargetFramework)' == 'net481'" />
    <PackageReference Include="Microsoft.Extensions.Hosting" Version="3.0.0" Condition="'$(TargetFramework)' == 'net48'" />
    <PackageReference Include="Microsoft.Extensions.Hosting" Version="3.0.0" Condition="'$(TargetFramework)' == 'net471'" />
    <PackageReference Include="Microsoft.Extensions.Hosting" Version="3.0.0" Condition="'$(TargetFramework)' == 'net462'" />
    <PackageReference Include="Microsoft.Extensions.Hosting" Version="3.0.0" Condition="'$(TargetFramework)' == 'net8.0'" />
  </ItemGroup>

  <!-- RestSharp -->
  <ItemGroup>
    <!-- This version is used to test against our minimum supported version called out in docs, and
    to test a version older than 106.7.0 which uses different instrumentation code. -->
    <PackageReference Include="RestSharp" Version="105.2.3" Condition="'$(TargetFramework)' == 'net462'" />
    <!-- This version is used to test against versions greater than 106.7.0 and less than 107.0.0 to
    test against the restsharp instrumentation for those versions. -->
    <PackageReference Include="RestSharp" Version="106.15.0" Condition="'$(TargetFramework)' == 'net471'" />
    <!-- Beginning with version 107.0.0 we rely on httpclient instrumentation to capture the appropriate
    data from RestSharp usage. -->
    <PackageReference Include="RestSharp" Version="107.3.0" Condition="'$(TargetFramework)' == 'net48'" />

    <!-- Not testing these versions, but it simplfies the RestSharpExerciser class by not needing if directives -->
    <PackageReference Include="RestSharp" Version="106.6.10" Condition="'$(TargetFramework)' == 'net8.0'" />
    <PackageReference Include="RestSharp" Version="106.6.10" Condition="'$(TargetFramework)' == 'net9.0'" />
  </ItemGroup>

  <!-- AWS Bedrock -->
  <ItemGroup>
    <PackageReference Include="AWSSDK.BedrockRuntime" Version="3.7.301.35" Condition="'$(TargetFramework)' == 'net462'" />
    <PackageReference Include="AWSSDK.BedrockRuntime" Version="3.7.301.35" Condition="'$(TargetFramework)' == 'net471'" />
    <PackageReference Include="AWSSDK.BedrockRuntime" Version="3.7.301.35" Condition="'$(TargetFramework)' == 'net48'" />

    <PackageReference Include="AWSSDK.BedrockRuntime" Version="3.7.301.35" Condition="'$(TargetFramework)' == 'net8.0'" />

    <!-- OpenSearch -->
    <PackageReference Include="OpenSearch.Client" Version="1.8.0" Condition="'$(TargetFramework)' == 'net462'" />
    <PackageReference Include="OpenSearch.Client" Version="1.8.0" Condition="'$(TargetFramework)' == 'net471'" />
    <PackageReference Include="OpenSearch.Client" Version="1.8.0" Condition="'$(TargetFramework)' == 'net48'" />
    <PackageReference Include="OpenSearch.Client" Version="1.8.0" Condition="'$(TargetFramework)' == 'net8.0'" />
  </ItemGroup>

<<<<<<< HEAD
  <!-- Azure ServiceBus -->
  <ItemGroup>
    <PackageReference Include="Azure.Messaging.ServiceBus" Version="7.12.0" Condition="'$(TargetFramework)' == 'net462'" />
    <PackageReference Include="Azure.Messaging.ServiceBus" Version="7.12.0" Condition="'$(TargetFramework)' == 'net471'" />
    <PackageReference Include="Azure.Messaging.ServiceBus" Version="7.12.0" Condition="'$(TargetFramework)' == 'net48'" />
    
    <PackageReference Include="Azure.Messaging.ServiceBus" Version="7.12.0" Condition="'$(TargetFramework)' == 'net6.0'" />
  </ItemGroup>
  
=======
  <!-- AWS SDK -->
  <ItemGroup>
    <PackageReference Include="AWSSDK.Lambda" Version="3.7.400.7" Condition="'$(TargetFramework)' == 'net462'" />
    <PackageReference Include="AWSSDK.Lambda" Version="3.7.404.1" Condition="'$(TargetFramework)' == 'net471'" />
    <PackageReference Include="AWSSDK.Lambda" Version="3.7.302" Condition="'$(TargetFramework)' == 'net48'" />
    <PackageReference Include="AWSSDK.Lambda" Version="3.7.302" Condition="'$(TargetFramework)' == 'net8.0'" />
  </ItemGroup>

  <!--OpenAI -->
  <ItemGroup>
    <PackageReference Include="OpenAI" Version="2.0.0" Condition="'$(TargetFramework)' == 'net462'" />
    <PackageReference Include="OpenAI" Version="2.0.0" Condition="'$(TargetFramework)' == 'net471'" />
    <PackageReference Include="OpenAI" Version="2.0.0" Condition="'$(TargetFramework)' == 'net48'" />
    <PackageReference Include="OpenAI" Version="2.0.0" Condition="'$(TargetFramework)' == 'net8.0'" />
  </ItemGroup>

  <!-- Azure.AI.OpenAI -->
  <ItemGroup>
    <PackageReference Include="Azure.AI.OpenAI" Version="2.0.0" Condition="'$(TargetFramework)' == 'net462'" />
    <PackageReference Include="Azure.AI.OpenAI" Version="2.0.0" Condition="'$(TargetFramework)' == 'net471'" />
    <PackageReference Include="Azure.AI.OpenAI" Version="2.0.0" Condition="'$(TargetFramework)' == 'net48'" />
    <PackageReference Include="Azure.AI.OpenAI" Version="2.0.0" Condition="'$(TargetFramework)' == 'net8.0'" />
  </ItemGroup>

  <!-- Couchbase -->
  <ItemGroup>
    <PackageReference Include="CouchbaseNetClient" Version="2.7.27" Condition="'$(TargetFramework)' == 'net462'" />
    <PackageReference Include="CouchbaseNetClient" Version="3.2.0" Condition="'$(TargetFramework)' == 'net471'" />
    <PackageReference Include="CouchbaseNetClient" Version="3.4.0" Condition="'$(TargetFramework)' == 'net48'" />
    <PackageReference Include="CouchbaseNetClient" Version="3.5.1" Condition="'$(TargetFramework)' == 'net8.0'" />
  </ItemGroup>


>>>>>>> 1663600a
  <ItemGroup>
    <ProjectReference Include="..\..\..\..\..\..\src\Agent\NewRelic.Api.Agent\NewRelic.Api.Agent.csproj" />
    <ProjectReference Include="..\..\..\Shared\Shared.csproj" />
    <ProjectReference Include="..\MFALatestPackages\MFALatestPackages.csproj" Condition="'$(TargetFramework)' == 'net481' or '$(TargetFramework)' == 'net9.0'" />
    <ProjectReference Include="..\NetStandardTestLibrary\NetStandardTestLibrary.csproj" />
    <ProjectReference Include="..\SharedApplicationHelpers\SharedApplicationHelpers.csproj" />
  </ItemGroup>

  <ItemGroup>
    <None Update="NetStandardLibraries\CosmosDB\StoredProcedures\HelloWorldStoredProc.js">
      <CopyToOutputDirectory>Always</CopyToOutputDirectory>
    </None>
  </ItemGroup>

</Project><|MERGE_RESOLUTION|>--- conflicted
+++ resolved
@@ -287,17 +287,6 @@
     <PackageReference Include="OpenSearch.Client" Version="1.8.0" Condition="'$(TargetFramework)' == 'net8.0'" />
   </ItemGroup>
 
-<<<<<<< HEAD
-  <!-- Azure ServiceBus -->
-  <ItemGroup>
-    <PackageReference Include="Azure.Messaging.ServiceBus" Version="7.12.0" Condition="'$(TargetFramework)' == 'net462'" />
-    <PackageReference Include="Azure.Messaging.ServiceBus" Version="7.12.0" Condition="'$(TargetFramework)' == 'net471'" />
-    <PackageReference Include="Azure.Messaging.ServiceBus" Version="7.12.0" Condition="'$(TargetFramework)' == 'net48'" />
-    
-    <PackageReference Include="Azure.Messaging.ServiceBus" Version="7.12.0" Condition="'$(TargetFramework)' == 'net6.0'" />
-  </ItemGroup>
-  
-=======
   <!-- AWS SDK -->
   <ItemGroup>
     <PackageReference Include="AWSSDK.Lambda" Version="3.7.400.7" Condition="'$(TargetFramework)' == 'net462'" />
@@ -322,6 +311,15 @@
     <PackageReference Include="Azure.AI.OpenAI" Version="2.0.0" Condition="'$(TargetFramework)' == 'net8.0'" />
   </ItemGroup>
 
+  <!-- Azure ServiceBus -->
+  <ItemGroup>
+	  <PackageReference Include="Azure.Messaging.ServiceBus" Version="7.12.0" Condition="'$(TargetFramework)' == 'net462'" />
+	  <PackageReference Include="Azure.Messaging.ServiceBus" Version="7.12.0" Condition="'$(TargetFramework)' == 'net471'" />
+	  <PackageReference Include="Azure.Messaging.ServiceBus" Version="7.12.0" Condition="'$(TargetFramework)' == 'net48'" />
+
+	  <PackageReference Include="Azure.Messaging.ServiceBus" Version="7.12.0" Condition="'$(TargetFramework)' == 'net8.0'" />
+  </ItemGroup>
+
   <!-- Couchbase -->
   <ItemGroup>
     <PackageReference Include="CouchbaseNetClient" Version="2.7.27" Condition="'$(TargetFramework)' == 'net462'" />
@@ -331,7 +329,6 @@
   </ItemGroup>
 
 
->>>>>>> 1663600a
   <ItemGroup>
     <ProjectReference Include="..\..\..\..\..\..\src\Agent\NewRelic.Api.Agent\NewRelic.Api.Agent.csproj" />
     <ProjectReference Include="..\..\..\Shared\Shared.csproj" />
