// Copyright 2020 New Relic, Inc. All rights reserved.
// SPDX-License-Identifier: Apache-2.0

using System;
using System.Collections.Generic;
using System.Runtime.CompilerServices;
using System.Text;
using System.Threading.Tasks;
using NewRelic.Agent.IntegrationTests.Shared.ReflectionHelpers;
using NewRelic.Api.Agent;

namespace MultiFunctionApplicationHelpers.NetStandardLibraries.LLM
{
    [Library]
    public class BedrockExerciser
    {
        private Dictionary<string, Func<string, bool, Task<string>>> _models =
            new Dictionary<string, Func<string, bool, Task<string>>>
            {
                { "meta13", BedrockModels.InvokeLlama213Async },
                { "meta70", BedrockModels.InvokeLlama270Async },
                { "ai21", BedrockModels.InvokeJurassicAsync },
                { "amazonembed", BedrockModels.InvokeAmazonEmbedAsync },
                { "amazonexpress", BedrockModels.InvokeAmazonExpressAsync },
                { "cohere", BedrockModels.InvokeCohereAsync },
<<<<<<< HEAD
                { "anthropic", BedrockModels.InvokeClaudeAsync },
#if NET481 || NET10_0
=======
                // { "anthropic", BedrockModels.InvokeClaudeAsync }, // Model is EOLed as of 9/11/25
#if NET481 || NET9_0
>>>>>>> 76154c9e
                { "converse", BedrockModels.ConverseNovaMicro },
#endif
            };

        // Convert a flat string to a dictionary of key value pairs
        private IDictionary<string, object> ConvertAttributes(string flatDictionary)
        {
            Dictionary<string, object> dict = new Dictionary<string, object>();
            var kvPairs = flatDictionary.Split(',');

            foreach (var keyValue in kvPairs)
            {
                var elements = keyValue.Split('=');
                dict[elements[0]] = elements[1];
            }

            return dict;
        }


        [LibraryMethod]
        [Transaction]
        [MethodImpl(MethodImplOptions.NoOptimization | MethodImplOptions.NoInlining)]
        public async Task InvokeModel(string model, string base64Prompt)
        {
            if (_models.TryGetValue(model, out var func))
            {
                var bytes = Convert.FromBase64String(base64Prompt);
                var prompt = Encoding.UTF8.GetString(bytes);
                var response = await func(prompt, false);
                Console.WriteLine(response);
            }
            else
            {
                throw new ArgumentException($"{model} is not a valid model");
            }
        }

        [LibraryMethod]
        [Transaction]
        [MethodImpl(MethodImplOptions.NoOptimization | MethodImplOptions.NoInlining)]
        public async Task InvokeModelWithError(string model, string base64Prompt)
        {
            if (_models.TryGetValue(model, out var func))
            {
                var bytes = Convert.FromBase64String(base64Prompt);
                var prompt = Encoding.UTF8.GetString(bytes);
                var response = await func(prompt, true);
                Console.WriteLine(response);
            }
            else
            {
                throw new ArgumentException($"{model} is not a valid model");
            }
        }

        [LibraryMethod]
        [Transaction]
        [MethodImpl(MethodImplOptions.NoOptimization | MethodImplOptions.NoInlining)]
        public async Task InvokeModelWithFeedback(string model, string base64Prompt, string rating, string category, string message, string attributes)
        {
            if (_models.TryGetValue(model, out var func))
            {
                var bytes = Convert.FromBase64String(base64Prompt);
                var prompt = Encoding.UTF8.GetString(bytes);
                var response = await func(prompt, false);
                Console.WriteLine(response);

                var traceId = NewRelic.Api.Agent.NewRelic.GetAgent().GetLinkingMetadata()["trace.id"];
                NewRelic.Api.Agent.NewRelic.RecordLlmFeedbackEvent(traceId, rating, category, message, ConvertAttributes(attributes));
            }
            else
            {
                throw new ArgumentException($"{model} is not a valid model");
            }
        }

        [LibraryMethod]
        [Transaction]
        [MethodImpl(MethodImplOptions.NoOptimization | MethodImplOptions.NoInlining)]
        public async Task InvokeModelWithCallbackAndCustomAttributes(string model, string base64Prompt, string fakeTokenCount, string attributes)
        {
            if (_models.TryGetValue(model, out var func))
            {
                NewRelic.Api.Agent.NewRelic.SetLlmTokenCountingCallback((model, message) => int.Parse(fakeTokenCount));
                foreach (var attribute in ConvertAttributes(attributes))
                {
                    NewRelic.Api.Agent.NewRelic.GetAgent().CurrentTransaction.AddCustomAttribute(attribute.Key, attribute.Value);
                }

                var bytes = Convert.FromBase64String(base64Prompt);
                var prompt = Encoding.UTF8.GetString(bytes);
                var response = await func(prompt, false);
                Console.WriteLine(response);
            }
            else
            {
                throw new ArgumentException($"{model} is not a valid model");
            }
        }

#if NET481 ||  NET10_0 // Converse API is only available in AWSSDK.BedrockRuntime v3.7.303 and later, tested by net481 and net10.0 tfms
        [LibraryMethod]
        [Transaction]
        [MethodImpl(MethodImplOptions.NoInlining)]
        public async Task Converse(string base64Prompt)
        {
            if (_models.TryGetValue("converse", out var func))
            {
                var bytes = Convert.FromBase64String(base64Prompt);
                var prompt = Encoding.UTF8.GetString(bytes);
                var response = await func(prompt, false);
                Console.WriteLine(response);
            }
            else
            {
                throw new ArgumentException("converse is not a valid model");
            }
        }

        [LibraryMethod]
        [Transaction]
        [MethodImpl(MethodImplOptions.NoInlining)]
        public async Task ConverseWithError(string base64Prompt)
        {
            if (_models.TryGetValue("converse", out var func))
            {
                var bytes = Convert.FromBase64String(base64Prompt);
                var prompt = Encoding.UTF8.GetString(bytes);
                var response = await func(prompt, true);
                Console.WriteLine(response);
            }
            else
            {
                throw new ArgumentException("converse is not a valid model");
            }
        }
#endif
    }
}<|MERGE_RESOLUTION|>--- conflicted
+++ resolved
@@ -23,13 +23,8 @@
                 { "amazonembed", BedrockModels.InvokeAmazonEmbedAsync },
                 { "amazonexpress", BedrockModels.InvokeAmazonExpressAsync },
                 { "cohere", BedrockModels.InvokeCohereAsync },
-<<<<<<< HEAD
-                { "anthropic", BedrockModels.InvokeClaudeAsync },
+                // { "anthropic", BedrockModels.InvokeClaudeAsync }, // Model is EOLed as of 9/11/25
 #if NET481 || NET10_0
-=======
-                // { "anthropic", BedrockModels.InvokeClaudeAsync }, // Model is EOLed as of 9/11/25
-#if NET481 || NET9_0
->>>>>>> 76154c9e
                 { "converse", BedrockModels.ConverseNovaMicro },
 #endif
             };
