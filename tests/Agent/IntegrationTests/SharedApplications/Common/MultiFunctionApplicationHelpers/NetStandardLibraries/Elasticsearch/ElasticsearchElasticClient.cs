// Copyright 2020 New Relic, Inc. All rights reserved.
// SPDX-License-Identifier: Apache-2.0

// Non-async client methods are deprecated in the latest Elastic.Clients.Elasticsearch
<<<<<<< HEAD
#if !NET481_OR_GREATER && !NET10_0_OR_GREATER
=======
#if (NETFRAMEWORK && !NET48_OR_GREATER) || (NET && !NET9_0_OR_GREATER)
>>>>>>> 76154c9e
#define SYNC_METHODS_OK
#endif

using System;
using System.Runtime.CompilerServices;
using System.Threading.Tasks;
using Elastic.Clients.Elasticsearch;
using Elastic.Clients.Elasticsearch.Core.MSearch;
using Elastic.Clients.Elasticsearch.QueryDsl;
using Elastic.Transport;
using NewRelic.Agent.IntegrationTests.Shared;


namespace MultiFunctionApplicationHelpers.NetStandardLibraries.Elasticsearch
{
    internal class ElasticsearchElasticClient : ElasticsearchTestClient
    {
        private ElasticsearchClient _client;

        private const string NonAsyncDeprecationMessage = "Non-async methods are deprecated in the latest Elasticsearch clients.";

#if NET9_0
        protected override Uri Address
        {
            get
            {
                return new Uri(ElasticSearch9Configuration.ElasticServer);
            }
        }
        protected override string Username
        {
            get
            {
                return ElasticSearch9Configuration.ElasticUserName;
            }
        }
        protected override string Password
        {
            get
            {
                return ElasticSearch9Configuration.ElasticPassword;
            }
        }
#else
        protected override Uri Address
        {
            get
            {
                return new Uri(ElasticSearch8Configuration.ElasticServer);
            }
        }
        protected override string Username
        {
            get
            {
                return ElasticSearch8Configuration.ElasticUserName;
            }
        }
        protected override string Password
        {
            get
            {
                return ElasticSearch8Configuration.ElasticPassword;
            }
        }
#endif
        [MethodImpl(MethodImplOptions.NoOptimization | MethodImplOptions.NoInlining)]
        public override async Task ConnectAsync()
        {
            var settings = new ElasticsearchClientSettings(Address)
                    .Authentication(new BasicAuthentication(Username, Password)).
                    DefaultIndex(IndexName);

            _client = new ElasticsearchClient(settings);

            // This isn't necessary but will log the response, which can help troubleshoot if
            // you're having connection errors
            _ = await _client.PingAsync();
        }

        [MethodImpl(MethodImplOptions.NoOptimization | MethodImplOptions.NoInlining)]
        public override void Index()
        {
#if SYNC_METHODS_OK
            var record = FlightRecord.GetSample();
            var response = _client.Index(record, (IndexName)IndexName);

            if (!response.IsSuccess())
            {
                throw new Exception($"Response was not successful. {response.ElasticsearchServerError}");
            }
#else
            throw new NotImplementedException(NonAsyncDeprecationMessage);
#endif
        }

#if NET9_0 // Elastic.Clients.Elasticsearch 9.0 and later
        [MethodImpl(MethodImplOptions.NoOptimization | MethodImplOptions.NoInlining)]
        public override async Task<bool> IndexAsync()
        {
            var record = FlightRecord.GetSample();
            var req = new IndexRequest<FlightRecord>
            {
                Index = IndexName,
                Document = record
            };

            var response = await _client.IndexAsync(req);

            AssertResponseIsSuccess(response);

            return response.IsSuccess();
        }
#else

        [MethodImpl(MethodImplOptions.NoOptimization | MethodImplOptions.NoInlining)]
        public override async Task<bool> IndexAsync()
        {
            var record = FlightRecord.GetSample();
            var req = new IndexRequest<FlightRecord>();

            var response = await _client.IndexAsync(record, (IndexName)IndexName);

            AssertResponseIsSuccess(response);

            return response.IsSuccess();
        }
#endif
        [MethodImpl(MethodImplOptions.NoOptimization | MethodImplOptions.NoInlining)]
        public override void Search()
        {
#if SYNC_METHODS_OK
            var response = _client.Search<FlightRecord>(s => s
                .Index(IndexName)
                .From(0)
                .Size(10)
                .Query(q => q
                    .Term(t => t.Field(t => t.Departure)
                    .Value(FlightRecord.GetSample().Departure)
                    )
                )
            );
            AssertResponseIsSuccess(response);
#else
            throw new NotImplementedException(NonAsyncDeprecationMessage);
#endif
        }

        [MethodImpl(MethodImplOptions.NoOptimization | MethodImplOptions.NoInlining)]
        public override async Task<long> SearchAsync()
        {
            var response = await _client.SearchAsync<FlightRecord>(s => s
#if NET9_0
                .Indices(IndexName)
#else
                .Index(IndexName)
#endif
                .From(0)
                .Size(10)
                .Query(q => q
                    .Term(t => t.Field(t => t.Departure)
                    .Value(FlightRecord.GetSample().Departure)
                    )
                )
            );

            AssertResponseIsSuccess(response);

            return response.Total;
        }

        [MethodImpl(MethodImplOptions.NoOptimization | MethodImplOptions.NoInlining)]
        public override void IndexMany()
        {
#if SYNC_METHODS_OK
            var records = FlightRecord.GetSamples(3);

            var response = _client.IndexMany(records, (IndexName)IndexName);

            AssertResponseIsSuccess(response);
#else
            throw new NotImplementedException(NonAsyncDeprecationMessage);
#endif
        }

        [MethodImpl(MethodImplOptions.NoOptimization | MethodImplOptions.NoInlining)]
        public override async Task<bool> IndexManyAsync()
        {
            var records = FlightRecord.GetSamples(3);

            var response = await _client.IndexManyAsync(records, IndexName);

            AssertResponseIsSuccess(response);

            return response.IsSuccess();
        }

        [MethodImpl(MethodImplOptions.NoOptimization | MethodImplOptions.NoInlining)]
        public override void MultiSearch()
        {
#if SYNC_METHODS_OK
            var response = _client.MultiSearch<FlightRecord>();
#else
            throw new NotImplementedException(NonAsyncDeprecationMessage);
#endif
        }

        [MethodImpl(MethodImplOptions.NoOptimization | MethodImplOptions.NoInlining)]
        public override async Task<long> MultiSearchAsync()
        {
#if NET10_0_OR_GREATER || NET481_OR_GREATER
            var req = new MultiSearchRequest
            {
                Searches =
                [
                    new SearchRequestItem(
                        new MultisearchHeader { Indices = Infer.Index<FlightRecord>() },
                        new MultisearchBody { From = 0, Query = new MatchAllQuery() }
                    )
                ]
            };

            var response = await _client.MultiSearchAsync<FlightRecord>(req);
#else
            var response = await _client.MultiSearchAsync<FlightRecord>();
#endif

            return response.TotalResponses;
        }

        [MethodImpl(MethodImplOptions.NoOptimization | MethodImplOptions.NoInlining)]
        public override async Task GenerateErrorAsync()
        {
            // This isn't the password, so connection should fail, but we won't get an error until the Ping
            var settings = new ElasticsearchClientSettings(Address)
                    .Authentication(new BasicAuthentication(ElasticSearch8Configuration.ElasticUserName,
                    "12345")).
                    DefaultIndex(IndexName);

            var client = new ElasticsearchClient(settings);

            var response = await client.PingAsync();

            if (response.IsSuccess())
            {
                throw new Exception("Expected the call to fail, but it succeeded.");
            }
        }

        private static void AssertResponseIsSuccess<T>(T response)
            where T : Elastic.Transport.Products.Elasticsearch.ElasticsearchResponse
        {
            if (!response.IsSuccess())
            {
                throw new Exception($"Response was not successful. {response.ElasticsearchServerError}");
            }
        }
    }
}<|MERGE_RESOLUTION|>--- conflicted
+++ resolved
@@ -2,11 +2,7 @@
 // SPDX-License-Identifier: Apache-2.0
 
 // Non-async client methods are deprecated in the latest Elastic.Clients.Elasticsearch
-<<<<<<< HEAD
-#if !NET481_OR_GREATER && !NET10_0_OR_GREATER
-=======
-#if (NETFRAMEWORK && !NET48_OR_GREATER) || (NET && !NET9_0_OR_GREATER)
->>>>>>> 76154c9e
+#if (NETFRAMEWORK && !NET48_OR_GREATER) || (NET && !NET10_0_OR_GREATER)
 #define SYNC_METHODS_OK
 #endif
 
