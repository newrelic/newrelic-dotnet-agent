--- conflicted
+++ resolved
@@ -6,17 +6,9 @@
   </PropertyGroup>
   <ItemGroup>
     <PackageReference Include="Microsoft.VisualStudio.Azure.Containers.Tools.Targets" Version="1.21.0" />
-<<<<<<< HEAD
     
     <PackageReference Include="Confluent.Kafka" Version="2.9.0" Condition="'$(TargetFramework)' == 'net8.0'" />
     <PackageReference Include="Confluent.Kafka" Version="2.9.0" Condition="'$(TargetFramework)' == 'net10.0'" />
-=======
-    <PackageReference Include="Confluent.Kafka" Version="2.11.0" Condition="'$(TargetFramework)' == 'net8.0'" />
-    <PackageReference Include="Confluent.Kafka" Version="2.11.0" Condition="'$(TargetFramework)' == 'net9.0'" />
-    <PackageReference Include="Microsoft.VisualStudio.Threading.Analyzers" Version="17.13.61">
-      <PrivateAssets>all</PrivateAssets>
-      <IncludeAssets>runtime; build; native; contentfiles; analyzers; buildtransitive</IncludeAssets>
-    </PackageReference>
->>>>>>> fc206452
+	<PackageReference Include="Microsoft.VisualStudio.Threading.Analyzers" Version="17.14.10" />
   </ItemGroup>
 </Project>