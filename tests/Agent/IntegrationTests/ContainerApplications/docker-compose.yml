--- conflicted
+++ resolved
@@ -66,15 +66,11 @@
             file: docker-compose-smoketestapp.yml
             service: smoketestapp
         build:
-<<<<<<< HEAD
-            dockerfile: SmokeTestApp/Dockerfile.centos
+            dockerfile: SmokeTestApp/Dockerfile.amazon
     LinuxUnicodeLogFileApp:
         extends:
             file: docker-compose-smoketestapp.yml
             service: smoketestapp
-=======
-            dockerfile: SmokeTestApp/Dockerfile.amazon
->>>>>>> 2d8da680
            
 networks:
     default:
