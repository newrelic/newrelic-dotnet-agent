﻿<Project Sdk="Microsoft.NET.Sdk">

  <PropertyGroup>
<<<<<<< HEAD
    <OutputType>Exe</OutputType>
    <TargetFrameworks>net9.0</TargetFrameworks>
=======
    <TargetFramework>net9.0</TargetFramework>
>>>>>>> 74381ecf
    <RootNamespace>NewRelic.Agent.Tests.TestSerializationHelpers.Tests</RootNamespace>
  </PropertyGroup>

  <ItemGroup>
    <PackageReference Include="Microsoft.NET.Test.Sdk" Version="17.12.0" />
    <PackageReference Include="Microsoft.VisualStudio.Threading.Analyzers" Version="17.12.19">
      <PrivateAssets>all</PrivateAssets>
      <IncludeAssets>runtime; build; native; contentfiles; analyzers; buildtransitive</IncludeAssets>
    </PackageReference>
    <PackageReference Include="xunit.v3" Version="2.0.0" />
    <PackageReference Include="xunit.v3.assert" Version="2.0.0" />
    <PackageReference Include="xunit.v3.core" Version="2.0.0" />
    <PackageReference Include="xunit.v3.runner.console" Version="2.0.0">
      <PrivateAssets>all</PrivateAssets>
      <IncludeAssets>runtime; build; native; contentfiles; analyzers; buildtransitive</IncludeAssets>
    </PackageReference>
    <PackageReference Include="xunit.runner.visualstudio" version="3.0.2">
      <PrivateAssets>all</PrivateAssets>
      <IncludeAssets>runtime; build; native; contentfiles; analyzers; buildtransitive</IncludeAssets>
    </PackageReference>
  </ItemGroup>

  <ItemGroup>
    <ProjectReference Include="..\TestSerializationHelpers\TestSerializationHelpers.csproj" />
  </ItemGroup>

  <ItemGroup>
    <Using Include="Xunit" />
  </ItemGroup>

</Project><|MERGE_RESOLUTION|>--- conflicted
+++ resolved
@@ -1,12 +1,8 @@
 ﻿<Project Sdk="Microsoft.NET.Sdk">
 
   <PropertyGroup>
-<<<<<<< HEAD
     <OutputType>Exe</OutputType>
-    <TargetFrameworks>net9.0</TargetFrameworks>
-=======
     <TargetFramework>net9.0</TargetFramework>
->>>>>>> 74381ecf
     <RootNamespace>NewRelic.Agent.Tests.TestSerializationHelpers.Tests</RootNamespace>
   </PropertyGroup>
 
