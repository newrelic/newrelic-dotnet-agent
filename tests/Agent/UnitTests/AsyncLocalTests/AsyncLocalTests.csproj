--- conflicted
+++ resolved
@@ -12,17 +12,10 @@
       <PrivateAssets>all</PrivateAssets>
       <IncludeAssets>runtime; build; native; contentfiles; analyzers; buildtransitive</IncludeAssets>
     </PackageReference>
-<<<<<<< HEAD
-    <PackageReference Include="JustMock" Version="2025.2.520.440" />
-    <PackageReference Include="Microsoft.NET.Test.Sdk" Version="17.14.0" />
-    <PackageReference Include="NUnit" Version="4.3.2" />
-    <PackageReference Include="NUnit.Analyzers" Version="4.9.2">
-=======
     <PackageReference Include="JustMock" Version="2025.3.813.457" />
     <PackageReference Include="Microsoft.NET.Test.Sdk" Version="17.14.1" />
     <PackageReference Include="NUnit" Version="4.4.0" />
     <PackageReference Include="NUnit.Analyzers" Version="4.10.0">
->>>>>>> 76154c9e
       <PrivateAssets>all</PrivateAssets>
       <IncludeAssets>runtime; build; native; contentfiles; analyzers; buildtransitive</IncludeAssets>
     </PackageReference>
