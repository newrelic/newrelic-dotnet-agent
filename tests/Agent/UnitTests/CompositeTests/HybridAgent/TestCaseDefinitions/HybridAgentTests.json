[
    {
        "testDescription": "Client Http External with http.request.method and url.full creates http span",
        "operations": [
            {
                "command": "DoWorkInTransaction",
                "parameters": {
                    "transactionName": "Foo"
                },
                "childOperations": [
                    {
                        "command": "DoWorkInSpan",
                        "parameters": {
                            "spanName": "OTelSpan1",
                            "spanKind": "Client"
                        },
                        "childOperations": [
                            {
                                "command": "AddOTelAttribute",
                                "parameters": {
                                    "name": "http.request.method",
                                    "value": "GET"
                                }
                            },
                            {
                                "command": "AddOTelAttribute",
                                "parameters": {
                                    "name": "url.full",
                                    "value": "https://google.com"
                                }
                            },
                            {
                                "command": "AddOTelAttribute",
                                "parameters": {
                                    "name": "http.response.status_code",
                                    "value": 200,
                                    "type": "int"
                                }
                            },
                            {
                                "command": "AddOTelAttribute",
                                "parameters": {
                                    "name": "http.status_text",
                                    "value": "OK"
                                }
                            }
                        ]
                    }
                ]
            }
        ],
        "agentOutput": {
            "transactions": [
                {
                    "name": "Foo"
                }
            ],
            "spans": [
                {
                    "name": "External/google.com/Stream/GET",
                    "parentName": "Foo",
                    "category": "http",
<<<<<<< HEAD
=======
                    "attributes": {
                        "server.address": "google.com",
                        "server.port": 443,
                        "span.kind": "client",
                        "http.request.method": "GET",
                        "http.statusCode": 200,
                        "http.statusText": "OK",
                        "http.url": "https://google.com:443/"
                    }
                }
            ]
        }
    },
    {
        "testDescription": "Client Http External with http.method and http.url creates http span",
        "operations": [
            {
                "command": "DoWorkInTransaction",
                "parameters": {
                    "transactionName": "Foo"
                },
                "childOperations": [
                    {
                        "command": "DoWorkInSpan",
                        "parameters": {
                            "spanName": "OTelSpan1",
                            "spanKind": "Client"
                        },
                        "childOperations": [
                            {
                                "command": "AddOTelAttribute",
                                "parameters": {
                                    "name": "http.method",
                                    "value": "GET"
                                }
                            },
                            {
                                "command": "AddOTelAttribute",
                                "parameters": {
                                    "name": "http.url",
                                    "value": "https://google.com"
                                }
                            },
                            {
                                "command": "AddOTelAttribute",
                                "parameters": {
                                    "name": "http.response.status_code",
                                    "value": 200,
                                    "type": "int"
                                }
                            },
                            {
                                "command": "AddOTelAttribute",
                                "parameters": {
                                    "name": "http.status_text",
                                    "value": "OK"
                                }
                            }
                        ]
                    }
                ]
            }
        ],
        "agentOutput": {
            "transactions": [
                {
                    "name": "Foo"
                }
            ],
            "spans": [
                {
                    "name": "External/google.com/Stream/GET",
                    "parentName": "Foo",
                    "category": "http",
                    "attributes": {
                        "server.address": "google.com",
                        "server.port": 443,
                        "span.kind": "client",
                        "http.request.method": "GET",
                        "http.statusCode": 200,
                        "http.statusText": "OK",
                        "http.url": "https://google.com:443/"
                    }
                }
            ]
        }
    },
    {
        "testDescription": "Client Http External without url.full or http.url does not create http span",
        "operations": [
            {
                "command": "DoWorkInTransaction",
                "parameters": {
                    "transactionName": "Foo"
                },
                "childOperations": [
                    {
                        "command": "DoWorkInSpan",
                        "parameters": {
                            "spanName": "OTelSpan1",
                            "spanKind": "Client"
                        },
                        "childOperations": [
                            {
                                "command": "AddOTelAttribute",
                                "parameters": {
                                    "name": "http.request.method",
                                    "value": "GET"
                                }
                            },
                            {
                                "command": "AddOTelAttribute",
                                "parameters": {
                                    "name": "http.response.status_code",
                                    "value": 200,
                                    "type": "int"
                                }
                            },
                            {
                                "command": "AddOTelAttribute",
                                "parameters": {
                                    "name": "http.status_text",
                                    "value": "OK"
                                }
                            }
                        ]
                    }
                ]
            }
        ],
        "agentOutput": {
            "transactions": [
                {
                    "name": "Foo"
                }
            ],
            "spans": [
                {
                    "name": "OTelSpan1",
                    "parentName": "Foo",
                    "category": "generic"
                }
            ]
        }
    },
    {
        "testDescription": "Client Http External with empty http.request.method does not create http span",
        "operations": [
            {
                "command": "DoWorkInTransaction",
                "parameters": {
                    "transactionName": "Foo"
                },
                "childOperations": [
                    {
                        "command": "DoWorkInSpan",
                        "parameters": {
                            "spanName": "OTelSpan1",
                            "spanKind": "Client"
                        },
                        "childOperations": [
                            {
                                "command": "AddOTelAttribute",
                                "parameters": {
                                    "name": "http.request.method",
                                    "value": ""
                                }
                            },
                            {
                                "command": "AddOTelAttribute",
                                "parameters": {
                                    "name": "http.response.status_code",
                                    "value": 200,
                                    "type": "int"
                                }
                            },
                            {
                                "command": "AddOTelAttribute",
                                "parameters": {
                                    "name": "http.status_text",
                                    "value": "OK"
                                }
                            }
                        ]
                    }
                ]
            }
        ],
        "agentOutput": {
            "transactions": [
                {
                    "name": "Foo"
                }
            ],
            "spans": [
                {
                    "name": "OTelSpan1",
                    "parentName": "Foo",
                    "category": "generic"
                }
            ]
        }
    },
    {
        "testDescription": "Client without required tags does not create http span or database span",
        "operations": [
            {
                "command": "DoWorkInTransaction",
                "parameters": {
                    "transactionName": "Foo"
                },
                "childOperations": [
                    {
                        "command": "DoWorkInSpan",
                        "parameters": {
                            "spanName": "OTelSpan1",
                            "spanKind": "Client"
                        }
                    }
                ]
            }
        ],
        "agentOutput": {
            "transactions": [
                {
                    "name": "Foo"
                }
            ],
            "spans": [
                {
                    "name": "OTelSpan1",
                    "parentName": "Foo",
                    "category": "generic"
                }
            ]
        }
    },
    {
        "testDescription": "Client Http External with http.request.method creates http span",
        "operations": [
            {
                "command": "DoWorkInTransaction",
                "parameters": {
                    "transactionName": "Foo"
                },
                "childOperations": [
                    {
                        "command": "DoWorkInSpan",
                        "parameters": {
                            "spanName": "OTelSpan1",
                            "spanKind": "Client"
                        },
                        "childOperations": [
                            {
                                "command": "AddOTelAttribute",
                                "parameters": {
                                    "name": "http.request.method",
                                    "value": "GET"
                                }
                            },
                            {
                                "command": "AddOTelAttribute",
                                "parameters": {
                                    "name": "url.full",
                                    "value": "https://google.com"
                                }
                            },
                            {
                                "command": "AddOTelAttribute",
                                "parameters": {
                                    "name": "http.response.status_code",
                                    "value": 200,
                                    "type": "int"
                                }
                            },
                            {
                                "command": "AddOTelAttribute",
                                "parameters": {
                                    "name": "http.status_text",
                                    "value": "OK"
                                }
                            }
                        ]
                    }
                ]
            }
        ],
        "agentOutput": {
            "transactions": [
                {
                    "name": "Foo"
                }
            ],
            "spans": [
                {
                    "name": "External/google.com/Stream/GET",
                    "parentName": "Foo",
                    "category": "http",
>>>>>>> a96b724e
                    "attributes": {
                        "server.address": "google.com",
                        "server.port": 443,
                        "span.kind": "client",
                        "http.request.method": "GET",
                        "http.statusCode": 200,
                        "http.statusText": "OK",
                        "http.url": "https://google.com:443/"
                    }
                }
            ]
        }
    },
    {
        "testDescription": "Client Database test",
        "operations": [
            {
                "command": "DoWorkInTransaction",
                "parameters": {
                    "transactionName": "Foo"
                },
                "childOperations": [
                    {
                        "command": "DoWorkInSpan",
                        "parameters": {
                            "spanName": "Execute",
                            "spanKind": "Client"
                        },
                        "childOperations": [
                            {
                                "command": "AddOTelAttribute",
                                "parameters": {
                                    "name": "db.system.name",
                                    "value": "mysql"
                                }
                            },
                            {
                                "command": "AddOTelAttribute",
                                "parameters": {
                                    "name": "db.namespace",
                                    "value": "newrelic"
                                }
                            },
                            {
                                "command": "AddOTelAttribute",
                                "parameters": {
                                    "name": "db.query.text",
                                    "value": "SELECT _date FROM dates ORDER BY _date DESC LIMIT 1"
                                }
                            },
                            {
                                "command": "AddOTelAttribute",
                                "parameters": {
                                    "name": "server.address",
                                    "value": "localhost"
                                }
                            },
                            {
                                "command": "AddOTelAttribute",
                                "parameters": {
                                    "name": "server.port",
                                    "value": 3306,
                                    "type": "int"
                                }
                            }
                        ]
                    }
                ]
            }
        ],
        "agentOutput": {
            "transactions": [
                {
                    "name": "Foo"
                }
            ],
            "spans": [
                {
                    "name": "Datastore/statement/MySQL/dates/select",
                    "parentName": "Foo",
<<<<<<< HEAD
                    "category": "datastore",
                    "attributes": {
                        "db.collection": "dates",
                        "db.instance": "newrelic",
                        "db.operation": "select",
                        "db.statement": "SELECT _date FROM dates ORDER BY _date DESC LIMIT ?",
                        "db.system": "mysql",
                        "peer.address": "localhost:3306",
                        "peer.hostname": "localhost"
=======
                    "category": "generic", // will be "database" when real support is implemented
                    "attributes": {
                        "db.namespace": "ORCL1|DB1|order-processing-service"
>>>>>>> a96b724e
                    }
                }
            ]
        }
    }
]<|MERGE_RESOLUTION|>--- conflicted
+++ resolved
@@ -26,82 +26,6 @@
                                 "command": "AddOTelAttribute",
                                 "parameters": {
                                     "name": "url.full",
-                                    "value": "https://google.com"
-                                }
-                            },
-                            {
-                                "command": "AddOTelAttribute",
-                                "parameters": {
-                                    "name": "http.response.status_code",
-                                    "value": 200,
-                                    "type": "int"
-                                }
-                            },
-                            {
-                                "command": "AddOTelAttribute",
-                                "parameters": {
-                                    "name": "http.status_text",
-                                    "value": "OK"
-                                }
-                            }
-                        ]
-                    }
-                ]
-            }
-        ],
-        "agentOutput": {
-            "transactions": [
-                {
-                    "name": "Foo"
-                }
-            ],
-            "spans": [
-                {
-                    "name": "External/google.com/Stream/GET",
-                    "parentName": "Foo",
-                    "category": "http",
-<<<<<<< HEAD
-=======
-                    "attributes": {
-                        "server.address": "google.com",
-                        "server.port": 443,
-                        "span.kind": "client",
-                        "http.request.method": "GET",
-                        "http.statusCode": 200,
-                        "http.statusText": "OK",
-                        "http.url": "https://google.com:443/"
-                    }
-                }
-            ]
-        }
-    },
-    {
-        "testDescription": "Client Http External with http.method and http.url creates http span",
-        "operations": [
-            {
-                "command": "DoWorkInTransaction",
-                "parameters": {
-                    "transactionName": "Foo"
-                },
-                "childOperations": [
-                    {
-                        "command": "DoWorkInSpan",
-                        "parameters": {
-                            "spanName": "OTelSpan1",
-                            "spanKind": "Client"
-                        },
-                        "childOperations": [
-                            {
-                                "command": "AddOTelAttribute",
-                                "parameters": {
-                                    "name": "http.method",
-                                    "value": "GET"
-                                }
-                            },
-                            {
-                                "command": "AddOTelAttribute",
-                                "parameters": {
-                                    "name": "http.url",
                                     "value": "https://google.com"
                                 }
                             },
@@ -150,26 +74,33 @@
         }
     },
     {
-        "testDescription": "Client Http External without url.full or http.url does not create http span",
-        "operations": [
-            {
-                "command": "DoWorkInTransaction",
-                "parameters": {
-                    "transactionName": "Foo"
-                },
-                "childOperations": [
-                    {
-                        "command": "DoWorkInSpan",
-                        "parameters": {
-                            "spanName": "OTelSpan1",
-                            "spanKind": "Client"
-                        },
-                        "childOperations": [
-                            {
-                                "command": "AddOTelAttribute",
-                                "parameters": {
-                                    "name": "http.request.method",
+        "testDescription": "Client Http External with http.method and http.url creates http span",
+        "operations": [
+            {
+                "command": "DoWorkInTransaction",
+                "parameters": {
+                    "transactionName": "Foo"
+                },
+                "childOperations": [
+                    {
+                        "command": "DoWorkInSpan",
+                        "parameters": {
+                            "spanName": "OTelSpan1",
+                            "spanKind": "Client"
+                        },
+                        "childOperations": [
+                            {
+                                "command": "AddOTelAttribute",
+                                "parameters": {
+                                    "name": "http.method",
                                     "value": "GET"
+                                }
+                            },
+                            {
+                                "command": "AddOTelAttribute",
+                                "parameters": {
+                                    "name": "http.url",
+                                    "value": "https://google.com"
                                 }
                             },
                             {
@@ -200,167 +131,9 @@
             ],
             "spans": [
                 {
-                    "name": "OTelSpan1",
-                    "parentName": "Foo",
-                    "category": "generic"
-                }
-            ]
-        }
-    },
-    {
-        "testDescription": "Client Http External with empty http.request.method does not create http span",
-        "operations": [
-            {
-                "command": "DoWorkInTransaction",
-                "parameters": {
-                    "transactionName": "Foo"
-                },
-                "childOperations": [
-                    {
-                        "command": "DoWorkInSpan",
-                        "parameters": {
-                            "spanName": "OTelSpan1",
-                            "spanKind": "Client"
-                        },
-                        "childOperations": [
-                            {
-                                "command": "AddOTelAttribute",
-                                "parameters": {
-                                    "name": "http.request.method",
-                                    "value": ""
-                                }
-                            },
-                            {
-                                "command": "AddOTelAttribute",
-                                "parameters": {
-                                    "name": "http.response.status_code",
-                                    "value": 200,
-                                    "type": "int"
-                                }
-                            },
-                            {
-                                "command": "AddOTelAttribute",
-                                "parameters": {
-                                    "name": "http.status_text",
-                                    "value": "OK"
-                                }
-                            }
-                        ]
-                    }
-                ]
-            }
-        ],
-        "agentOutput": {
-            "transactions": [
-                {
-                    "name": "Foo"
-                }
-            ],
-            "spans": [
-                {
-                    "name": "OTelSpan1",
-                    "parentName": "Foo",
-                    "category": "generic"
-                }
-            ]
-        }
-    },
-    {
-        "testDescription": "Client without required tags does not create http span or database span",
-        "operations": [
-            {
-                "command": "DoWorkInTransaction",
-                "parameters": {
-                    "transactionName": "Foo"
-                },
-                "childOperations": [
-                    {
-                        "command": "DoWorkInSpan",
-                        "parameters": {
-                            "spanName": "OTelSpan1",
-                            "spanKind": "Client"
-                        }
-                    }
-                ]
-            }
-        ],
-        "agentOutput": {
-            "transactions": [
-                {
-                    "name": "Foo"
-                }
-            ],
-            "spans": [
-                {
-                    "name": "OTelSpan1",
-                    "parentName": "Foo",
-                    "category": "generic"
-                }
-            ]
-        }
-    },
-    {
-        "testDescription": "Client Http External with http.request.method creates http span",
-        "operations": [
-            {
-                "command": "DoWorkInTransaction",
-                "parameters": {
-                    "transactionName": "Foo"
-                },
-                "childOperations": [
-                    {
-                        "command": "DoWorkInSpan",
-                        "parameters": {
-                            "spanName": "OTelSpan1",
-                            "spanKind": "Client"
-                        },
-                        "childOperations": [
-                            {
-                                "command": "AddOTelAttribute",
-                                "parameters": {
-                                    "name": "http.request.method",
-                                    "value": "GET"
-                                }
-                            },
-                            {
-                                "command": "AddOTelAttribute",
-                                "parameters": {
-                                    "name": "url.full",
-                                    "value": "https://google.com"
-                                }
-                            },
-                            {
-                                "command": "AddOTelAttribute",
-                                "parameters": {
-                                    "name": "http.response.status_code",
-                                    "value": 200,
-                                    "type": "int"
-                                }
-                            },
-                            {
-                                "command": "AddOTelAttribute",
-                                "parameters": {
-                                    "name": "http.status_text",
-                                    "value": "OK"
-                                }
-                            }
-                        ]
-                    }
-                ]
-            }
-        ],
-        "agentOutput": {
-            "transactions": [
-                {
-                    "name": "Foo"
-                }
-            ],
-            "spans": [
-                {
                     "name": "External/google.com/Stream/GET",
                     "parentName": "Foo",
                     "category": "http",
->>>>>>> a96b724e
                     "attributes": {
                         "server.address": "google.com",
                         "server.port": 443,
@@ -375,6 +148,230 @@
         }
     },
     {
+        "testDescription": "Client Http External without url.full or http.url does not create http span",
+        "operations": [
+            {
+                "command": "DoWorkInTransaction",
+                "parameters": {
+                    "transactionName": "Foo"
+                },
+                "childOperations": [
+                    {
+                        "command": "DoWorkInSpan",
+                        "parameters": {
+                            "spanName": "OTelSpan1",
+                            "spanKind": "Client"
+                        },
+                        "childOperations": [
+                            {
+                                "command": "AddOTelAttribute",
+                                "parameters": {
+                                    "name": "http.request.method",
+                                    "value": "GET"
+                                }
+                            },
+                            {
+                                "command": "AddOTelAttribute",
+                                "parameters": {
+                                    "name": "http.response.status_code",
+                                    "value": 200,
+                                    "type": "int"
+                                }
+                            },
+                            {
+                                "command": "AddOTelAttribute",
+                                "parameters": {
+                                    "name": "http.status_text",
+                                    "value": "OK"
+                                }
+                            }
+                        ]
+                    }
+                ]
+            }
+        ],
+        "agentOutput": {
+            "transactions": [
+                {
+                    "name": "Foo"
+                }
+            ],
+            "spans": [
+                {
+                    "name": "OTelSpan1",
+                    "parentName": "Foo",
+                    "category": "generic"
+                }
+            ]
+        }
+    },
+    {
+        "testDescription": "Client Http External with empty http.request.method does not create http span",
+        "operations": [
+            {
+                "command": "DoWorkInTransaction",
+                "parameters": {
+                    "transactionName": "Foo"
+                },
+                "childOperations": [
+                    {
+                        "command": "DoWorkInSpan",
+                        "parameters": {
+                            "spanName": "OTelSpan1",
+                            "spanKind": "Client"
+                        },
+                        "childOperations": [
+                            {
+                                "command": "AddOTelAttribute",
+                                "parameters": {
+                                    "name": "http.request.method",
+                                    "value": ""
+                                }
+                            },
+                            {
+                                "command": "AddOTelAttribute",
+                                "parameters": {
+                                    "name": "http.response.status_code",
+                                    "value": 200,
+                                    "type": "int"
+                                }
+                            },
+                            {
+                                "command": "AddOTelAttribute",
+                                "parameters": {
+                                    "name": "http.status_text",
+                                    "value": "OK"
+                                }
+                            }
+                        ]
+                    }
+                ]
+            }
+        ],
+        "agentOutput": {
+            "transactions": [
+                {
+                    "name": "Foo"
+                }
+            ],
+            "spans": [
+                {
+                    "name": "OTelSpan1",
+                    "parentName": "Foo",
+                    "category": "generic"
+                }
+            ]
+        }
+    },
+    {
+        "testDescription": "Client without required tags does not create http span or database span",
+        "operations": [
+            {
+                "command": "DoWorkInTransaction",
+                "parameters": {
+                    "transactionName": "Foo"
+                },
+                "childOperations": [
+                    {
+                        "command": "DoWorkInSpan",
+                        "parameters": {
+                            "spanName": "OTelSpan1",
+                            "spanKind": "Client"
+                        }
+                    }
+                ]
+            }
+        ],
+        "agentOutput": {
+            "transactions": [
+                {
+                    "name": "Foo"
+                }
+            ],
+            "spans": [
+                {
+                    "name": "OTelSpan1",
+                    "parentName": "Foo",
+                    "category": "generic"
+                }
+            ]
+        }
+    },
+    {
+        "testDescription": "Client Http External with http.request.method creates http span",
+        "operations": [
+            {
+                "command": "DoWorkInTransaction",
+                "parameters": {
+                    "transactionName": "Foo"
+                },
+                "childOperations": [
+                    {
+                        "command": "DoWorkInSpan",
+                        "parameters": {
+                            "spanName": "OTelSpan1",
+                            "spanKind": "Client"
+                        },
+                        "childOperations": [
+                            {
+                                "command": "AddOTelAttribute",
+                                "parameters": {
+                                    "name": "http.request.method",
+                                    "value": "GET"
+                                }
+                            },
+                            {
+                                "command": "AddOTelAttribute",
+                                "parameters": {
+                                    "name": "url.full",
+                                    "value": "https://google.com"
+                                }
+                            },
+                            {
+                                "command": "AddOTelAttribute",
+                                "parameters": {
+                                    "name": "http.response.status_code",
+                                    "value": 200,
+                                    "type": "int"
+                                }
+                            },
+                            {
+                                "command": "AddOTelAttribute",
+                                "parameters": {
+                                    "name": "http.status_text",
+                                    "value": "OK"
+                                }
+                            }
+                        ]
+                    }
+                ]
+            }
+        ],
+        "agentOutput": {
+            "transactions": [
+                {
+                    "name": "Foo"
+                }
+            ],
+            "spans": [
+                {
+                    "name": "External/google.com/Stream/GET",
+                    "parentName": "Foo",
+                    "category": "http",
+                    "attributes": {
+                        "server.address": "google.com",
+                        "server.port": 443,
+                        "span.kind": "client",
+                        "http.request.method": "GET",
+                        "http.statusCode": 200,
+                        "http.statusText": "OK",
+                        "http.url": "https://google.com:443/"
+                    }
+                }
+            ]
+        }
+    },
+    {
         "testDescription": "Client Database test",
         "operations": [
             {
@@ -441,7 +438,6 @@
                 {
                     "name": "Datastore/statement/MySQL/dates/select",
                     "parentName": "Foo",
-<<<<<<< HEAD
                     "category": "datastore",
                     "attributes": {
                         "db.collection": "dates",
@@ -451,11 +447,6 @@
                         "db.system": "mysql",
                         "peer.address": "localhost:3306",
                         "peer.hostname": "localhost"
-=======
-                    "category": "generic", // will be "database" when real support is implemented
-                    "attributes": {
-                        "db.namespace": "ORCL1|DB1|order-processing-service"
->>>>>>> a96b724e
                     }
                 }
             ]
