<Project Sdk="Microsoft.NET.Sdk">
  <PropertyGroup>
    <TargetFrameworks>net462;net7.0</TargetFrameworks>
    <RootNamespace>CompositeTests</RootNamespace>
    <AssemblyName>NewRelic.Agent.Core.CompositeTests</AssemblyName>
    <DebugType Condition="'$(TargetFramework)' != '' AND '$(TargetFramework)' != 'netcoreapp1.0'">Full</DebugType>
    <RunSettingsFilePath>$(SolutionDir)test.runsettings</RunSettingsFilePath>
  </PropertyGroup>
  <ItemGroup>
    <PackageReference Include="coverlet.collector" Version="6.0.0">
      <PrivateAssets>all</PrivateAssets>
      <IncludeAssets>runtime; build; native; contentfiles; analyzers; buildtransitive</IncludeAssets>
    </PackageReference>
<<<<<<< HEAD
    <PackageReference Include="JustMock" Version="2023.3.1122.188" />
    <PackageReference Include="Microsoft.Extensions.Primitives" Version="8.0.0" />
    <PackageReference Include="Microsoft.NET.Test.Sdk" Version="17.8.0" />
    <PackageReference Include="MoreLinq" Version="4.1.0" />
    <PackageReference Include="Newtonsoft.Json" Version="13.0.3" />
    <PackageReference Include="NUnit" Version="4.0.1" />
=======
    <PackageReference Include="JustMock" Version="2020.1.113.1" />
    <PackageReference Include="Microsoft.Extensions.Primitives" Version="8.0.0" />
    <PackageReference Include="Microsoft.NET.Test.Sdk" Version="17.7.2" />
    <PackageReference Include="MoreLinq" Version="2.4.0" />
    <PackageReference Include="Newtonsoft.Json" Version="13.0.3" />
    <PackageReference Include="NUnit" Version="3.13.3" />
>>>>>>> 4c146cef
    <PackageReference Include="NUnit3TestAdapter" Version="4.5.0">
      <PrivateAssets>all</PrivateAssets>
      <IncludeAssets>runtime; build; native; contentfiles; analyzers; buildtransitive</IncludeAssets>
    </PackageReference>
  </ItemGroup>
  <ItemGroup Condition="'$(TargetFramework)' == 'net7.0'">
    <PackageReference Include="Microsoft.Data.SqlClient" Version="5.1.1" />
  </ItemGroup>
  <ItemGroup Condition="'$(TargetFramework)' == 'net462'">
    <Reference Include="Microsoft.CSharp" />
    <Reference Include="System" />
    <Reference Include="System.Data" />
    <Reference Include="System.XML" />
    <Reference Include="System.Xml.Serialization" />
  </ItemGroup>
  <ItemGroup>
    <ProjectReference Include="$(RootProjectDirectory)\src\Agent\NewRelic\Agent\Core\Core.csproj" />
    <ProjectReference Include="$(RootProjectDirectory)\src\Agent\NewRelic\Agent\Extensions\NewRelic.Agent.Extensions\NewRelic.Agent.Extensions.csproj" />
    <ProjectReference Include="$(RootProjectDirectory)\src\Agent\NewRelic\Agent\Extensions\Providers\Storage\AsyncLocal\AsyncLocal.csproj" />
    <ProjectReference Include="$(RootProjectDirectory)\src\NewRelic.Core\NewRelic.Core.csproj" />
    <ProjectReference Include="..\..\..\..\src\Agent\NewRelic\Agent\Extensions\Providers\Wrapper\StackExchangeRedis2Plus\StackExchangeRedis2Plus.csproj" />
    <ProjectReference Include="..\..\NewRelic.Testing.Assertions\NewRelic.Testing.Assertions.csproj" />
    <ProjectReference Include="..\NewRelic.Agent.TestUtilities\NewRelic.Agent.TestUtilities.csproj" />
  </ItemGroup>
  <ItemGroup>
    <Service Include="{82a7f48d-3b50-4b1e-b82e-3ada8210c358}" />
  </ItemGroup>
  <ItemGroup>
    <None Update="CrossAgentTests\DistributedTracing\trace_context.json">
      <CopyToOutputDirectory>Always</CopyToOutputDirectory>
    </None>
    <None Update="CrossAgentTests\SecurityPolicies\security_policies.json">
      <CopyToOutputDirectory>Always</CopyToOutputDirectory>
    </None>
    <None Update="CrossAgentTests\SqlObfuscation\sql_obfuscation.json">
      <CopyToOutputDirectory>Always</CopyToOutputDirectory>
    </None>
    <None Update="CrossAgentTests\Utilization\utilization_json.json">
      <CopyToOutputDirectory>Always</CopyToOutputDirectory>
    </None>
  </ItemGroup>
</Project><|MERGE_RESOLUTION|>--- conflicted
+++ resolved
@@ -11,21 +11,12 @@
       <PrivateAssets>all</PrivateAssets>
       <IncludeAssets>runtime; build; native; contentfiles; analyzers; buildtransitive</IncludeAssets>
     </PackageReference>
-<<<<<<< HEAD
     <PackageReference Include="JustMock" Version="2023.3.1122.188" />
     <PackageReference Include="Microsoft.Extensions.Primitives" Version="8.0.0" />
     <PackageReference Include="Microsoft.NET.Test.Sdk" Version="17.8.0" />
     <PackageReference Include="MoreLinq" Version="4.1.0" />
     <PackageReference Include="Newtonsoft.Json" Version="13.0.3" />
     <PackageReference Include="NUnit" Version="4.0.1" />
-=======
-    <PackageReference Include="JustMock" Version="2020.1.113.1" />
-    <PackageReference Include="Microsoft.Extensions.Primitives" Version="8.0.0" />
-    <PackageReference Include="Microsoft.NET.Test.Sdk" Version="17.7.2" />
-    <PackageReference Include="MoreLinq" Version="2.4.0" />
-    <PackageReference Include="Newtonsoft.Json" Version="13.0.3" />
-    <PackageReference Include="NUnit" Version="3.13.3" />
->>>>>>> 4c146cef
     <PackageReference Include="NUnit3TestAdapter" Version="4.5.0">
       <PrivateAssets>all</PrivateAssets>
       <IncludeAssets>runtime; build; native; contentfiles; analyzers; buildtransitive</IncludeAssets>
