--- conflicted
+++ resolved
@@ -1,10 +1,6 @@
 <Project Sdk="Microsoft.NET.Sdk">
   <PropertyGroup>
-<<<<<<< HEAD
-    <TargetFrameworks>net462;net9.0</TargetFrameworks>
-=======
-    <TargetFrameworks>net481;net8.0</TargetFrameworks>
->>>>>>> d48a7516
+    <TargetFrameworks>net481;net9.0</TargetFrameworks>
     <RootNamespace>CompositeTests</RootNamespace>
     <AssemblyName>NewRelic.Agent.Core.CompositeTests</AssemblyName>
     <DebugType Condition="'$(TargetFramework)' != '' AND '$(TargetFramework)' != 'netcoreapp1.0'">Full</DebugType>
@@ -33,14 +29,10 @@
   <ItemGroup Condition="'$(TargetFramework)' == 'net8.0'">
     <PackageReference Include="Microsoft.Data.SqlClient" Version="5.1.1" />
   </ItemGroup>
-<<<<<<< HEAD
   <ItemGroup Condition="'$(TargetFramework)' == 'net9.0'">
     <PackageReference Include="Microsoft.Data.SqlClient" Version="5.1.1" />
   </ItemGroup>
-  <ItemGroup Condition="'$(TargetFramework)' == 'net462'">
-=======
   <ItemGroup Condition="'$(TargetFramework)' == 'net481'">
->>>>>>> d48a7516
     <Reference Include="Microsoft.CSharp" />
     <Reference Include="System" />
     <Reference Include="System.Data" />
