<Project Sdk="Microsoft.NET.Sdk">
  <PropertyGroup>
    <TargetFrameworks>net481;net10.0</TargetFrameworks>
    <RootNamespace>CompositeTests</RootNamespace>
    <AssemblyName>NewRelic.Agent.Core.CompositeTests</AssemblyName>
    <DebugType Condition="'$(TargetFramework)' != '' AND '$(TargetFramework)' != 'netcoreapp1.0'">Full</DebugType>
    <RunSettingsFilePath>$(SolutionDir)test.runsettings</RunSettingsFilePath>
  </PropertyGroup>
  <ItemGroup>
    <PackageReference Include="coverlet.collector" Version="6.0.4">
      <PrivateAssets>all</PrivateAssets>
      <IncludeAssets>runtime; build; native; contentfiles; analyzers; buildtransitive</IncludeAssets>
    </PackageReference>
<<<<<<< HEAD
    <PackageReference Include="JustMock" Version="2025.3.813.457" />
    <PackageReference Include="Microsoft.NET.Test.Sdk" Version="18.0.0" />
=======
    <PackageReference Include="JustMock" Version="2024.3.805.336" />
    <PackageReference Include="Microsoft.Extensions.Primitives" Version="9.0.8" />
    <PackageReference Include="Microsoft.NET.Test.Sdk" Version="17.11.1" />
>>>>>>> 2ee925aa
    <PackageReference Include="MoreLinq" Version="2.4.0" />
    <PackageReference Include="Newtonsoft.Json" Version="13.0.4" />
    <PackageReference Include="NUnit" Version="4.4.0" />
    <PackageReference Include="NUnit.Analyzers" Version="4.10.0">
      <PrivateAssets>all</PrivateAssets>
      <IncludeAssets>runtime; build; native; contentfiles; analyzers; buildtransitive</IncludeAssets>
    </PackageReference>
    <PackageReference Include="NUnit3TestAdapter" Version="5.2.0">
      <PrivateAssets>all</PrivateAssets>
      <IncludeAssets>runtime; build; native; contentfiles; analyzers; buildtransitive</IncludeAssets>
    </PackageReference>
    <PackageReference Include="System.Diagnostics.DiagnosticSource" Version="9.0.7" />
  </ItemGroup>
  <ItemGroup Condition="'$(TargetFramework)' == 'net481'">
    <PackageReference Include="Microsoft.Extensions.Primitives" Version="8.0.0" />
    <PackageReference Include="Microsoft.Extensions.Configuration" Version="8.0.0" />
  </ItemGroup>  
  <ItemGroup Condition="'$(TargetFramework)' == 'net10.0'">
    <PackageReference Include="Microsoft.Extensions.Configuration" Version="9.0.2" />
    <PackageReference Include="Microsoft.Extensions.Primitives" Version="9.0.2" />
    <PackageReference Include="OpenTelemetry" Version="1.12.0" />
  </ItemGroup>
  <ItemGroup Condition="'$(TargetFramework)' == 'net10.0'">
    <PackageReference Include="Microsoft.Data.SqlClient" Version="5.1.1" />
  </ItemGroup>
  <ItemGroup Condition="'$(TargetFramework)' == 'net481'">
    <Reference Include="Microsoft.CSharp" />
    <Reference Include="System" />
    <Reference Include="System.Data" />
    <Reference Include="System.XML" />
    <Reference Include="System.Xml.Serialization" />
  </ItemGroup>
  <ItemGroup>
    <ProjectReference Include="$(RootProjectDirectory)\src\Agent\NewRelic\Agent\Core\Core.csproj" />
    <ProjectReference Include="$(RootProjectDirectory)\src\Agent\NewRelic\Agent\Extensions\NewRelic.Agent.Extensions\NewRelic.Agent.Extensions.csproj" />
    <ProjectReference Include="$(RootProjectDirectory)\src\Agent\NewRelic\Agent\Extensions\Providers\Storage\AsyncLocal\AsyncLocal.csproj" />
    <ProjectReference Include="..\..\..\..\src\Agent\NewRelic\Agent\Extensions\Providers\Wrapper\StackExchangeRedis2Plus\StackExchangeRedis2Plus.csproj" />
    <ProjectReference Include="..\..\NewRelic.Testing.Assertions\NewRelic.Testing.Assertions.csproj" />
    <ProjectReference Include="..\..\Shared\TestSerializationHelpers\TestSerializationHelpers.csproj" />
    <ProjectReference Include="..\NewRelic.Agent.TestUtilities\NewRelic.Agent.TestUtilities.csproj" />
  </ItemGroup>
  <ItemGroup>
    <Service Include="{82a7f48d-3b50-4b1e-b82e-3ada8210c358}" />
  </ItemGroup>
  <ItemGroup>
    <None Update="CrossAgentTests\DistributedTracing\distributed_tracing.json">
      <CopyToOutputDirectory>Always</CopyToOutputDirectory>
    </None>
    <None Update="CrossAgentTests\DistributedTracing\trace_context.json">
      <CopyToOutputDirectory>Always</CopyToOutputDirectory>
    </None>
    <None Update="CrossAgentTests\HybridAgent\TestCaseDefinitions\HybridAgentSmokeTests.json">
      <CopyToOutputDirectory>Always</CopyToOutputDirectory>
    </None>
    <None Update="CrossAgentTests\SecurityPolicies\security_policies.json">
      <CopyToOutputDirectory>Always</CopyToOutputDirectory>
    </None>
    <None Update="CrossAgentTests\SqlObfuscation\sql_obfuscation.json">
      <CopyToOutputDirectory>Always</CopyToOutputDirectory>
    </None>
    <None Update="CrossAgentTests\Utilization\utilization_json.json">
      <CopyToOutputDirectory>Always</CopyToOutputDirectory>
    </None>
    <None Update="HybridAgent\TestCaseDefinitions\HybridAgentTests.json">
      <CopyToOutputDirectory>Always</CopyToOutputDirectory>
    </None>
  </ItemGroup>
</Project><|MERGE_RESOLUTION|>--- conflicted
+++ resolved
@@ -1,4 +1,4 @@
-<Project Sdk="Microsoft.NET.Sdk">
+﻿<Project Sdk="Microsoft.NET.Sdk">
   <PropertyGroup>
     <TargetFrameworks>net481;net10.0</TargetFrameworks>
     <RootNamespace>CompositeTests</RootNamespace>
@@ -11,14 +11,8 @@
       <PrivateAssets>all</PrivateAssets>
       <IncludeAssets>runtime; build; native; contentfiles; analyzers; buildtransitive</IncludeAssets>
     </PackageReference>
-<<<<<<< HEAD
     <PackageReference Include="JustMock" Version="2025.3.813.457" />
     <PackageReference Include="Microsoft.NET.Test.Sdk" Version="18.0.0" />
-=======
-    <PackageReference Include="JustMock" Version="2024.3.805.336" />
-    <PackageReference Include="Microsoft.Extensions.Primitives" Version="9.0.8" />
-    <PackageReference Include="Microsoft.NET.Test.Sdk" Version="17.11.1" />
->>>>>>> 2ee925aa
     <PackageReference Include="MoreLinq" Version="2.4.0" />
     <PackageReference Include="Newtonsoft.Json" Version="13.0.4" />
     <PackageReference Include="NUnit" Version="4.4.0" />
@@ -30,16 +24,6 @@
       <PrivateAssets>all</PrivateAssets>
       <IncludeAssets>runtime; build; native; contentfiles; analyzers; buildtransitive</IncludeAssets>
     </PackageReference>
-    <PackageReference Include="System.Diagnostics.DiagnosticSource" Version="9.0.7" />
-  </ItemGroup>
-  <ItemGroup Condition="'$(TargetFramework)' == 'net481'">
-    <PackageReference Include="Microsoft.Extensions.Primitives" Version="8.0.0" />
-    <PackageReference Include="Microsoft.Extensions.Configuration" Version="8.0.0" />
-  </ItemGroup>  
-  <ItemGroup Condition="'$(TargetFramework)' == 'net10.0'">
-    <PackageReference Include="Microsoft.Extensions.Configuration" Version="9.0.2" />
-    <PackageReference Include="Microsoft.Extensions.Primitives" Version="9.0.2" />
-    <PackageReference Include="OpenTelemetry" Version="1.12.0" />
   </ItemGroup>
   <ItemGroup Condition="'$(TargetFramework)' == 'net10.0'">
     <PackageReference Include="Microsoft.Data.SqlClient" Version="5.1.1" />
