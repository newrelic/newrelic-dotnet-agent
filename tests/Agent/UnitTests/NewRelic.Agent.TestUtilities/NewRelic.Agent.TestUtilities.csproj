<Project Sdk="Microsoft.NET.Sdk" ToolsVersion="15.0">
  <PropertyGroup>
    <TargetFrameworks>net462;net7.0</TargetFrameworks>
    <RootNamespace>NewRelic.Agent.TestUtilities</RootNamespace>
    <AssemblyName>NewRelic.Agent.TestUtilities</AssemblyName>
  </PropertyGroup>
  <ItemGroup>
    <PackageReference Include="coverlet.collector" Version="6.0.0">
      <PrivateAssets>all</PrivateAssets>
      <IncludeAssets>runtime; build; native; contentfiles; analyzers; buildtransitive</IncludeAssets>
    </PackageReference>
<<<<<<< HEAD
    <PackageReference Include="NUnit" Version="4.0.1" />
    <PackageReference Include="Serilog" Version="3.1.1" />
    <PackageReference Include="Serilog.Sinks.Console" Version="5.0.1" />
=======
    <PackageReference Include="NUnit" Version="3.13.3" />
    <PackageReference Include="Serilog" Version="[3.0.1]" />
    <PackageReference Include="Serilog.Sinks.Console" Version="[4.1.0]" />
>>>>>>> 4c146cef
    <PackageReference Include="Serilog.Sinks.Debug" Version="2.0.0" />
  </ItemGroup>
  <ItemGroup>
    <ProjectReference Include="$(RootProjectDirectory)\src\Agent\NewRelic\Agent\Core\Core.csproj" />
    <ProjectReference Include="$(RootProjectDirectory)\src\NewRelic.Core\NewRelic.Core.csproj" />
  </ItemGroup>
  <ItemGroup Condition="'$(TargetFramework)' == 'net462'">
    <Reference Include="System" />
    <Reference Include="System.Core" />
    <Reference Include="System.Xml.Linq" />
    <Reference Include="System.Data.DataSetExtensions" />
    <Reference Include="Microsoft.CSharp" />
    <Reference Include="System.Data" />
    <Reference Include="System.Xml" />
  </ItemGroup>
</Project><|MERGE_RESOLUTION|>--- conflicted
+++ resolved
@@ -9,15 +9,9 @@
       <PrivateAssets>all</PrivateAssets>
       <IncludeAssets>runtime; build; native; contentfiles; analyzers; buildtransitive</IncludeAssets>
     </PackageReference>
-<<<<<<< HEAD
     <PackageReference Include="NUnit" Version="4.0.1" />
-    <PackageReference Include="Serilog" Version="3.1.1" />
-    <PackageReference Include="Serilog.Sinks.Console" Version="5.0.1" />
-=======
-    <PackageReference Include="NUnit" Version="3.13.3" />
     <PackageReference Include="Serilog" Version="[3.0.1]" />
     <PackageReference Include="Serilog.Sinks.Console" Version="[4.1.0]" />
->>>>>>> 4c146cef
     <PackageReference Include="Serilog.Sinks.Debug" Version="2.0.0" />
   </ItemGroup>
   <ItemGroup>
