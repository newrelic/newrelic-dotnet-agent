--- conflicted
+++ resolved
@@ -9,13 +9,8 @@
       <PrivateAssets>all</PrivateAssets>
       <IncludeAssets>runtime; build; native; contentfiles; analyzers; buildtransitive</IncludeAssets>
     </PackageReference>
-<<<<<<< HEAD
-    <PackageReference Include="NUnit" Version="4.3.2" />
-    <PackageReference Include="NUnit.Analyzers" Version="4.9.2">
-=======
     <PackageReference Include="NUnit" Version="4.4.0" />
     <PackageReference Include="NUnit.Analyzers" Version="4.10.0">
->>>>>>> 76154c9e
       <PrivateAssets>all</PrivateAssets>
       <IncludeAssets>runtime; build; native; contentfiles; analyzers; buildtransitive</IncludeAssets>
     </PackageReference>
