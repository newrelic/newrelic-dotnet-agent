--- conflicted
+++ resolved
@@ -18,16 +18,6 @@
             Assert.IsFalse(Log.IsDebugEnabled);
         }
 
-<<<<<<< HEAD
-        //[Test]
-        //public static void IsDebugEnabled_is_true_when_config_log_is_all()
-        //{
-        //	ILogConfig config = GetLogConfig("all");
-        //	LoggerBootstrapper.Initialize();
-        //	LoggerBootstrapper.ConfigureLogger(config);
-        //	Assert.That(Log.IsDebugEnabled);
-        //}
-=======
         [Test]
         public static void IsDebugEnabled_is_true_when_config_log_is_all()
         {
@@ -36,7 +26,6 @@
             LoggerBootstrapper.ConfigureLogger(config);
             Assert.That(Log.IsDebugEnabled);
         }
->>>>>>> 2a56f77e
 
         [Test]
         public static void IsInfoEnabled_is_true_when_config_log_is_info()
@@ -56,16 +45,6 @@
             Assert.IsFalse(Log.IsDebugEnabled);
         }
 
-<<<<<<< HEAD
-        //[Test]
-        //public static void IsDebugEnabled_is_true_when_config_log_is_debug()
-        //{
-        //	ILogConfig config = GetLogConfig("debug");
-        //	LoggerBootstrapper.Initialize();
-        //	LoggerBootstrapper.ConfigureLogger(config);
-        //	Assert.That(Log.IsDebugEnabled);
-        //}
-=======
         [Test]
         public static void IsDebugEnabled_is_true_when_config_log_is_debug()
         {
@@ -74,7 +53,6 @@
             LoggerBootstrapper.ConfigureLogger(config);
             Assert.That(Log.IsDebugEnabled);
         }
->>>>>>> 2a56f77e
 
         [Test]
         public static void IsEnabledFor_finest_is_false_when_config_log_is_debug()
@@ -86,21 +64,12 @@
 
         }
 
-<<<<<<< HEAD
-        //[Test]
-        //public static void Config_IsAuditEnabled_for_config_is_true_when_auditLog_true_in_config()
-        //{
-        //	ILogConfig config = LogConfigFixtureWithAuditLogEnabled("debug");
-        //	Assert.That(config.IsAuditLogEnabled);
-        //}
-=======
         [Test]
         public static void Config_IsAuditEnabled_for_config_is_true_when_auditLog_true_in_config()
         {
             ILogConfig config = LogConfigFixtureWithAuditLogEnabled("debug");
             Assert.That(config.IsAuditLogEnabled);
         }
->>>>>>> 2a56f77e
 
         [Test]
         public static void Config_IsAuditEnabled_for_config_is_false_when_not_added_to_config()
@@ -133,11 +102,7 @@
                 "   <application>" +
                 "       <name>Test</name>" +
                 "   </application>" +
-<<<<<<< HEAD
-                "   <log level=\"{0}\" auditLog=\"true\"/>" +
-=======
                 "   <log level=\"{0}\" auditLog=\"true\"/>" + 
->>>>>>> 2a56f77e
                 "</configuration>",
                 logLevel);
             var configuration = ConfigurationLoader.InitializeFromXml(xml);
