--- conflicted
+++ resolved
@@ -548,7 +548,6 @@
         }
 
         [Test]
-<<<<<<< HEAD
         public void AspNetCore6PlusBrowserInjectionEnabledMetricPresent()
         {
             _enableAspNetCore6PlusBrowserInjection = true;
@@ -562,7 +561,8 @@
             _enableAspNetCore6PlusBrowserInjection = false;
             _agentHealthReporter.CollectMetrics();
             Assert.That(_publishedMetrics.Any(x => x.MetricNameModel.Name == "Supportability/Dotnet/AspNetCore6PlusBrowserInjection/disabled"), Is.True);
-=======
+        }
+      
         [TestCase(true, true)]
         [TestCase(true, false)]
         [TestCase(false, true)]
@@ -590,7 +590,6 @@
                 Assert.That(_publishedMetrics.Any(x => x.MetricNameModel.Name == "Supportability/Dotnet/AzureFunctionMode/enabled"), azureFunctionModeDetected ? Is.True : Is.False);
             else
                 Assert.That(_publishedMetrics.Any(x => x.MetricNameModel.Name == "Supportability/Dotnet/AzureFunctionMode/disabled"), azureFunctionModeDetected ? Is.True : Is.False);
->>>>>>> 47d22a11
         }
     }
 }