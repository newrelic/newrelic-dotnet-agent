--- conflicted
+++ resolved
@@ -3838,7 +3838,89 @@
 
         #endregion
 
-<<<<<<< HEAD
+        #region AI Monitoring Tests
+        [Test]
+        public void AiMonitoringDisabledByDefault()
+        {
+            Assert.That(_defaultConfig.AiMonitoringEnabled, Is.False);
+        }
+        [Test]
+        public void AiMonitoringEnabledByLocalConfig()
+        {
+            _localConfig.aiMonitoring.enabled = true;
+            Assert.That(_defaultConfig.AiMonitoringEnabled, Is.True);
+        }
+        [Test]
+        public void AiMonitoringEnabledByEnvironmentVariable()
+        {
+            Mock.Arrange(() => _environment.GetEnvironmentVariable("NEW_RELIC_AI_MONITORING_ENABLED")).Returns("true");
+            Assert.That(_defaultConfig.AiMonitoringEnabled, Is.True);
+        }
+        [Test]
+        public void AiMonitoringDisabledWhenHighSecurityModeEnabled()
+        {
+            _localConfig.highSecurity.enabled = true;
+            _localConfig.aiMonitoring.enabled = true;
+            Assert.That(_defaultConfig.AiMonitoringEnabled, Is.False);
+        }
+        
+        [Test]
+        public void AiMonitoringStreamingDisabledByLocalConfig()
+        {
+            _localConfig.aiMonitoring.enabled = true;
+            _localConfig.aiMonitoring.streaming.enabled = false;
+            Assert.That(_defaultConfig.AiMonitoringStreamingEnabled, Is.False);
+        }
+        [Test]
+        public void AiMonitoringStreamingEnabledByDefaultWhenAiMonitoringEnabled()
+        {
+            _localConfig.aiMonitoring.enabled = true;
+            Assert.That(_defaultConfig.AiMonitoringStreamingEnabled, Is.True);
+        }
+        [Test]
+        public void AiMonitoringStreamingDisabledByEnvironmentVariableWhenAiMonitoringEnabled()
+        {
+            _localConfig.aiMonitoring.enabled = true;
+            Mock.Arrange(() => _environment.GetEnvironmentVariable("NEW_RELIC_AI_MONITORING_STREAMING_ENABLED")).Returns("false");
+            Assert.That(_defaultConfig.AiMonitoringStreamingEnabled, Is.False);
+        }
+
+        [Test]
+        public void AiMonitoringRecordContentEnabledWhenAiMonitoringEnabled()
+        {
+            _localConfig.aiMonitoring.enabled = true;
+            Assert.That(_defaultConfig.AiMonitoringRecordContentEnabled, Is.True);
+        }
+        [Test]
+        public void AiMonitoringRecordContentDisabledByLocalConfig()
+        {
+            _localConfig.aiMonitoring.enabled = true;
+            _localConfig.aiMonitoring.recordContent.enabled = false;
+            Assert.That(_defaultConfig.AiMonitoringRecordContentEnabled, Is.False);
+        }
+        [Test]
+        public void AiMonitoringRecordContentDisabledByEnvironmentVariable()
+        {
+            _localConfig.aiMonitoring.enabled = true;
+            Mock.Arrange(() => _environment.GetEnvironmentVariable("NEW_RELIC_AI_MONITORING_RECORD_CONTENT_ENABLED")).Returns("false");
+            Assert.That(_defaultConfig.AiMonitoringRecordContentEnabled, Is.False);
+        }
+        [Test]
+        public void AiMonitoringRecordContentDisabledWhenAiMonitoringDisabled()
+        {
+            _localConfig.aiMonitoring.enabled = false;
+            Assert.That(_defaultConfig.AiMonitoringRecordContentEnabled, Is.False);
+        }
+
+        [Test]
+        public void LlmTokenCountingCallbackComesFromRuntimeConfig()
+        {
+            var runtimeConfig = new RunTimeConfiguration(Enumerable.Empty<string>(), null, (s1, s2) => 42);
+            var defaultConfig = new TestableDefaultConfiguration(_environment, _localConfig, _serverConfig, runtimeConfig, _securityPoliciesConfiguration, _bootstrapConfiguration, _processStatic, _httpRuntimeStatic, _configurationManagerStatic, _dnsStatic);
+            Assert.That(defaultConfig.LlmTokenCountingCallback("foo", "bar"), Is.EqualTo(42));
+        }
+        #endregion
+
         #region Agent Logs
 
         [TestCase(null, true, ExpectedResult = true)]
@@ -3915,90 +3997,6 @@
         }
 
         #endregion Agent Logs
-=======
-        #region AI Monitoring Tests
-        [Test]
-        public void AiMonitoringDisabledByDefault()
-        {
-            Assert.That(_defaultConfig.AiMonitoringEnabled, Is.False);
-        }
-        [Test]
-        public void AiMonitoringEnabledByLocalConfig()
-        {
-            _localConfig.aiMonitoring.enabled = true;
-            Assert.That(_defaultConfig.AiMonitoringEnabled, Is.True);
-        }
-        [Test]
-        public void AiMonitoringEnabledByEnvironmentVariable()
-        {
-            Mock.Arrange(() => _environment.GetEnvironmentVariable("NEW_RELIC_AI_MONITORING_ENABLED")).Returns("true");
-            Assert.That(_defaultConfig.AiMonitoringEnabled, Is.True);
-        }
-        [Test]
-        public void AiMonitoringDisabledWhenHighSecurityModeEnabled()
-        {
-            _localConfig.highSecurity.enabled = true;
-            _localConfig.aiMonitoring.enabled = true;
-            Assert.That(_defaultConfig.AiMonitoringEnabled, Is.False);
-        }
-        
-        [Test]
-        public void AiMonitoringStreamingDisabledByLocalConfig()
-        {
-            _localConfig.aiMonitoring.enabled = true;
-            _localConfig.aiMonitoring.streaming.enabled = false;
-            Assert.That(_defaultConfig.AiMonitoringStreamingEnabled, Is.False);
-        }
-        [Test]
-        public void AiMonitoringStreamingEnabledByDefaultWhenAiMonitoringEnabled()
-        {
-            _localConfig.aiMonitoring.enabled = true;
-            Assert.That(_defaultConfig.AiMonitoringStreamingEnabled, Is.True);
-        }
-        [Test]
-        public void AiMonitoringStreamingDisabledByEnvironmentVariableWhenAiMonitoringEnabled()
-        {
-            _localConfig.aiMonitoring.enabled = true;
-            Mock.Arrange(() => _environment.GetEnvironmentVariable("NEW_RELIC_AI_MONITORING_STREAMING_ENABLED")).Returns("false");
-            Assert.That(_defaultConfig.AiMonitoringStreamingEnabled, Is.False);
-        }
-
-        [Test]
-        public void AiMonitoringRecordContentEnabledWhenAiMonitoringEnabled()
-        {
-            _localConfig.aiMonitoring.enabled = true;
-            Assert.That(_defaultConfig.AiMonitoringRecordContentEnabled, Is.True);
-        }
-        [Test]
-        public void AiMonitoringRecordContentDisabledByLocalConfig()
-        {
-            _localConfig.aiMonitoring.enabled = true;
-            _localConfig.aiMonitoring.recordContent.enabled = false;
-            Assert.That(_defaultConfig.AiMonitoringRecordContentEnabled, Is.False);
-        }
-        [Test]
-        public void AiMonitoringRecordContentDisabledByEnvironmentVariable()
-        {
-            _localConfig.aiMonitoring.enabled = true;
-            Mock.Arrange(() => _environment.GetEnvironmentVariable("NEW_RELIC_AI_MONITORING_RECORD_CONTENT_ENABLED")).Returns("false");
-            Assert.That(_defaultConfig.AiMonitoringRecordContentEnabled, Is.False);
-        }
-        [Test]
-        public void AiMonitoringRecordContentDisabledWhenAiMonitoringDisabled()
-        {
-            _localConfig.aiMonitoring.enabled = false;
-            Assert.That(_defaultConfig.AiMonitoringRecordContentEnabled, Is.False);
-        }
-
-        [Test]
-        public void LlmTokenCountingCallbackComesFromRuntimeConfig()
-        {
-            var runtimeConfig = new RunTimeConfiguration(Enumerable.Empty<string>(), null, (s1, s2) => 42);
-            var defaultConfig = new TestableDefaultConfiguration(_environment, _localConfig, _serverConfig, runtimeConfig, _securityPoliciesConfiguration, _processStatic, _httpRuntimeStatic, _configurationManagerStatic, _dnsStatic);
-            Assert.That(defaultConfig.LlmTokenCountingCallback("foo", "bar"), Is.EqualTo(42));
-        }
-        #endregion
->>>>>>> f89fda5f
 
         private void CreateDefaultConfiguration()
         {
