--- conflicted
+++ resolved
@@ -4605,30 +4605,6 @@
 
         }
 
-<<<<<<< HEAD
-        [Test]
-        public void IncludedActivitySources_IncludesDefaultPlusConfigured()
-        {
-            _localConfig.appSettings.Add(new configurationAdd { key = "OpenTelemetry.ActivitySource.Include", value = "Foo,Bar,Baz" });
-            var defaultConfig = new TestableDefaultConfiguration(_environment, _localConfig, _serverConfig, _runTimeConfig, _securityPoliciesConfiguration, _bootstrapConfiguration, _processStatic, _httpRuntimeStatic, _configurationManagerStatic, _dnsStatic, _agentHealthReporter);
-
-            var includedActivitySources = defaultConfig.IncludedActivitySources;
-
-            Assert.That(includedActivitySources, Is.EquivalentTo(["NewRelic.Agent", "Foo", "Bar", "Baz"]));
-        }
-
-        [Test]
-        public void ExcludedActivitySources_IncludesConfigured()
-        {
-            _localConfig.appSettings.Add(new configurationAdd { key = "OpenTelemetry.ActivitySource.Exclude", value = "Foo,Bar,Baz" });
-            var defaultConfig = new TestableDefaultConfiguration(_environment, _localConfig, _serverConfig, _runTimeConfig, _securityPoliciesConfiguration, _bootstrapConfiguration, _processStatic, _httpRuntimeStatic, _configurationManagerStatic, _dnsStatic, _agentHealthReporter);
-
-            var excludedActivitySources= defaultConfig.ExcludedActivitySources;
-
-            Assert.That(excludedActivitySources, Is.EquivalentTo(["Foo", "Bar", "Baz"]));
-        }
-
-=======
         [TestCase("alwaysOn", RemoteParentSampledBehavior.AlwaysOn, TestName = "RemoteParentSampledBehavior_AlwaysOn_EnvironmentVariableOverride")]
         [TestCase("AlWaYSOn", RemoteParentSampledBehavior.AlwaysOn, TestName = "RemoteParentSampledBehavior_AlwaysOnMixedCase_EnvironmentVariableOverride")]
         [TestCase("alwaysOff", RemoteParentSampledBehavior.AlwaysOff, TestName = "RemoteParentSampledBehavior_AlwaysOff_EnvironmentVariableOverride")]
@@ -4663,7 +4639,28 @@
             // Assert
             Assert.That(result, Is.EqualTo(expectedRemoteParentSampledBehavior));
         }
->>>>>>> 46c4cd06
+        [Test]
+        public void IncludedActivitySources_IncludesDefaultPlusConfigured()
+        {
+            _localConfig.appSettings.Add(new configurationAdd { key = "OpenTelemetry.ActivitySource.Include", value = "Foo,Bar,Baz" });
+            var defaultConfig = new TestableDefaultConfiguration(_environment, _localConfig, _serverConfig, _runTimeConfig, _securityPoliciesConfiguration, _bootstrapConfiguration, _processStatic, _httpRuntimeStatic, _configurationManagerStatic, _dnsStatic, _agentHealthReporter);
+
+            var includedActivitySources = defaultConfig.IncludedActivitySources;
+
+            Assert.That(includedActivitySources, Is.EquivalentTo(["NewRelic.Agent", "Foo", "Bar", "Baz"]));
+        }
+
+        [Test]
+        public void ExcludedActivitySources_IncludesConfigured()
+        {
+            _localConfig.appSettings.Add(new configurationAdd { key = "OpenTelemetry.ActivitySource.Exclude", value = "Foo,Bar,Baz" });
+            var defaultConfig = new TestableDefaultConfiguration(_environment, _localConfig, _serverConfig, _runTimeConfig, _securityPoliciesConfiguration, _bootstrapConfiguration, _processStatic, _httpRuntimeStatic, _configurationManagerStatic, _dnsStatic, _agentHealthReporter);
+
+            var excludedActivitySources= defaultConfig.ExcludedActivitySources;
+
+            Assert.That(excludedActivitySources, Is.EquivalentTo(["Foo", "Bar", "Baz"]));
+        }
+
 
         private DefaultConfiguration GenerateConfigFromXml(string xml)
         {
