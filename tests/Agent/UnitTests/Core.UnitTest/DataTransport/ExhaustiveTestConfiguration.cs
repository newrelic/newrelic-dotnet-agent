--- conflicted
+++ resolved
@@ -520,18 +520,15 @@
         public int HealthFrequency => 5;
 
         public bool AwsLambdaApmModeEnabled => true;
+        public int MaxCustomInstrumentationSupportabilityMetrics => 25;
+
+        // OpenTelemetry Configuration Properties
+        public bool OpenTelemetryEnabled => true;
+
+        public bool OpenTelemetryTracingEnabled => true;
         public List<string> IncludedActivitySources => ["SomeIncludedActivitySourceName", "AnotherIncludedActivitySourceName"];
         public List<string> ExcludedActivitySources => ["SomeExcludedActivitySourceName", "AnotherExcludedActivitySourceName"];
-<<<<<<< HEAD
-=======
-        public bool OpenTelemetryBridgeEnabled => true;
-        public bool OpenTelemetryBridgeTracingEnabled => true;
->>>>>>> 1266e067
-
-        public int MaxCustomInstrumentationSupportabilityMetrics => 25;
-
-        // OpenTelemetry Configuration Properties
-        public bool OpenTelemetryEnabled => true;
+
         public bool OpenTelemetryMetricsEnabled => true;
         public IEnumerable<string> OpenTelemetryMetricsIncludeFilters => ["IncludedMeter1", "IncludedMeter2"];
         public IEnumerable<string> OpenTelemetryMetricsExcludeFilters => ["ExcludedMeter1", "ExcludedMeter2"];
