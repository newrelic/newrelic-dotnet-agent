// Copyright 2020 New Relic, Inc. All rights reserved.
// SPDX-License-Identifier: Apache-2.0

using System;
using System.Collections.Generic;
using System.Text.RegularExpressions;
using NewRelic.Agent.Configuration;

namespace NewRelic.Agent.Core.DataTransport
{
    public class ExhaustiveTestConfiguration : IConfiguration
    {
        public object AgentRunId => "AgentRunId";

        public bool AgentEnabled => true;

        public string AgentEnabledAt => "Hardcoded in test";

        public bool ServerlessModeEnabled  => false;

        public string AgentLicenseKey => "AgentLicenseKey";

        public IEnumerable<string> ApplicationNames => new[] { "name1", "name2", "name3" };

        public string ApplicationNamesSource => "ApplicationNameSource";

        public bool AutoStartAgent => true;

        public string BrowserMonitoringApplicationId => "BrowserMonitoringApplicationId";

        public bool BrowserMonitoringAutoInstrument => true;

        public string BrowserMonitoringBeaconAddress => "BrowserMonitoringBeaconAddress";

        public string BrowserMonitoringErrorBeaconAddress => "BrowserMonitoringErrorBeaconAddress";

        public string BrowserMonitoringJavaScriptAgent => "BrowserMonitoringJavaScriptAgent";

        public string BrowserMonitoringJavaScriptAgentFile => "BrowserMonitoringJavaScriptAgentFile";

        public string BrowserMonitoringJavaScriptAgentLoaderType => "BrowserMonitoringJavaScriptAgentLoaderType";

        public string BrowserMonitoringKey => "BrowserMonitoringKey";

        public bool BrowserMonitoringUseSsl => true;

        public string SecurityPoliciesToken => "SecurityPoliciesToken";

        public bool SecurityPoliciesTokenExists => true;

        public bool AllowAllRequestHeaders => true;

        public bool CaptureAttributes => true;

        public bool CanUseAttributesIncludes => true;

        public string CanUseAttributesIncludesSource => "CanUseAttributesIncludesSource";

        public IEnumerable<string> CaptureAttributesIncludes => new[] { "include1", "include2", "include3" };

        public IEnumerable<string> CaptureAttributesExcludes => new[] { "exclude1", "exclude2", "exclude3" };

        public IEnumerable<string> CaptureAttributesDefaultExcludes => new[] { "defaultExclude1", "defaultExclude2", "defaultExclude3" };

        public bool TransactionEventsAttributesEnabled => false;

        public HashSet<string> TransactionEventsAttributesInclude => new HashSet<string> { "attributeInclude1", "attributeInclude2", "attributeInclude3" };

        public HashSet<string> TransactionEventsAttributesExclude => new HashSet<string> { "attributeExclude1", "attributeExclude2", "attributeExclude3" };

        public bool CaptureTransactionTraceAttributes => true;

        public IEnumerable<string> CaptureTransactionTraceAttributesIncludes => new[] { "include1", "include2", "include3" };

        public IEnumerable<string> CaptureTransactionTraceAttributesExcludes => new[] { "exclude1", "exclude2", "exclude3" };

        public bool CaptureErrorCollectorAttributes => false;

        public IEnumerable<string> CaptureErrorCollectorAttributesIncludes => new[] { "include1", "include2", "include3" };

        public IEnumerable<string> CaptureErrorCollectorAttributesExcludes => new[] { "exclude1", "exclude2", "exclude3" };

        public bool CaptureBrowserMonitoringAttributes => false;

        public IEnumerable<string> CaptureBrowserMonitoringAttributesIncludes => new[] { "include1", "include2", "include3" };

        public IEnumerable<string> CaptureBrowserMonitoringAttributesExcludes => new[] { "exclude1", "exclude2", "exclude3" };

        public bool CaptureCustomParameters => false;

        public string CaptureCustomParametersSource => "CaptureCustomParametersSource";

        public string CollectorHost => "CollectorHost";

        public int CollectorPort => 1234;

        public bool CollectorSendDataOnExit => true;

        public float CollectorSendDataOnExitThreshold => 4321;

        public bool CollectorSendEnvironmentInfo => true;

        public bool CollectorSyncStartup => true;

        public uint CollectorTimeout => 1234;

        public int CollectorMaxPayloadSizeInBytes => 4321;

        public bool CompleteTransactionsOnThread => true;

        public string CompressedContentEncoding => "CompressedContentEncoding";

        public long ConfigurationVersion => 1234;

        public string CrossApplicationTracingCrossProcessId => "CrossApplicationTracingCrossProcessId";

        public bool CrossApplicationTracingEnabled => true;

        public bool DistributedTracingEnabled => true;

        public bool SpanEventsEnabled => true;

        public TimeSpan SpanEventsHarvestCycle => TimeSpan.FromSeconds(1234);

        public bool SpanEventsAttributesEnabled => true;

        public HashSet<string> SpanEventsAttributesInclude => new HashSet<string> { "attributeInclude1", "attributeInclude2", "attributeInclude3" };

        public HashSet<string> SpanEventsAttributesExclude => new HashSet<string> { "attributeExclude1", "attributeExclude2", "attributeExclude3" };

        public int InfiniteTracingTraceCountConsumers => 1234;

        public string InfiniteTracingTraceObserverHost => "InfiniteTracingTraceObserverHost";

        public string InfiniteTracingTraceObserverPort => "InfiniteTracingTraceObserverPort";

        public string InfiniteTracingTraceObserverSsl => "InfiniteTracingTraceObserverSsl";

        public float? InfiniteTracingTraceObserverTestFlaky => 1234;

        public int? InfiniteTracingTraceObserverTestFlakyCode => 4321;

        public int? InfiniteTracingTraceObserverTestDelayMs => 1234;

        public int InfiniteTracingQueueSizeSpans => 4321;

        public int InfiniteTracingPartitionCountSpans => 1234;

        public int InfiniteTracingBatchSizeSpans => 4321;

        public int InfiniteTracingTraceTimeoutMsConnect => 1234;

        public int InfiniteTracingTraceTimeoutMsSendData => 4321;

        public int InfiniteTracingExitTimeoutMs => 1234;

        public bool InfiniteTracingCompression => true;

        public string PrimaryApplicationId => "PrimaryApplicationId";

        public string TrustedAccountKey => "TrustedAccountKey";

        public string AccountId => "AccountId";

        public bool DatabaseNameReportingEnabled => true;

        public bool DatastoreTracerQueryParametersEnabled => true;

        public bool ErrorCollectorEnabled => true;

        public bool ErrorCollectorCaptureEvents => true;

        public int ErrorCollectorMaxEventSamplesStored => 1234;

        public TimeSpan ErrorEventsHarvestCycle => TimeSpan.FromSeconds(1234);

        public uint ErrorsMaximumPerPeriod => 4321;

        public IEnumerable<MatchRule> ExpectedStatusCodes => new MatchRule[] { StatusCodeExactMatchRule.GenerateRule("401"), StatusCodeInRangeMatchRule.GenerateRule("10", "20") };

        public IEnumerable<string> ExpectedErrorClassesForAgentSettings => new[] { "expected1", "expected2", "expected3" };

        public IDictionary<string, IEnumerable<string>> ExpectedErrorMessagesForAgentSettings => new Dictionary<string, IEnumerable<string>>
        {
            { "first", new[] { "first1", "first2" } },
            { "second", new[] { "second1", "second2" } },
        };

        public IEnumerable<string> ExpectedErrorStatusCodesForAgentSettings => new[] { "expectedError1", "expectedError2", "expectedError3" };

        public IDictionary<string, IEnumerable<string>> ExpectedErrorsConfiguration => new Dictionary<string, IEnumerable<string>>
        {
            { "third", new[] { "third1", "third2" } },
            { "fourth", new[] { "fourth1", "fourth2" } },
        };

        public IDictionary<string, IEnumerable<string>> IgnoreErrorsConfiguration => new Dictionary<string, IEnumerable<string>>
        {
            { "fifth", new[] { "fifth1", "fifth2" } },
            { "sixth", new[] { "sixth1", "sixth2" } },
        };

        public IEnumerable<string> IgnoreErrorClassesForAgentSettings => new[] { "ignoreError1", "ignoreError2", "ignoreError3" };

        public IDictionary<string, IEnumerable<string>> IgnoreErrorMessagesForAgentSettings => new Dictionary<string, IEnumerable<string>>
        {
            { "seven", new[] { "seven1", "seven2" } },
            { "eight", new[] { "eight1", "eight2" } },
        };

        public Func<IReadOnlyDictionary<string, object>, string> ErrorGroupCallback => dict => "my error group";

        public Dictionary<string, string> RequestHeadersMap => new Dictionary<string, string>
        {
            { "one", "1" },
            { "two", "2" }
        };

        public string EncodingKey => "EncodingKey";

        public string EntityGuid => "EntityGuid";

        public bool HighSecurityModeEnabled => true;

        public bool CustomInstrumentationEditorEnabled => true;

        public string CustomInstrumentationEditorEnabledSource => "CustomInstrumentationEditorEnabledSource";

        public bool StripExceptionMessages => true;

        public string StripExceptionMessagesSource => "StripExceptionMessagesSource";

        public bool InstanceReportingEnabled => true;

        public bool InstrumentationLoggingEnabled => true;

        public string Labels => "Labels";

        public IEnumerable<RegexRule> MetricNameRegexRules => new[]
        {
            new RegexRule("match1", "replacement1", true, 1, true, true, true),
            new RegexRule("match2", "replacement2", false, 2, false, false, false)
        };

        public string NewRelicConfigFilePath => "NewRelicConfigFilePath";

        public string AppSettingsConfigFilePath => "AppSettingsConfigFilePath";

        public string ProxyHost => "ProxyHost";

        public string ProxyUriPath => "ProxyUriPath";

        public int ProxyPort => 1234;

        public string ProxyUsername => "ProxyUsername";

        public string ProxyPassword => "ProxyPassword";

        public string ProxyDomain => "ProxyDomain";

        public bool PutForDataSend => true;

        public bool SlowSqlEnabled => true;

        public TimeSpan SqlExplainPlanThreshold => TimeSpan.FromSeconds(1234);

        public bool SqlExplainPlansEnabled => true;

        public int SqlExplainPlansMax => 1234;

        public uint SqlStatementsPerTransaction => 4321;

        public int SqlTracesPerPeriod => 1234;

        public int StackTraceMaximumFrames => 4321;

        public IEnumerable<string> HttpStatusCodesToIgnore => new[] { "ignore1", "ignore2", "ignore3" };

        public IEnumerable<string> ThreadProfilingIgnoreMethods => new[] { "ignoreMethod1", "ignoreMethod2", "ignoreMethod3" };

        public bool CustomEventsEnabled => true;

        public string CustomEventsEnabledSource => "CustomEventsEnabledSource";

        public bool CustomEventsAttributesEnabled => true;

        public HashSet<string> CustomEventsAttributesInclude => new HashSet<string> { "attributeInclude1", "attributeInclude2", "attributeInclude3" };

        public HashSet<string> CustomEventsAttributesExclude => new HashSet<string> { "attributeExclude1", "attributeExclude2", "attributeExclude3" };

        public int CustomEventsMaximumSamplesStored => 1234;

        public TimeSpan CustomEventsHarvestCycle => TimeSpan.FromSeconds(1234);

        public bool DisableSamplers => true;

        public bool ThreadProfilingEnabled => true;

        public bool TransactionEventsEnabled => true;

        public int TransactionEventsMaximumSamplesStored => 4321;

        public TimeSpan TransactionEventsHarvestCycle => TimeSpan.FromSeconds(4321);

        public bool TransactionEventsTransactionsEnabled => true;

        public IEnumerable<RegexRule> TransactionNameRegexRules => new[]
        {
            new RegexRule("matchTrans1", "replacementTrans1", true, 1, true, true, true),
            new RegexRule("matchTrans2", "replacementTrans2", false, 2, false, false, false)
        };

        public IDictionary<string, IEnumerable<string>> TransactionNameWhitelistRules => new Dictionary<string, IEnumerable<string>>
        {
            { "nine", new[] { "nine1", "nine2" } },
            { "ten", new[] { "ten1", "ten2" } },
        };

        public TimeSpan TransactionTraceApdexF => TimeSpan.FromSeconds(1234);

        public TimeSpan TransactionTraceApdexT => TimeSpan.FromSeconds(4321);

        public TimeSpan TransactionTraceThreshold => TimeSpan.FromSeconds(1234);

        public bool TransactionTracerEnabled => true;

        public int TransactionTracerMaxSegments => 1234;

        public string TransactionTracerRecordSql => "TransactionTracerRecordSql";

        public string TransactionTracerRecordSqlSource => "TransactionTracerRecordSqlSource";

        public TimeSpan TransactionTracerStackThreshold => TimeSpan.FromSeconds(4321);

        public int TransactionTracerMaxStackTraces => 4321;

        public IEnumerable<long> TrustedAccountIds => new long[] { 1, 2, 3 };

        public bool ServerSideConfigurationEnabled => true;

        public bool IgnoreServerSideConfiguration => true;

        public IEnumerable<RegexRule> UrlRegexRules => new[]
        {
            new RegexRule("matchUrl1", "replacementUrl1", true, 1, true, true, true),
            new RegexRule("matchUrl2", "replacementUrl2", false, 2, false, false, false)
        };

        public IEnumerable<Regex> RequestPathExclusionList => new[]
        {
            new Regex("asdf"),
            new Regex("qwerty", RegexOptions.IgnoreCase),
            new Regex("yolo", RegexOptions.ExplicitCapture, TimeSpan.FromSeconds(10))
        };

        public IDictionary<string, double> WebTransactionsApdex => new Dictionary<string, double>
        {
            { "first", 1.0 },
            { "second", 2.0 }
        };

        public int WrapperExceptionLimit => 1234;

        public bool UtilizationDetectAws => true;

        public bool UtilizationDetectAzure => true;

        public bool UtilizationDetectGcp => true;

        public bool UtilizationDetectPcf => true;

        public bool UtilizationDetectDocker => true;

        public bool UtilizationDetectKubernetes => true;

        public int? UtilizationLogicalProcessors => 22;

        public int? UtilizationTotalRamMib => 33;

        public string UtilizationBillingHost => "UtilizationBillingHost";

        public string UtilizationHostName => "UtilizationHostName";

        public string UtilizationFullHostName => "UtilizationFullHostName";

        public bool DiagnosticsCaptureAgentTiming => true;

        public int DiagnosticsCaptureAgentTimingFrequency => 1234;

        public bool UseResourceBasedNamingForWCFEnabled => true;

        public bool EventListenerSamplersEnabled { get => true; set { /* nothx */ } }

        public int? SamplingTarget => 1234;

        public int SpanEventsMaxSamplesStored => 4321;

        public int? SamplingTargetPeriodInSeconds => 1234;

        public bool PayloadSuccessMetricsEnabled => true;

        public string ProcessHostDisplayName => "ProcessHostDisplayName";

        public int DatabaseStatementCacheCapacity => 1234;

        public bool ForceSynchronousTimingCalculationHttpClient => true;

        public bool EnableAspNetCore6PlusBrowserInjection => true;

        public bool ExcludeNewrelicHeader => true;

        public bool ApplicationLoggingEnabled => true;

        public bool LogMetricsCollectorEnabled => true;

        public bool LogEventCollectorEnabled => true;

        public int LogEventsMaxSamplesStored => 1234;

        public TimeSpan LogEventsHarvestCycle => TimeSpan.FromSeconds(1234);

        public bool LogDecoratorEnabled => true;

        public HashSet<string> LogLevelDenyList => new HashSet<string> { "testlevel1, testlevel2" } ;

        public bool AppDomainCachingDisabled => true;

        public bool ForceNewTransactionOnNewThread => true;

        public bool CodeLevelMetricsEnabled => true;

        public bool ContextDataEnabled => true;

        public IEnumerable<string> ContextDataInclude => new[] { "attr1", "attr2"};

        public IEnumerable<string> ContextDataExclude => new[] { "attr1", "attr2" };

        public IEnumerable<IDictionary<string, string>> IgnoredInstrumentation => new[] {
            new Dictionary<string, string> { { "assemblyName", "AssemblyToIgnore1" } },
            new Dictionary<string, string> { { "assemblyName", "AssemblyToIgnore2" }, { "className", "ClassNameToIgnore" } }
        };

        public TimeSpan MetricsHarvestCycle => TimeSpan.FromMinutes(1);

        public TimeSpan TransactionTracesHarvestCycle => TimeSpan.FromMinutes(1);

        public TimeSpan ErrorTracesHarvestCycle => TimeSpan.FromMinutes(1);

        public TimeSpan GetAgentCommandsCycle => TimeSpan.FromMinutes(1);

        public TimeSpan DefaultHarvestCycle => TimeSpan.FromMinutes(1);

        public TimeSpan SqlTracesHarvestCycle => TimeSpan.FromMinutes(1);

        public TimeSpan UpdateLoadedModulesCycle => TimeSpan.FromMinutes(1);

        public TimeSpan StackExchangeRedisCleanupCycle => TimeSpan.FromMinutes(1);

        public IReadOnlyDictionary<string, string> GetAppSettings()
        {
            return new Dictionary<string, string>
            {
                { "hello", "friend" },
                { "we", "made" },
                { "it", "to" },
                { "the", "end" }
            };
        }

        public bool LoggingEnabled => true;

<<<<<<< HEAD
        public string LoggingLevel => "info";
=======
        public bool AiMonitoringEnabled => true;
        public bool AiMonitoringStreamingEnabled => true;
        public bool AiMonitoringRecordContentEnabled => true;

        public Func<string, string, int> LlmTokenCountingCallback => (s1, s2) => 1234;
>>>>>>> f89fda5f
    }
}<|MERGE_RESOLUTION|>--- conflicted
+++ resolved
@@ -469,14 +469,12 @@
 
         public bool LoggingEnabled => true;
 
-<<<<<<< HEAD
-        public string LoggingLevel => "info";
-=======
         public bool AiMonitoringEnabled => true;
         public bool AiMonitoringStreamingEnabled => true;
         public bool AiMonitoringRecordContentEnabled => true;
 
         public Func<string, string, int> LlmTokenCountingCallback => (s1, s2) => 1234;
->>>>>>> f89fda5f
+
+        public string LoggingLevel => "info";
     }
 }