// Copyright 2020 New Relic, Inc. All rights reserved.
// SPDX-License-Identifier: Apache-2.0

using System;
using System.Collections.Generic;
using System.Text.RegularExpressions;
using NewRelic.Agent.Configuration;

namespace NewRelic.Agent.Core.DataTransport
{
    public class ExhaustiveTestConfiguration : IConfiguration
    {
        public object AgentRunId => "AgentRunId";

        public bool AgentEnabled => true;

        public string AgentEnabledAt => "Hardcoded in test";

        public bool ServerlessModeEnabled => false;

        public string ServerlessFunctionName => null;

        public string ServerlessFunctionVersion => null;

        public string AgentLicenseKey => "AgentLicenseKey";

        public IEnumerable<string> ApplicationNames => ["name1", "name2", "name3"];
        public bool TryGetApplicationNames(out IEnumerable<string> names)
        {
            names = ApplicationNames;
            return true;
        }

        public string ApplicationNamesSource => "ApplicationNameSource";

        public bool AutoStartAgent => true;

        public string BrowserMonitoringApplicationId => "BrowserMonitoringApplicationId";

        public bool BrowserMonitoringAutoInstrument => true;

        public string BrowserMonitoringBeaconAddress => "BrowserMonitoringBeaconAddress";

        public string BrowserMonitoringErrorBeaconAddress => "BrowserMonitoringErrorBeaconAddress";

        public string BrowserMonitoringJavaScriptAgent => "BrowserMonitoringJavaScriptAgent";

        public string BrowserMonitoringJavaScriptAgentFile => "BrowserMonitoringJavaScriptAgentFile";

        public string BrowserMonitoringJavaScriptAgentLoaderType => "BrowserMonitoringJavaScriptAgentLoaderType";

        public string BrowserMonitoringKey => "BrowserMonitoringKey";

        public bool BrowserMonitoringUseSsl => true;

        public string SecurityPoliciesToken => "SecurityPoliciesToken";

        public bool SecurityPoliciesTokenExists => true;

        public bool AllowAllRequestHeaders => true;

        public bool CaptureAttributes => true;

        public bool CanUseAttributesIncludes => true;

        public string CanUseAttributesIncludesSource => "CanUseAttributesIncludesSource";

        public IEnumerable<string> CaptureAttributesIncludes => new[] { "include1", "include2", "include3" };

        public IEnumerable<string> CaptureAttributesExcludes => new[] { "exclude1", "exclude2", "exclude3" };

        public IEnumerable<string> CaptureAttributesDefaultExcludes => new[] { "defaultExclude1", "defaultExclude2", "defaultExclude3" };

        public bool TransactionEventsAttributesEnabled => false;

        public HashSet<string> TransactionEventsAttributesInclude => new HashSet<string> { "attributeInclude1", "attributeInclude2", "attributeInclude3" };

        public HashSet<string> TransactionEventsAttributesExclude => new HashSet<string> { "attributeExclude1", "attributeExclude2", "attributeExclude3" };

        public bool CaptureTransactionTraceAttributes => true;

        public IEnumerable<string> CaptureTransactionTraceAttributesIncludes => new[] { "include1", "include2", "include3" };

        public IEnumerable<string> CaptureTransactionTraceAttributesExcludes => new[] { "exclude1", "exclude2", "exclude3" };

        public bool CaptureErrorCollectorAttributes => false;

        public IEnumerable<string> CaptureErrorCollectorAttributesIncludes => new[] { "include1", "include2", "include3" };

        public IEnumerable<string> CaptureErrorCollectorAttributesExcludes => new[] { "exclude1", "exclude2", "exclude3" };

        public bool CaptureBrowserMonitoringAttributes => false;

        public IEnumerable<string> CaptureBrowserMonitoringAttributesIncludes => new[] { "include1", "include2", "include3" };

        public IEnumerable<string> CaptureBrowserMonitoringAttributesExcludes => new[] { "exclude1", "exclude2", "exclude3" };

        public bool CaptureCustomParameters => false;

        public string CaptureCustomParametersSource => "CaptureCustomParametersSource";

        public string CollectorHost => "CollectorHost";

        public int CollectorPort => 1234;

        public bool CollectorSendDataOnExit => true;

        public float CollectorSendDataOnExitThreshold => 4321;

        public bool CollectorSendEnvironmentInfo => true;

        public bool CollectorSyncStartup => true;

        public uint CollectorTimeout => 1234;

        public int CollectorMaxPayloadSizeInBytes => 4321;

        public bool CompleteTransactionsOnThread => true;

        public string CompressedContentEncoding => "CompressedContentEncoding";

        public long ConfigurationVersion => 1234;

        public string CrossApplicationTracingCrossProcessId => "CrossApplicationTracingCrossProcessId";

        public bool CrossApplicationTracingEnabled => true;

        public bool DistributedTracingEnabled => true;

        public SamplerType RootSamplerType => SamplerType.TraceIdRatioBased;
        public SamplerType RemoteParentSampledSamplerType => SamplerType.AlwaysOn;
        public SamplerType RemoteParentNotSampledSamplerType => SamplerType.AlwaysOff;
        public float? RootTraceIdRatioSamplerRatio => 0.12f;
        public float? RemoteParentSampledTraceIdRatioSamplerRatio => null;
        public float? RemoteParentNotSampledTraceIdRatioSamplerRatio => null;

        public bool SpanEventsEnabled => true;

        public TimeSpan SpanEventsHarvestCycle => TimeSpan.FromSeconds(1234);

        public bool SpanEventsAttributesEnabled => true;

        public HashSet<string> SpanEventsAttributesInclude => new HashSet<string> { "attributeInclude1", "attributeInclude2", "attributeInclude3" };

        public HashSet<string> SpanEventsAttributesExclude => new HashSet<string> { "attributeExclude1", "attributeExclude2", "attributeExclude3" };

        public int InfiniteTracingTraceCountConsumers => 1234;

        public string InfiniteTracingTraceObserverHost => "InfiniteTracingTraceObserverHost";

        public string InfiniteTracingTraceObserverPort => "InfiniteTracingTraceObserverPort";

        public string InfiniteTracingTraceObserverSsl => "InfiniteTracingTraceObserverSsl";

        public float? InfiniteTracingTraceObserverTestFlaky => 1234;

        public int? InfiniteTracingTraceObserverTestFlakyCode => 4321;

        public int? InfiniteTracingTraceObserverTestDelayMs => 1234;

        public int InfiniteTracingQueueSizeSpans => 4321;

        public int InfiniteTracingPartitionCountSpans => 1234;

        public int InfiniteTracingBatchSizeSpans => 4321;

        public int InfiniteTracingTraceTimeoutMsConnect => 1234;

        public int InfiniteTracingTraceTimeoutMsSendData => 4321;

        public int InfiniteTracingExitTimeoutMs => 1234;

        public bool InfiniteTracingCompression => true;

        public string PrimaryApplicationId => "PrimaryApplicationId";

        public string TrustedAccountKey => "TrustedAccountKey";

        public string AccountId => "AccountId";

        public bool DatabaseNameReportingEnabled => true;

        public bool DatastoreTracerQueryParametersEnabled => true;

        public bool ErrorCollectorEnabled => true;

        public bool ErrorCollectorCaptureEvents => true;

        public int ErrorCollectorMaxEventSamplesStored => 1234;

        public TimeSpan ErrorEventsHarvestCycle => TimeSpan.FromSeconds(1234);

        public uint ErrorsMaximumPerPeriod => 4321;

        public IEnumerable<MatchRule> ExpectedStatusCodes => new MatchRule[] { StatusCodeExactMatchRule.GenerateRule("401"), StatusCodeInRangeMatchRule.GenerateRule("10", "20") };

        public IEnumerable<string> ExpectedErrorClassesForAgentSettings => new[] { "expected1", "expected2", "expected3" };

        public IDictionary<string, IEnumerable<string>> ExpectedErrorMessagesForAgentSettings => new Dictionary<string, IEnumerable<string>>
        {
            { "first", new[] { "first1", "first2" } },
            { "second", new[] { "second1", "second2" } },
        };

        public IEnumerable<string> ExpectedErrorStatusCodesForAgentSettings => new[] { "expectedError1", "expectedError2", "expectedError3" };

        public IDictionary<string, IEnumerable<string>> ExpectedErrorsConfiguration => new Dictionary<string, IEnumerable<string>>
        {
            { "third", new[] { "third1", "third2" } },
            { "fourth", new[] { "fourth1", "fourth2" } },
        };

        public IDictionary<string, IEnumerable<string>> IgnoreErrorsConfiguration => new Dictionary<string, IEnumerable<string>>
        {
            { "fifth", new[] { "fifth1", "fifth2" } },
            { "sixth", new[] { "sixth1", "sixth2" } },
        };

        public IEnumerable<string> IgnoreErrorClassesForAgentSettings => new[] { "ignoreError1", "ignoreError2", "ignoreError3" };

        public IDictionary<string, IEnumerable<string>> IgnoreErrorMessagesForAgentSettings => new Dictionary<string, IEnumerable<string>>
        {
            { "seven", new[] { "seven1", "seven2" } },
            { "eight", new[] { "eight1", "eight2" } },
        };

        public Func<IReadOnlyDictionary<string, object>, string> ErrorGroupCallback => dict => "my error group";

        public Dictionary<string, string> RequestHeadersMap => new Dictionary<string, string>
        {
            { "one", "1" },
            { "two", "2" }
        };

        public string EncodingKey => "EncodingKey";

        public string EntityGuid => "EntityGuid";

        public bool HighSecurityModeEnabled => true;

        public bool CustomInstrumentationEditorEnabled => true;

        public string CustomInstrumentationEditorEnabledSource => "CustomInstrumentationEditorEnabledSource";

        public bool StripExceptionMessages => true;

        public string StripExceptionMessagesSource => "StripExceptionMessagesSource";

        public bool InstanceReportingEnabled => true;

        public bool InstrumentationLoggingEnabled => true;

        public string Labels => "Labels";

        public IEnumerable<RegexRule> MetricNameRegexRules => new[]
        {
            new RegexRule("match1", "replacement1", true, 1, true, true, true),
            new RegexRule("match2", "replacement2", false, 2, false, false, false)
        };

        public string NewRelicConfigFilePath => "NewRelicConfigFilePath";

        public string AppSettingsConfigFilePath => "AppSettingsConfigFilePath";

        public string ProxyHost => "ProxyHost";

        public string ProxyUriPath => "ProxyUriPath";

        public int ProxyPort => 1234;

        public string ProxyUsername => "ProxyUsername";

        public string ProxyPassword => "ProxyPassword";

        public string ProxyDomain => "ProxyDomain";

        public bool PutForDataSend => true;

        public bool SlowSqlEnabled => true;

        public TimeSpan SqlExplainPlanThreshold => TimeSpan.FromSeconds(1234);

        public bool SqlExplainPlansEnabled => true;

        public int SqlExplainPlansMax => 1234;

        public uint SqlStatementsPerTransaction => 4321;

        public int SqlTracesPerPeriod => 1234;

        public int StackTraceMaximumFrames => 4321;

        public IEnumerable<string> HttpStatusCodesToIgnore => new[] { "ignore1", "ignore2", "ignore3" };

        public IEnumerable<string> ThreadProfilingIgnoreMethods => new[] { "ignoreMethod1", "ignoreMethod2", "ignoreMethod3" };

        public bool CustomEventsEnabled => true;

        public string CustomEventsEnabledSource => "CustomEventsEnabledSource";

        public bool CustomEventsAttributesEnabled => true;

        public HashSet<string> CustomEventsAttributesInclude => new HashSet<string> { "attributeInclude1", "attributeInclude2", "attributeInclude3" };

        public HashSet<string> CustomEventsAttributesExclude => new HashSet<string> { "attributeExclude1", "attributeExclude2", "attributeExclude3" };

        public int CustomEventsMaximumSamplesStored => 1234;

        public TimeSpan CustomEventsHarvestCycle => TimeSpan.FromSeconds(1234);

        public bool DisableSamplers => true;

        public bool ThreadProfilingEnabled => true;

        public bool TransactionEventsEnabled => true;

        public int TransactionEventsMaximumSamplesStored => 4321;

        public TimeSpan TransactionEventsHarvestCycle => TimeSpan.FromSeconds(4321);

        public bool TransactionEventsTransactionsEnabled => true;

        public IEnumerable<RegexRule> TransactionNameRegexRules => new[]
        {
            new RegexRule("matchTrans1", "replacementTrans1", true, 1, true, true, true),
            new RegexRule("matchTrans2", "replacementTrans2", false, 2, false, false, false)
        };

        public IDictionary<string, IEnumerable<string>> TransactionNameWhitelistRules => new Dictionary<string, IEnumerable<string>>
        {
            { "nine", new[] { "nine1", "nine2" } },
            { "ten", new[] { "ten1", "ten2" } },
        };

        public TimeSpan TransactionTraceApdexF => TimeSpan.FromSeconds(1234);

        public TimeSpan TransactionTraceApdexT => TimeSpan.FromSeconds(4321);

        public TimeSpan TransactionTraceThreshold => TimeSpan.FromSeconds(1234);

        public bool TransactionTracerEnabled => true;

        public int TransactionTracerMaxSegments => 1234;

        public string TransactionTracerRecordSql => "TransactionTracerRecordSql";

        public string TransactionTracerRecordSqlSource => "TransactionTracerRecordSqlSource";

        public TimeSpan TransactionTracerStackThreshold => TimeSpan.FromSeconds(4321);

        public int TransactionTracerMaxStackTraces => 4321;

        public IEnumerable<long> TrustedAccountIds => new long[] { 1, 2, 3 };

        public bool ServerSideConfigurationEnabled => true;

        public bool IgnoreServerSideConfiguration => true;

        public IEnumerable<RegexRule> UrlRegexRules => new[]
        {
            new RegexRule("matchUrl1", "replacementUrl1", true, 1, true, true, true),
            new RegexRule("matchUrl2", "replacementUrl2", false, 2, false, false, false)
        };

        public IEnumerable<Regex> RequestPathExclusionList => new[]
        {
            new Regex("asdf"),
            new Regex("qwerty", RegexOptions.IgnoreCase),
            new Regex("yolo", RegexOptions.ExplicitCapture, TimeSpan.FromSeconds(10))
        };

        public IDictionary<string, double> WebTransactionsApdex => new Dictionary<string, double>
        {
            { "first", 1.0 },
            { "second", 2.0 }
        };

        public int WrapperExceptionLimit => 1234;

        public bool UtilizationDetectAws => true;

        public bool UtilizationDetectAzure => true;

        public bool UtilizationDetectGcp => true;

        public bool UtilizationDetectPcf => true;

        public bool UtilizationDetectDocker => true;

        public bool UtilizationDetectKubernetes => true;

        public bool UtilizationDetectAzureFunction => true;

        public bool UtilizationDetectAzureAppService => true;

        public int? UtilizationLogicalProcessors => 22;

        public int? UtilizationTotalRamMib => 33;

        public string UtilizationBillingHost => "UtilizationBillingHost";

        public string UtilizationHostName => "UtilizationHostName";

        public string UtilizationFullHostName => "UtilizationFullHostName";

        public bool DiagnosticsCaptureAgentTiming => true;

        public int DiagnosticsCaptureAgentTimingFrequency => 1234;

        public bool UseResourceBasedNamingForWCFEnabled => true;

        public bool EventListenerSamplersEnabled { get => true; set { /* nothx */ } }

        public int? SamplingTarget => 1234;

        public int SpanEventsMaxSamplesStored => 4321;

        public int? SamplingTargetPeriodInSeconds => 1234;

        public bool PayloadSuccessMetricsEnabled => true;

        public string ProcessHostDisplayName => "ProcessHostDisplayName";

        public int DatabaseStatementCacheCapacity => 1234;

        public bool ForceSynchronousTimingCalculationHttpClient => true;

        public bool EnableAspNetCore6PlusBrowserInjection => true;

        public bool ExcludeNewrelicHeader => true;

        public bool ApplicationLoggingEnabled => true;

        public bool LogMetricsCollectorEnabled => true;

        public bool LogEventCollectorEnabled => true;

        public int LogEventsMaxSamplesStored => 1234;

        public TimeSpan LogEventsHarvestCycle => TimeSpan.FromSeconds(1234);

        public bool LogDecoratorEnabled => true;

        public HashSet<string> LogLevelDenyList => new HashSet<string> { "testlevel1, testlevel2" };

        public bool AppDomainCachingDisabled => true;

        public bool ForceNewTransactionOnNewThread => true;

        public bool CodeLevelMetricsEnabled => true;

        public bool ContextDataEnabled => true;

        public IEnumerable<string> ContextDataInclude => new[] { "attr1", "attr2" };

        public IEnumerable<string> ContextDataExclude => new[] { "attr1", "attr2" };

        public IEnumerable<IDictionary<string, string>> IgnoredInstrumentation => new[] {
            new Dictionary<string, string> { { "assemblyName", "AssemblyToIgnore1" } },
            new Dictionary<string, string> { { "assemblyName", "AssemblyToIgnore2" }, { "className", "ClassNameToIgnore" } }
        };

        public bool LabelsEnabled => true;

        public IEnumerable<string> LabelsExclude => new[] { "label1", "label2" };

        public bool DisableFileSystemWatcher => false;

        public TimeSpan MetricsHarvestCycle => TimeSpan.FromMinutes(1);

        public TimeSpan TransactionTracesHarvestCycle => TimeSpan.FromMinutes(1);

        public TimeSpan ErrorTracesHarvestCycle => TimeSpan.FromMinutes(1);

        public TimeSpan GetAgentCommandsCycle => TimeSpan.FromMinutes(1);

        public TimeSpan DefaultHarvestCycle => TimeSpan.FromMinutes(1);

        public TimeSpan SqlTracesHarvestCycle => TimeSpan.FromMinutes(1);

        public TimeSpan UpdateLoadedModulesCycle => TimeSpan.FromMinutes(1);

        public TimeSpan StackExchangeRedisCleanupCycle => TimeSpan.FromMinutes(1);

        public IReadOnlyDictionary<string, string> GetAppSettings()
        {
            return new Dictionary<string, string>
            {
                { "hello", "friend" },
                { "we", "made" },
                { "it", "to" },
                { "the", "end" }
            };
        }

        public bool LoggingEnabled => true;

        public bool AiMonitoringEnabled => true;
        public bool AiMonitoringStreamingEnabled => true;
        public bool AiMonitoringRecordContentEnabled => true;

        public Func<string, string, int> LlmTokenCountingCallback => (s1, s2) => 1234;

        public bool AzureFunctionModeDetected => true;
        public bool AzureFunctionModeEnabled => true;
        public string AzureFunctionResourceId => "AzureFunctionResourceId";
        public string AzureFunctionResourceGroupName => "AzureFunctionResourceGroupName";
        public string AzureFunctionRegion => "AzureFunctionRegion";
        public string AzureFunctionSubscriptionId => "AzureFunctionSubscriptionId";
        public string AzureFunctionAppName => "AzureFunctionServiceName";
        public string AzureFunctionResourceIdWithFunctionName(string functionName) => $"AzureFunctionResourceId/{functionName}";

        public string LoggingLevel => "info";

        public string AwsAccountId => "";
        public bool GCSamplerV2Enabled => true;

        public bool AgentControlEnabled => true;
        public string HealthDeliveryLocation => "file:///tmp/health";
        public int HealthFrequency => 5;

        public bool AwsLambdaApmModeEnabled => true;
        public List<string> IncludedActivitySources => ["SomeIncludedActivitySourceName", "AnotherIncludedActivitySourceName"];
        public List<string> ExcludedActivitySources => ["SomeExcludedActivitySourceName", "AnotherExcludedActivitySourceName"];

        public int MaxCustomInstrumentationSupportabilityMetrics => 25;
<<<<<<< HEAD

        // OpenTelemetry Configuration Properties
        public bool OpenTelemetryEnabled => true;
        public bool OpenTelemetryMetricsEnabled => true;
        public IEnumerable<string> OpenTelemetryMetricsIncludeFilters => ["IncludedMeter1", "IncludedMeter2"];
        public IEnumerable<string> OpenTelemetryMetricsExcludeFilters => ["ExcludedMeter1", "ExcludedMeter2"];
=======
        public bool HybridHttpContextStorageEnabled => false;
>>>>>>> a6ce55ea
    }
}<|MERGE_RESOLUTION|>--- conflicted
+++ resolved
@@ -524,15 +524,13 @@
         public List<string> ExcludedActivitySources => ["SomeExcludedActivitySourceName", "AnotherExcludedActivitySourceName"];
 
         public int MaxCustomInstrumentationSupportabilityMetrics => 25;
-<<<<<<< HEAD
 
         // OpenTelemetry Configuration Properties
         public bool OpenTelemetryEnabled => true;
         public bool OpenTelemetryMetricsEnabled => true;
         public IEnumerable<string> OpenTelemetryMetricsIncludeFilters => ["IncludedMeter1", "IncludedMeter2"];
         public IEnumerable<string> OpenTelemetryMetricsExcludeFilters => ["ExcludedMeter1", "ExcludedMeter2"];
-=======
+
         public bool HybridHttpContextStorageEnabled => false;
->>>>>>> a6ce55ea
     }
 }