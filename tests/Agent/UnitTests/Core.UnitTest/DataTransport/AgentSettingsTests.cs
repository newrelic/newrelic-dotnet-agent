// Copyright 2020 New Relic, Inc. All rights reserved.
// SPDX-License-Identifier: Apache-2.0

using Newtonsoft.Json;
using NUnit.Framework;
using NewRelic.Agent.Core.DataTransport;
using NewRelic.Agent.TestUtilities;
using Newtonsoft.Json.Converters;
using System.Collections.Generic;

namespace NewRelic.Agent.Core.Configuration
{
    [TestFixture]
    public class AgentSettingsTests
    {
        [Test]
        public void serializes_correctly()
        {
            var fullyPopulatedTestConfiguration = new ExhaustiveTestConfiguration();

            var agentSettings = new ReportedConfiguration(fullyPopulatedTestConfiguration);

            var json = JsonConvert.SerializeObject(agentSettings);

            const string expectedJson = """
                {
                    "agent.name": ".NET Agent",
                    "agent.run_id": "AgentRunId",
                    "agent.enabled": true,
                    "agent.license_key.configured": true,
                    "agent.application_names": ["name1", "name2", "name3"],
                    "agent.application_names_source": "ApplicationNameSource",
                    "agent.auto_start": true,
                    "browser_monitoring.application_id": "BrowserMonitoringApplicationId",
                    "browser_monitoring.auto_instrument": true,
                    "browser_monitoring.beacon_address": "BrowserMonitoringBeaconAddress",
                    "browser_monitoring.error_beacon_address": "BrowserMonitoringErrorBeaconAddress",
                    "browser_monitoring.javascript_agent.populated": true,
                    "browser_monitoring.javascript_agent_file": "BrowserMonitoringJavaScriptAgentFile",
                    "browser_monitoring.loader": "BrowserMonitoringJavaScriptAgentLoaderType",
                    "browser_monitoring.loader_debug": false,
                    "browser_monitoring.monitoring_key.populated": true,
                    "browser_monitoring.use_ssl": true,
                    "security.policies_token": "SecurityPoliciesToken",
                    "security.policies_token_exists": true,
                    "agent.allow_all_request_headers": true,
                    "agent.attributes_enabled": true,
                    "agent.can_use_attributes_includes": true,
                    "agent.can_use_attributes_includes_source": "CanUseAttributesIncludesSource",
                    "agent.attributes_include": ["include1", "include2", "include3"],
                    "agent.attributes_exclude": ["exclude1", "exclude2", "exclude3"],
                    "agent.attributes_default_excludes": ["defaultExclude1", "defaultExclude2", "defaultExclude3"],
                    "transaction_events.attributes_enabled": false,
                    "transaction_events.attributes_include": ["attributeInclude1", "attributeInclude2", "attributeInclude3"],
                    "transaction_events.attributes_exclude": ["attributeExclude1", "attributeExclude2", "attributeExclude3"],
                    "transaction_trace.attributes_enabled": true,
                    "transaction_trace.attributes_include": ["include1", "include2", "include3"],
                    "transaction_trace.attributes_exclude": ["exclude1", "exclude2", "exclude3"],
                    "error_collector.attributes_enabled": false,
                    "error_collector.attributes_include": ["include1", "include2", "include3"],
                    "error_collector.attributes_exclude": ["exclude1", "exclude2", "exclude3"],
                    "browser_monitoring.attributes_enabled": false,
                    "browser_monitoring.attributes_include": ["include1", "include2", "include3"],
                    "browser_monitoring.attributes_exclude": ["exclude1", "exclude2", "exclude3"],
                    "custom_parameters.enabled": false,
                    "custom_parameters.source": "CaptureCustomParametersSource",
                    "collector.host": "CollectorHost",
                    "collector.port": 1234,
                    "collector.send_data_on_exit": true,
                    "collector.send_data_on_exit_threshold": 4321.0,
                    "collector.send_environment_info": true,
                    "collector.sync_startup": true,
                    "collector.timeout": 1234,
                    "collector.max_payload_size_in_bytes": 4321,
                    "agent.complete_transactions_on_thread": true,
                    "agent.compressed_content_encoding": "CompressedContentEncoding",
                    "agent.configuration_version": 1234,
                    "cross_application_tracer.cross_process_id": "CrossApplicationTracingCrossProcessId",
                    "cross_application_tracer.enabled": true,
                    "distributed_tracing.enabled": true,
                    "distributed_tracing.sampler.root.sampler_type": "trace_id_ratio_based",
                    "distributed_tracing.sampler.remote_parent_sampled.sampler_type": "always_on",
                    "distributed_tracing.sampler.remote_parent_not_sampled.sampler_type": "always_off",
                    "distributed_tracing.sampler.root.trace_id_ratio_based.ratio": 0.12,
                    "span_events.enabled": true,
                    "span_events.harvest_cycle": "00:20:34",
                    "span_events.attributes_enabled": true,
                    "span_events.attributes_include": ["attributeInclude1", "attributeInclude2", "attributeInclude3"],
                    "span_events.attributes_exclude": ["attributeExclude1", "attributeExclude2", "attributeExclude3"],
                    "infinite_tracing.trace_count_consumers": 1234,
                    "infinite_tracing.trace_observer_host": "InfiniteTracingTraceObserverHost",
                    "infinite_tracing.trace_observer_port": "InfiniteTracingTraceObserverPort",
                    "infinite_tracing.trace_observer_ssl": "InfiniteTracingTraceObserverSsl",
                    "infinite_tracing.dev.test_flaky": 1234.0,
                    "infinite_tracing.dev.test_flaky_code": 4321,
                    "infinite_tracing.dev.test_delay_ms": 1234,
                    "infinite_tracing.spans_queue_size": 4321,
                    "infinite_tracing.spans_partition_count": 1234,
                    "infinite_tracing.spans_batch_size": 4321,
                    "infinite_tracing.connect_timeout_ms": 1234,
                    "infinite_tracing.send_data_timeout_ms": 4321,
                    "infinite_tracing.exit_timeout_ms": 1234,
                    "infinite_tracing.compression": true,
                    "agent.primary_application_id": "PrimaryApplicationId",
                    "agent.trusted_account_key": "TrustedAccountKey",
                    "agent.account_id": "AccountId",
                    "datastore_tracer.name_reporting_enabled": true,
                    "datastore_tracer.query_parameters_enabled": true,
                    "error_collector.enabled": true,
                    "error_collector.capture_events_enabled": true,
                    "error_collector.max_samples_stored": 1234,
                    "error_collector.harvest_cycle": "00:20:34",
                    "error_collector.max_per_period": 4321,
                    "error_collector.expected_classes": ["expected1", "expected2", "expected3"],
                    "error_collector.expected_messages": {
                        "first": ["first1", "first2"],
                        "second": ["second1", "second2"]
                    },
                    "error_collector.expected_status_codes": ["expectedError1", "expectedError2", "expectedError3"],
                    "error_collector.expected_errors_config": {
                        "third": ["third1", "third2"],
                        "fourth": ["fourth1", "fourth2"]
                    },
                    "error_collector.ignore_errors_config": {
                        "fifth": ["fifth1", "fifth2"],
                        "sixth": ["sixth1", "sixth2"]
                    },
                    "error_collector.ignore_classes": ["ignoreError1", "ignoreError2", "ignoreError3"],
                    "error_collector.ignore_messages": {
                        "seven": ["seven1", "seven2"],
                        "eight": ["eight1", "eight2"]
                    },
                    "agent.request_headers_map": {
                        "one": "1",
                        "two": "2"
                    },
                    "cross_application_tracer.encoding_key": "EncodingKey",
                    "agent.entity_guid": "EntityGuid",
                    "agent.high_security_mode_enabled": true,
                    "agent.custom_instrumentation_editor_enabled": true,
                    "agent.custom_instrumentation_editor_enabled_source": "CustomInstrumentationEditorEnabledSource",
                    "agent.strip_exception_messages": true,
                    "agent.strip_exception_messages_source": "StripExceptionMessagesSource",
                    "agent.instance_reporting_enabled": true,
                    "agent.instrumentation_logging_enabled": true,
                    "agent.labels": "Labels",
                    "agent.metric_name_regex_rules": [{
                            "MatchExpression": "match1",
                            "Replacement": "replacement1",
                            "Ignore": true,
                            "EvaluationOrder": 1,
                            "TerminateChain": true,
                            "EachSegment": true,
                            "ReplaceAll": true,
                            "MatchRegex": {
                                "Pattern": "match1",
                                "Options": 3
                            }
                        }, {
                            "MatchExpression": "match2",
                            "Replacement": "replacement2",
                            "Ignore": false,
                            "EvaluationOrder": 2,
                            "TerminateChain": false,
                            "EachSegment": false,
                            "ReplaceAll": false,
                            "MatchRegex": {
                                "Pattern": "match2",
                                "Options": 3
                            }
                        }
                    ],
                    "agent.new_relic_config_file_path": "NewRelicConfigFilePath",
                    "agent.app_settings_config_file_path": "AppSettingsConfigFilePath",
                    "proxy.host.configured": true,
                    "proxy.uri_path.configured": true,
                    "proxy.port.configured": true,
                    "proxy.username.configured": true,
                    "proxy.password.configured": true,
                    "proxy.domain.configured": true,
                    "agent.put_for_data_sent": true,
                    "slow_sql.enabled": true,
                    "transaction_tracer.explain_threshold": "00:20:34",
                    "transaction_tracer.explain_enabled": true,
                    "transaction_tracer.max_explain_plans": 1234,
                    "transaction_tracer.max_sql_statements": 4321,
                    "transaction_tracer.sql_traces_per_period": 1234,
                    "transaction_tracer.max_stack_trace_lines": 4321,
                    "error_collector.ignore_status_codes": ["ignore1", "ignore2", "ignore3"],
                    "agent.thread_profiling_methods_to_ignore": ["ignoreMethod1", "ignoreMethod2", "ignoreMethod3"],
                    "custom_events.enabled": true,
                    "custom_events.enabled_source": "CustomEventsEnabledSource",
                    "custom_events.attributes_enabled": true,
                    "custom_events.attributes_include": ["attributeInclude1", "attributeInclude2", "attributeInclude3"],
                    "custom_events.attributes_exclude": ["attributeExclude1", "attributeExclude2", "attributeExclude3"],
                    "custom_events.max_samples_stored": 1234,
                    "custom_events.harvest_cycle": "00:20:34",
                    "agent.disable_samplers": true,
                    "thread_profiler.enabled": true,
                    "transaction_events.enabled": true,
                    "transaction_events.max_samples_stored": 4321,
                    "transaction_events.harvest_cycle": "01:12:01",
                    "transaction_events.transactions_enabled": true,
                    "transaction_name.regex_rules": [{
                            "MatchExpression": "matchTrans1",
                            "Replacement": "replacementTrans1",
                            "Ignore": true,
                            "EvaluationOrder": 1,
                            "TerminateChain": true,
                            "EachSegment": true,
                            "ReplaceAll": true,
                            "MatchRegex": {
                                "Pattern": "matchTrans1",
                                "Options": 3
                            }
                        }, {
                            "MatchExpression": "matchTrans2",
                            "Replacement": "replacementTrans2",
                            "Ignore": false,
                            "EvaluationOrder": 2,
                            "TerminateChain": false,
                            "EachSegment": false,
                            "ReplaceAll": false,
                            "MatchRegex": {
                                "Pattern": "matchTrans2",
                                "Options": 3
                            }
                        }
                    ],
                    "transaction_name.whitelist_rules": {
                        "nine": ["nine1", "nine2"],
                        "ten": ["ten1", "ten2"]
                    },
                    "transaction_tracer.apdex_f": "00:20:34",
                    "transaction_tracer.apdex_t": "01:12:01",
                    "transaction_tracer.transaction_threshold": "00:20:34",
                    "transaction_tracer.enabled": true,
                    "transaction_tracer.max_segments": 1234,
                    "transaction_tracer.record_sql": "TransactionTracerRecordSql",
                    "transaction_tracer.record_sql_source": "TransactionTracerRecordSqlSource",
                    "transaction_tracer.max_stack_traces": 4321,
                    "agent.trusted_account_ids": [1, 2, 3],
                    "agent.server_side_config_enabled": true,
                    "agent.ignore_server_side_config": true,
                    "agent.url_regex_rules": [{
                            "MatchExpression": "matchUrl1",
                            "Replacement": "replacementUrl1",
                            "Ignore": true,
                            "EvaluationOrder": 1,
                            "TerminateChain": true,
                            "EachSegment": true,
                            "ReplaceAll": true,
                            "MatchRegex": {
                                "Pattern": "matchUrl1",
                                "Options": 3
                            }
                        }, {
                            "MatchExpression": "matchUrl2",
                            "Replacement": "replacementUrl2",
                            "Ignore": false,
                            "EvaluationOrder": 2,
                            "TerminateChain": false,
                            "EachSegment": false,
                            "ReplaceAll": false,
                            "MatchRegex": {
                                "Pattern": "matchUrl2",
                                "Options": 3
                            }
                        }
                    ],
                    "agent.request_path_exclusion_list": [{
                            "Pattern": "asdf",
                            "Options": 0
                        }, {
                            "Pattern": "qwerty",
                            "Options": 1
                        }, {
                            "Pattern": "yolo",
                            "Options": 4
                        }
                    ],
                    "agent.web_transactions_apdex": {
                        "first": 1.0,
                        "second": 2.0
                    },
                    "agent.wrapper_exception_limit": 1234,
                    "utilization.detect_aws_enabled": true,
                    "utilization.detect_azure_enabled": true,
                    "utilization.detect_gcp_enabled": true,
                    "utilization.detect_pcf_enabled": true,
                    "utilization.detect_docker_enabled": true,
                    "utilization.detect_kubernetes_enabled": true,
                    "utilization.detect_azure_function_enabled": true,
                    "utilization.detect_azure_appservice_enabled": true,

                    "utilization.logical_processors": 22,
                    "utilization.total_ram_mib": 33,
                    "utilization.billing_host": "UtilizationBillingHost",
                    "utilization.hostname": "UtilizationHostName",
                    "utilization.full_hostname": "UtilizationFullHostName",
                    "diagnostics.capture_agent_timing_enabled": true,
                    "diagnostics.capture_agent_timing_frequency": 1234,
                    "agent.use_resource_based_naming_for_wcf_enabled": true,
                    "agent.event_listener_samplers_enabled": true,
                    "agent.sampling_target": 1234,
                    "span_events.max_samples_stored": 4321,
                    "agent.sampling_target_period_in_seconds": 1234,
                    "agent.payload_success_metrics_enabled": true,
                    "agent.process_host_display_name": "ProcessHostDisplayName",
                    "transaction_tracer.database_statement_cache_capacity": 1234,
                    "agent.force_synchronous_timing_calculation_for_http_client": true,
                    "agent.enable_asp_net_core_6plus_browser_injection": true,
                    "agent.exclude_new_relic_header": true,
                    "application_logging.enabled": true,
                    "application_logging.metrics.enabled": true,
                    "application_logging.forwarding.enabled": true,
                    "application_logging.forwarding.max_samples_stored": 1234,
                    "application_logging.forwarding.log_level_denylist": ["testlevel1, testlevel2"],
                    "application_logging.harvest_cycle": "00:20:34",
                    "application_logging.local_decorating.enabled": true,
                    "agent.app_domain_caching_disabled": true,
                    "agent.force_new_transaction_on_new_thread_enabled": true,
                    "agent.code_level_metrics_enabled": true,
                    "agent.app_settings": {
                        "hello": "friend",
                        "we": "made",
                        "it": "to",
                        "the": "end"
                    },
                    "application_logging.forwarding.context_data.enabled": true,
                    "application_logging.forwarding.context_data.include": ["attr1", "attr2"],
                    "application_logging.forwarding.context_data.exclude": ["attr1", "attr2"],
                    "application_logging.forwarding.labels.enabled": true,
                    "application_logging.forwarding.labels.exclude": ["label1", "label2"],
                    "metrics.harvest_cycle": "00:01:00",
                    "transaction_traces.harvest_cycle": "00:01:00",
                    "error_traces.harvest_cycle": "00:01:00",
                    "get_agent_commands.cycle": "00:01:00",
                    "default.harvest_cycle": "00:01:00",
                    "sql_traces.harvest_cycle": "00:01:00",
                    "update_loaded_modules.cycle": "00:01:00",
                    "stackexchangeredis_cleanup.cycle": "00:01:00",
                    "agent.logging_enabled": true,
                    "agent.instrumentation.ignore": [{
                            "assemblyName": "AssemblyToIgnore1"
                        }, {
                            "assemblyName": "AssemblyToIgnore2",
                            "className": "ClassNameToIgnore"
                        }
                    ],
                    "agent.disable_file_system_watcher": false,
                    "ai_monitoring.enabled": true,
                    "ai_monitoring.streaming.enabled": true,
                    "ai_monitoring.record_content.enabled": true,
                    "gc_sampler_v2.enabled": true,
                    "agent_control.enabled" : true,
                    "agent_control.health.delivery_location": "file:///tmp/health",
                    "agent_control.health.frequency": 5,
                    "otel_bridge.included_activity_sources": ["SomeIncludedActivitySourceName","AnotherIncludedActivitySourceName"],
                    "otel_bridge.excluded_activity_sources": ["SomeExcludedActivitySourceName","AnotherExcludedActivitySourceName"],
<<<<<<< HEAD
                    "opentelemetry.enabled": true,
                    "opentelemetry.metrics.enabled": true,
                    "opentelemetry.metrics.include": ["IncludedMeter1","IncludedMeter2"],
                    "opentelemetry.metrics.exclude": ["ExcludedMeter1","ExcludedMeter2"]
=======
                    "otel_bridge.enabled": true,
                    "hybrid_http_context_storage.enabled":false
>>>>>>> a6ce55ea
                }
                """;

            Assert.Multiple(() =>
            {
                Assert.That(json, Is.EqualTo(expectedJson.Condense()));

                // Confirm that JsonIgnored properties are present, but not serialized
                Assert.That(agentSettings.AgentLicenseKey, Is.Not.Null);
                Assert.That(agentSettings.BrowserMonitoringJavaScriptAgent, Is.Not.Null);
                Assert.That(agentSettings.BrowserMonitoringKey, Is.Not.Null);
                Assert.That(agentSettings.ErrorGroupCallback, Is.Not.Null);
                Assert.That(agentSettings.LlmTokenCountingCallback, Is.Not.Null);
                Assert.That(agentSettings.AgentEnabledAt, Is.Not.Null);
                Assert.That(agentSettings.ServerlessModeEnabled, Is.False);
                Assert.That(agentSettings.LoggingLevel, Is.Not.Null);
                Assert.That(agentSettings.ServerlessFunctionName, Is.Null);
                Assert.That(agentSettings.ServerlessFunctionVersion, Is.Null);
                Assert.That(agentSettings.AwsAccountId, Is.Empty);
            });
        }
    }
}<|MERGE_RESOLUTION|>--- conflicted
+++ resolved
@@ -358,15 +358,11 @@
                     "agent_control.health.frequency": 5,
                     "otel_bridge.included_activity_sources": ["SomeIncludedActivitySourceName","AnotherIncludedActivitySourceName"],
                     "otel_bridge.excluded_activity_sources": ["SomeExcludedActivitySourceName","AnotherExcludedActivitySourceName"],
-<<<<<<< HEAD
                     "opentelemetry.enabled": true,
                     "opentelemetry.metrics.enabled": true,
                     "opentelemetry.metrics.include": ["IncludedMeter1","IncludedMeter2"],
-                    "opentelemetry.metrics.exclude": ["ExcludedMeter1","ExcludedMeter2"]
-=======
-                    "otel_bridge.enabled": true,
+                    "opentelemetry.metrics.exclude": ["ExcludedMeter1","ExcludedMeter2"],
                     "hybrid_http_context_storage.enabled":false
->>>>>>> a6ce55ea
                 }
                 """;
 
