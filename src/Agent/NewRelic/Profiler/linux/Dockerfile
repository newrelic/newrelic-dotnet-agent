--- conflicted
+++ resolved
@@ -9,17 +9,12 @@
   dos2unix \
   software-properties-common
 
-<<<<<<< HEAD
-RUN echo "deb https://apt.llvm.org/trusty/ llvm-toolchain-trusty-3.9 main" | tee /etc/apt/sources.list.d/llvm.list
-RUN wget --no-cache --no-cookies -O - https://apt.llvm.org/llvm-snapshot.gpg.key | apt-key add -
-=======
 # Current ca-certificates packages has an expired root CA cert - remove it.
 RUN sed -i 's/mozilla\/DST_Root_CA_X3.crt/!mozilla\/DST_Root_CA_X3.crt/g' /etc/ca-certificates.conf
 RUN update-ca-certificates
 
 RUN echo "deb https://apt.llvm.org/trusty/ llvm-toolchain-trusty-3.9 main" | tee /etc/apt/sources.list.d/llvm.list
 RUN wget -O - https://apt.llvm.org/llvm-snapshot.gpg.key | apt-key add -
->>>>>>> 8b5760b1
 
 # The CoreCLR build notes say their repos should be pulled into a `git` directory.
 # That probably isn't necessary, but whatever.
