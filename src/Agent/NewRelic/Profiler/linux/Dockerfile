# This builds an Ubuntu image, clones the coreclr github repo and builds it.
# It then sets up the environment for compiling the New Relic .NET profiler.
FROM ubuntu:14.04

RUN apt-get update && apt-get install -y \
  wget \
  curl \
  git \
  dos2unix \
  software-properties-common

RUN echo "deb https://apt.llvm.org/trusty/ llvm-toolchain-trusty-3.9 main" | tee /etc/apt/sources.list.d/llvm.list
<<<<<<< HEAD
RUN wget -O - https://apt.llvm.org/llvm-snapshot.gpg.key | apt-key add -
=======
RUN wget --no-cache --no-cookies -O - https://llvm.org/apt/llvm-snapshot.gpg.key | apt-key add -
>>>>>>> ee470f10

# The CoreCLR build notes say their repos should be pulled into a `git` directory.
# That probably isn't necessary, but whatever.
RUN mkdir /root/git
WORKDIR /root/git

RUN git clone --branch release/3.0 https://github.com/dotnet/coreclr.git

# Install the build tools that the profiler requires
RUN apt-get update && apt-get install -y \
  make \
  binutils \
  libc++-dev \
  clang-3.9 \
  lldb-3.9

# Install cmake 3.9
RUN curl -sSL https://cmake.org/files/v3.9/cmake-3.9.0-rc3-Linux-x86_64.tar.gz | tar -xzC /opt
RUN ln -s /opt/cmake-3.9.0-rc3-Linux-x86_64/bin/cmake /usr/local/sbin/cmake

RUN rm /usr/bin/cc;   ln -s /usr/bin/clang-3.9 /usr/bin/cc
RUN rm /usr/bin/c++;  ln -s /usr/bin/clang++-3.9 /usr/bin/c++<|MERGE_RESOLUTION|>--- conflicted
+++ resolved
@@ -10,11 +10,7 @@
   software-properties-common
 
 RUN echo "deb https://apt.llvm.org/trusty/ llvm-toolchain-trusty-3.9 main" | tee /etc/apt/sources.list.d/llvm.list
-<<<<<<< HEAD
-RUN wget -O - https://apt.llvm.org/llvm-snapshot.gpg.key | apt-key add -
-=======
-RUN wget --no-cache --no-cookies -O - https://llvm.org/apt/llvm-snapshot.gpg.key | apt-key add -
->>>>>>> ee470f10
+RUN wget --no-cache --no-cookies -O - https://apt.llvm.org/llvm-snapshot.gpg.key | apt-key add -
 
 # The CoreCLR build notes say their repos should be pulled into a `git` directory.
 # That probably isn't necessary, but whatever.
