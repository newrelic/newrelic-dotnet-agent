--- conflicted
+++ resolved
@@ -25,38 +25,6 @@
     struct SystemCalls : MethodRewriter::ISystemCalls
     {
         SystemCalls()
-<<<<<<< HEAD
-        {
-        }
-
-        virtual void SetNewRelicHomeAndInstallPathEnvVar(bool isCoreClr) override
-        {
-            return;
-        }
-
-        virtual xstring_t GetNewRelicHomePathEnvVar() override
-        {
-            return _X("CORECLR_NEWRELIC_HOME");
-        }
-
-        virtual xstring_t GetNewRelicInstallPathEnvVar() override
-        {
-            return _X("NEWRELIC_INSTALL_PATH");
-        }
-
-        virtual std::unique_ptr<xstring_t> GetNewRelicProfilerLogDirectoryEnvironment() override
-        {
-            return TryGetEnvironmentVariable(_X("NEWRELIC_PROFILER_LOG_DIRECTORY"));
-        }
-
-        virtual std::unique_ptr<xstring_t> GetNewRelicLogDirectoryEnvironment() override
-        {
-            return TryGetEnvironmentVariable(_X("NEWRELIC_LOG_DIRECTORY"));
-        }
-
-        virtual std::unique_ptr<xstring_t> GetNewRelicLogLevelEnvironment() override
-=======
->>>>>>> c9f1d677
         {
         }
 
