// Copyright 2020 New Relic, Inc. All rights reserved.
// SPDX-License-Identifier: Apache-2.0

#pragma once
#include <atomic>
#include <cor.h>
#include <corprof.h>

#include "../Configuration/Configuration.h"
#include "../Configuration/InstrumentationConfiguration.h"
#include "../Logging/Logger.h"
#include "../MethodRewriter/CustomInstrumentation.h"
#include "../MethodRewriter/MethodRewriter.h"
#include "../SignatureParser/Exceptions.h"
#include "../ThreadProfiler/ThreadProfiler.h"
#include "../Common/FileUtils.h"
#include "Function.h"
#include "FunctionResolver.h"
#include "Win32Helpers.h"
#include "guids.h"
#include <fstream>
#include <map>
#include <memory>
#include <string>
#include <thread>
#include <utility>
#include <codecvt>

#ifdef PAL_STDCPP_COMPAT
#include "UnixSystemCalls.h"
#else
#include "../ModuleInjector/ModuleInjector.h"
#include "Module.h"
#include "SystemCalls.h"
#include <shellapi.h>
#endif

namespace NewRelic { namespace Profiler {
// disable unused parameter warnings for this class
#pragma warning(push)
#pragma warning(disable : 4100)

    const ULONG METHOD_ENUM_BATCH_SIZE = 5;
    const ULONG MODULE_ENUM_BATCH_SIZE = 100;
    using NewRelic::Profiler::MethodRewriter::FilePaths;

    class ClassAndMethodName {
    public:
        ClassAndMethodName(xstring_t className, xstring_t methodName)
        {
            _className = className;
            _methodName = methodName;
        }

        xstring_t _className;
        xstring_t _methodName;
    };

    struct RuntimeInfo {
        USHORT clrInstanceId;
        COR_PRF_RUNTIME_TYPE runtimeType;
        USHORT majorVersion;
        USHORT minorVersion;
        USHORT buildNumber;
        USHORT qfeVersion;
    };

    typedef std::set<xstring_t> FilePaths;

    class CorProfilerCallbackImpl : public ICorProfilerCallback4 {

    private:
        std::atomic<int> _referenceCount;

#ifndef PAL_STDCPP_COMPAT
        std::shared_ptr<ModuleInjector::ModuleInjector> _moduleInjector;
#endif

    public:
        CorProfilerCallbackImpl()
            : _referenceCount(0)
        {
            _systemCalls = std::make_shared<SystemCalls>();
            GetSingletonish() = this;
        }

        ~CorProfilerCallbackImpl()
        {
            if (GetSingletonish() == this)
                GetSingletonish() = nullptr;
        }

        // Unimplemented ICorProfilerCallback
        virtual HRESULT __stdcall AppDomainCreationStarted(AppDomainID appDomainId) override { return S_OK; }
        virtual HRESULT __stdcall AppDomainCreationFinished(AppDomainID appDomainId, HRESULT hrStatus) override { return S_OK; }
        virtual HRESULT __stdcall AppDomainShutdownStarted(AppDomainID appDomainId) override { return S_OK; }
        virtual HRESULT __stdcall AppDomainShutdownFinished(AppDomainID appDomainId, HRESULT hrStatus) override { return S_OK; }
        virtual HRESULT __stdcall AssemblyLoadStarted(AssemblyID assemblyId) override { return S_OK; }
        virtual HRESULT __stdcall AssemblyLoadFinished(AssemblyID assemblyId, HRESULT hrStatus) override { return S_OK; }
        virtual HRESULT __stdcall AssemblyUnloadStarted(AssemblyID assemblyId) override { return S_OK; }
        virtual HRESULT __stdcall AssemblyUnloadFinished(AssemblyID assemblyId, HRESULT hrStatus) override { return S_OK; }
        virtual HRESULT __stdcall ModuleLoadStarted(ModuleID moduleId) override { return S_OK; }
        virtual HRESULT __stdcall ModuleUnloadStarted(ModuleID moduleId) override { return S_OK; }
        virtual HRESULT __stdcall ModuleUnloadFinished(ModuleID moduleId, HRESULT hrStatus) override { return S_OK; }
        virtual HRESULT __stdcall ModuleAttachedToAssembly(ModuleID moduleId, AssemblyID AssemblyId) override { return S_OK; }
        virtual HRESULT __stdcall ClassLoadStarted(ClassID classId) override { return S_OK; }
        virtual HRESULT __stdcall ClassLoadFinished(ClassID classId, HRESULT hrStatus) override { return S_OK; }
        virtual HRESULT __stdcall ClassUnloadStarted(ClassID classId) override { return S_OK; }
        virtual HRESULT __stdcall ClassUnloadFinished(ClassID classId, HRESULT hrStatus) override { return S_OK; }
        virtual HRESULT __stdcall FunctionUnloadStarted(FunctionID functionId) override { return S_OK; }
        virtual HRESULT __stdcall JITCompilationFinished(FunctionID functionId, HRESULT hrStatus, BOOL fIsSafeToBlock) override { return S_OK; }
        virtual HRESULT __stdcall JITCachedFunctionSearchStarted(FunctionID functionId, BOOL* pbUseCachedFunction) override { return S_OK; }
        virtual HRESULT __stdcall JITCachedFunctionSearchFinished(FunctionID functionId, COR_PRF_JIT_CACHE result) override { return S_OK; }
        virtual HRESULT __stdcall JITFunctionPitched(FunctionID functionId) override { return S_OK; }
        virtual HRESULT __stdcall JITInlining(FunctionID callerId, FunctionID calleeId, BOOL* pfShouldInline) override { return S_OK; }
        virtual HRESULT __stdcall ThreadCreated(ThreadID threadId) override { return S_OK; }
        virtual HRESULT __stdcall ThreadAssignedToOSThread(ThreadID managedThreadId, DWORD osThreadId) override { return S_OK; }
        virtual HRESULT __stdcall RemotingClientInvocationStarted() override { return S_OK; }
        virtual HRESULT __stdcall RemotingClientSendingMessage(GUID* pCookie, BOOL fIsAsync) override { return S_OK; }
        virtual HRESULT __stdcall RemotingClientReceivingReply(GUID* pCookie, BOOL fIsAsync) override { return S_OK; }
        virtual HRESULT __stdcall RemotingClientInvocationFinished(void) override { return S_OK; }
        virtual HRESULT __stdcall RemotingServerReceivingMessage(GUID* pCookie, BOOL fIsAsync) override { return S_OK; }
        virtual HRESULT __stdcall RemotingServerInvocationStarted() override { return S_OK; }
        virtual HRESULT __stdcall RemotingServerInvocationReturned() override { return S_OK; }
        virtual HRESULT __stdcall RemotingServerSendingReply(GUID* pCookie, BOOL fIsAsync) override { return S_OK; }
        virtual HRESULT __stdcall UnmanagedToManagedTransition(FunctionID functionId, COR_PRF_TRANSITION_REASON reason) override { return S_OK; }
        virtual HRESULT __stdcall ManagedToUnmanagedTransition(FunctionID functionId, COR_PRF_TRANSITION_REASON reason) override { return S_OK; }
        virtual HRESULT __stdcall RuntimeSuspendStarted(COR_PRF_SUSPEND_REASON suspendReason) override { return S_OK; }
        virtual HRESULT __stdcall RuntimeSuspendFinished() override { return S_OK; }
        virtual HRESULT __stdcall RuntimeSuspendAborted() override { return S_OK; }
        virtual HRESULT __stdcall RuntimeResumeStarted() override { return S_OK; }
        virtual HRESULT __stdcall RuntimeResumeFinished() override { return S_OK; }
        virtual HRESULT __stdcall RuntimeThreadSuspended(ThreadID threadId) override { return S_OK; }
        virtual HRESULT __stdcall RuntimeThreadResumed(ThreadID threadId) override { return S_OK; }
        virtual HRESULT __stdcall MovedReferences(ULONG cMovedObjectIDRanges, ObjectID oldObjectIDRangeStart[], ObjectID newObjectIDRangeStart[], ULONG cObjectIDRangeLength[]) override { return S_OK; }
        virtual HRESULT __stdcall ObjectAllocated(ObjectID objectId, ClassID classId) override { return S_OK; }
        virtual HRESULT __stdcall ObjectReferences(ObjectID objectId, ClassID classId, ULONG cObjectRefs, ObjectID objectRefIds[]) override { return S_OK; }
        virtual HRESULT __stdcall ObjectsAllocatedByClass(ULONG cClassCount, ClassID classIds[], ULONG cObjects[]) override { return S_OK; }
        virtual HRESULT __stdcall RootReferences(ULONG cRootRefs, ObjectID rootRefIds[]) override { return S_OK; }
        virtual HRESULT __stdcall ExceptionThrown(ObjectID thrownObjectId) override { return S_OK; }
        virtual HRESULT __stdcall ExceptionSearchFunctionEnter(FunctionID functionId) override { return S_OK; }
        virtual HRESULT __stdcall ExceptionSearchFunctionLeave() override { return S_OK; }
        virtual HRESULT __stdcall ExceptionSearchFilterEnter(FunctionID functionId) override { return S_OK; }
        virtual HRESULT __stdcall ExceptionSearchFilterLeave() override { return S_OK; }
        virtual HRESULT __stdcall ExceptionSearchCatcherFound(FunctionID functionId) override { return S_OK; }
        virtual HRESULT __stdcall ExceptionOSHandlerEnter(UINT_PTR __unused) override { return S_OK; }
        virtual HRESULT __stdcall ExceptionOSHandlerLeave(UINT_PTR __unused) override { return S_OK; }
        virtual HRESULT __stdcall ExceptionUnwindFunctionEnter(FunctionID functionId) override { return S_OK; }
        virtual HRESULT __stdcall ExceptionUnwindFunctionLeave() override { return S_OK; }
        virtual HRESULT __stdcall ExceptionUnwindFinallyEnter(FunctionID functionId) override { return S_OK; }
        virtual HRESULT __stdcall ExceptionUnwindFinallyLeave() override { return S_OK; }
        virtual HRESULT __stdcall ExceptionCatcherEnter(FunctionID functionId, ObjectID objectId) override { return S_OK; }
        virtual HRESULT __stdcall ExceptionCatcherLeave() override { return S_OK; }
        virtual HRESULT __stdcall COMClassicVTableCreated(ClassID wrappedClassId, REFGUID implementedIID, void* pVTable, ULONG cSlots) override { return S_OK; }
        virtual HRESULT __stdcall COMClassicVTableDestroyed(ClassID wrappedClassId, REFGUID implementedIID, void* pVTable) override { return S_OK; }
        virtual HRESULT __stdcall ExceptionCLRCatcherFound() override { return S_OK; }
        virtual HRESULT __stdcall ExceptionCLRCatcherExecute() override { return S_OK; }

        // Unimplemented ICorProfilerCallback2
        virtual HRESULT __stdcall FinalizeableObjectQueued(DWORD finalizerFlags, ObjectID objectID) override { return S_OK; }
        virtual HRESULT __stdcall GarbageCollectionFinished(void) override { return S_OK; }
        virtual HRESULT __stdcall GarbageCollectionStarted(int cGenerations, BOOL generationCollected[], COR_PRF_GC_REASON reason) override { return S_OK; }
        virtual HRESULT __stdcall HandleCreated(GCHandleID handleId, ObjectID initialObjectId) override { return S_OK; }
        virtual HRESULT __stdcall HandleDestroyed(GCHandleID handleId) override { return S_OK; }
        virtual HRESULT __stdcall RootReferences2(ULONG cRootRefs, ObjectID rootRefIds[], COR_PRF_GC_ROOT_KIND rootKinds[], COR_PRF_GC_ROOT_FLAGS rootFlags[], UINT_PTR rootIds[]) override { return S_OK; }
        virtual HRESULT __stdcall SurvivingReferences(ULONG cSurvivingObjectIDRanges, ObjectID objectIDRangeStart[], ULONG cObjectIDRangeLength[]) override { return S_OK; }
        virtual HRESULT __stdcall ThreadNameChanged(ThreadID threadId, ULONG cchName, _In_reads_opt_(cchName) WCHAR name[]) override { return S_OK; }

        // Unimplemented ICorProfilerCallback3
        virtual HRESULT __stdcall InitializeForAttach(IUnknown* pCorProfilerInfoUnk, void* pvClientData, UINT cbClientData) override { return S_OK; }
        virtual HRESULT __stdcall ProfilerAttachComplete(void) override { return S_OK; }
        virtual HRESULT __stdcall ProfilerDetachSucceeded(void) override { return S_OK; }

        // Unimplemented ICorProfilerCallback4
        virtual HRESULT __stdcall ReJITCompilationFinished(FunctionID functionId, ReJITID rejitId, HRESULT hrStatus, BOOL fIsSafeToBlock) override { return S_OK; }
        virtual HRESULT __stdcall ReJITError(ModuleID moduleId, mdMethodDef methodId, FunctionID functionId, HRESULT hrStatus) override { return S_OK; }
        virtual HRESULT __stdcall MovedReferences2(ULONG cMovedObjectIDRanges, ObjectID oldObjectIDRangeStart[], ObjectID newObjectIDRangeStart[], SIZE_T cObjectIDRangeLength[]) override { return S_OK; }
        virtual HRESULT __stdcall SurvivingReferences2(ULONG cSurvivingObjectIDRanges, ObjectID objectIDRangeStart[], SIZE_T cObjectIDRangeLength[]) override { return S_OK; }

        // Base profiler initialization method
        virtual HRESULT __stdcall Initialize(IUnknown* pICorProfilerInfoUnk) override
        {
#ifdef DEBUG
            DelayProfilerAttach();
#endif

            // initialization stuff, they should be logging their own errors and only throwing up if they want to cancel activation
            try
            {
                HRESULT corProfilerInfoInitResult = pICorProfilerInfoUnk->QueryInterface(__uuidof(ICorProfilerInfo4), (void**)&_corProfilerInfo4);
                if (FAILED(corProfilerInfoInitResult)) {
                    // Since MinimumDotnetVersionCheck already queried for minimum required interface, this check is just for safety
                    LogError(L"Error initializing CLR profiler info: ", corProfilerInfoInitResult);
                    return CORPROF_E_PROFILER_CANCEL_ACTIVATION;
                }

                // Need runtime information to determine CLR type
                auto runtimeInfo = std::make_shared<RuntimeInfo>();
                auto runtimeInfoResult = _corProfilerInfo4->GetRuntimeInformation(nullptr,
                    &runtimeInfo->runtimeType, &runtimeInfo->majorVersion, &runtimeInfo->minorVersion, nullptr, nullptr, 0, nullptr, nullptr);

                if (FAILED(runtimeInfoResult)) {
                    LogError(L"Error retrieving runtime information: ", runtimeInfoResult);
                    return CORPROF_E_PROFILER_CANCEL_ACTIVATION;
                }

                if (!SetClrType(runtimeInfo)) {
                    LogError(L"Unknown Runtime Type found: ", runtimeInfo->runtimeType);
                    return CORPROF_E_PROFILER_CANCEL_ACTIVATION;
                }

                // A bit of a catch-22: we want to load the config file first in case there are logging
                // settings, but we also want to log if there are issues with the config file.
                // So first, we try to load the config file...
                NewRelic::Profiler::Configuration::ConfigurationPtr configuration;
                bool configFailed = false;
                try
                {
                    configuration = InitializeConfigAndSetLogLevel();
                }
                catch (...)
                {
                    configFailed = true;
                }

                // ...then we initialize the log file 
                InitializeLogging();

                // If we failed to load the config file, try again. Not because we expect it
                // to succeed, but because we want to log the error. We couldn't do that the
                // first time because the logger hadn't been initialized yet
                if (configFailed)
                {
                    nrlog::StdLog.SetInitalized(); // Ensure the logger is marked as initialized
                    configuration = InitializeConfigAndSetLogLevel(); // this will throw an exception that we want to log
                }

                LogTrace(_productName);

                if (FAILED(MinimumDotnetVersionCheck(pICorProfilerInfoUnk))) {
                    return CORPROF_E_PROFILER_CANCEL_ACTIVATION;
                }

                //Init does not start threads or requires cleanup. RequestProfile will create the threads for the TP.
                _threadProfiler.Init(_corProfilerInfo4);


                HRESULT corePathInitResult = InitializeAndSetAgentCoreDllPath(_productName);
                if (FAILED(corePathInitResult)) {
                    return corePathInitResult;
                }

                auto instrumentationConfiguration = InitializeInstrumentationConfig(configuration->GetIgnoreInstrumentationList());
                instrumentationConfiguration->CheckForEnvironmentInstrumentationPoint();
                auto methodRewriter = std::make_shared<MethodRewriter::MethodRewriter>(instrumentationConfiguration, _agentCoreDllPath);
                this->SetMethodRewriter(methodRewriter);

                LogTrace("Checking to see if we should instrument this process.");
                auto forceProfiling = _systemCalls->GetForceProfiling();
                auto processPath = Strings::ToUpper(_systemCalls->GetProcessPath());
                auto commandLine = _systemCalls->GetProgramCommandLine();
                auto parentProcessPath = Strings::ToUpper(_systemCalls->GetParentProcessPath());
                auto appPoolId = GetAppPoolId(_systemCalls);
                LogInfo(L"Command line: ", commandLine);
                if (!forceProfiling && !configuration->ShouldInstrument(processPath, parentProcessPath, appPoolId, commandLine, _isCoreClr)) {
                    LogInfo("This process should not be instrumented, unloading profiler.");
                    return CORPROF_E_PROFILER_CANCEL_ACTIVATION;
                }

                _functionResolver = std::make_shared<FunctionResolver>(_corProfilerInfo4);

                ConfigureEventMask(pICorProfilerInfoUnk);

                LogRuntimeInfo(runtimeInfo);

                LogMessageIfAppDomainCachingIsDisabled();

                LogInfo(L"Profiler initialized");
                return S_OK;
            }
            catch (...) {
                LogError(L"An exception was thrown while initializing the profiler. The profiler will be detached now.");
                return CORPROF_E_PROFILER_CANCEL_ACTIVATION;
            }
        }

        virtual HRESULT __stdcall ModuleLoadFinished(ModuleID moduleId, HRESULT hrStatus) override
        {
            if (_isCoreClr)
            {
                if (SUCCEEDED(hrStatus)) {
                    try {
                        auto assemblyName = GetAssemblyName(moduleId);

                        if (GetMethodRewriter()->ShouldInstrumentAssembly(assemblyName)) {
                            LogTrace("Assembly module loaded: ", assemblyName);

                            auto instrumentationPoints = std::make_shared<Configuration::InstrumentationPointSet>(GetMethodRewriter()->GetAssemblyInstrumentation(assemblyName));
                            auto methodDefs = GetMethodDefs(moduleId, instrumentationPoints);

                            if (methodDefs != nullptr) {
                                RejitModuleFunctions(moduleId, methodDefs);
                            }
                        }
                    }
                    catch (...) {
                    }
                }
                return S_OK;
            }
            else
            {
#ifndef PAL_STDCPP_COMPAT

                // if the module did not load correctly then we don't want to mess with it
                if (FAILED(hrStatus))
                {
                    return hrStatus;
                }

                LogTrace("Module Injection Started. ", moduleId);

                ModuleInjector::IModulePtr module;
                try
                {
                    module = std::make_shared<Module>(_corProfilerInfo4, moduleId);
                }
                catch (const NewRelic::Profiler::MessageException& exception)
                {
                    (void)exception;
                    return S_OK;
                }
                catch (...)
                {
                    LogError(L"An exception was thrown while getting details about a module.");
                    return E_FAIL;
                }

                try
                {
                    _moduleInjector->InjectIntoModule(*module);
                }
                catch (...)
                {
                    LogError(L"An exception was thrown while attempting to inject into a module.");
                    return E_FAIL;
                }

                LogTrace("Module Injection Finished. ", moduleId, " : ", module->GetModuleName());
#endif
                return S_OK;
            }
        }


        virtual DWORD OverrideEventMask(DWORD eventMask)
        {
#ifndef PAL_STDCPP_COMPAT
            if (!_isCoreClr)
            {
                _moduleInjector.reset(new ModuleInjector::ModuleInjector());
            }
#endif
            return eventMask;
        }

        virtual void ConfigureEventMask(IUnknown* pICorProfilerInfoUnk)
        {
            if (_isCoreClr)
            {
                // register for events that we are interested in getting callbacks for
// SetEventMask2 requires ICorProfilerInfo5. It allows setting the high-order bits of the profiler event mask.
// 0x8 = COR_PRF_HIGH_DISABLE_TIERED_COMPILATION <- this was introduced in ICorProfilerCallback9 which we're not currently implementing
// see this PR: https://github.com/dotnet/coreclr/pull/14643/files#diff-e7d550d94de30cdf5e7f3a25647a2ae1R626
// Just passing in the hardcoded 0x8 seems to actually disable tiered compilation,
// but we should see about actually referencing and implementing ICorProfilerCallback9

                CComPtr<ICorProfilerInfo5> _corProfilerInfo5;
                const DWORD COR_PRF_HIGH_DISABLE_TIERED_COMPILATION = 0x8;

                if (FAILED(pICorProfilerInfoUnk->QueryInterface(__uuidof(ICorProfilerInfo5), (void**)&_corProfilerInfo5))) {
                    LogDebug(L"Calling SetEventMask().");
                    ThrowOnError(_corProfilerInfo4->SetEventMask, _eventMask);
                }
                else {
                    LogDebug(L"Calling SetEventMask2().");
                    ThrowOnError(_corProfilerInfo5->SetEventMask2, _eventMask, COR_PRF_HIGH_DISABLE_TIERED_COMPILATION);
                }
            }
            else
            {
                // register for events that we are interested in getting callbacks for
                LogDebug(L"Calling SetEventMask().");
                ThrowOnError(_corProfilerInfo4->SetEventMask, _eventMask);
            }
        }

        virtual xstring_t GetRuntimeExtensionsDirectoryName()
        {
            if (_isCoreClr)
            {
                return _X("netcore");
            }
            else
            {
                return _X("netframework");
            }
        }

        virtual HRESULT MinimumDotnetVersionCheck(IUnknown* pICorProfilerInfoUnk)
        {
            if (_isCoreClr)
            {
                CComPtr<ICorProfilerInfo8> temp;
                HRESULT result = pICorProfilerInfoUnk->QueryInterface(__uuidof(ICorProfilerInfo11), (void**)&temp);
                if (FAILED(result)) {
                    LogError(L".NET Core 3.1 or greater required. Profiler not attaching.");
                    return CORPROF_E_PROFILER_CANCEL_ACTIVATION;
                }
                return S_OK;
            }
            else
            {
                CComPtr<ICorProfilerInfo4> temp;
                HRESULT interfaceCheckResult = pICorProfilerInfoUnk->QueryInterface(__uuidof(ICorProfilerInfo7), (void**)&temp);
                if (FAILED(interfaceCheckResult)) {
                    LogError(L".NET Framework 4.6.1 is required.  Detaching New Relic profiler.");
                    return CORPROF_E_PROFILER_CANCEL_ACTIVATION;
                }

                return S_OK;
            }
        }

        virtual HRESULT STDMETHODCALLTYPE QueryInterface(REFIID riid, void** ppvObject) override
        {
            if (
                riid == __uuidof(ICorProfilerCallback4) || riid == __uuidof(ICorProfilerCallback3) || riid == __uuidof(ICorProfilerCallback2) || riid == __uuidof(ICorProfilerCallback) || riid == IID_IUnknown) {
                *ppvObject = this;
                this->AddRef();
                return S_OK;
            }

            *ppvObject = nullptr;
            return E_NOINTERFACE;
        }

        virtual ULONG STDMETHODCALLTYPE AddRef() override
        {
            return std::atomic_fetch_add(&this->_referenceCount, 1) + 1;
        }

        virtual ULONG STDMETHODCALLTYPE Release() override
        {
            int count = std::atomic_fetch_sub(&this->_referenceCount, 1) - 1;

            if (count <= 0) {
                delete this;
            }

            return count;
        }

        // ICorProfilerCallback
        virtual HRESULT __stdcall JITCompilationStarted(FunctionID functionId, BOOL /*fIsSafeToBlock*/) override
        {
            LogTrace(__func__, L". ", functionId);

            auto setILFunctionBody = [&](Function& function, LPCBYTE pHeader, ULONG) {
                return _corProfilerInfo4->SetILFunctionBody(function.GetModuleID(), function.GetMethodToken(), pHeader);
            };

            // on JIT just ask for a rejit for instrumented methods
            HRESULT hr = ProcessMethodJit(functionId, false, setILFunctionBody);
            //HRESULT hr = ProcessMethodJit(functionId, false);

            LogTrace(__func__, L"Finished. ", functionId);
            return hr;
        }

        // Requests a function ReJIT.
        HRESULT RejitFunction(Function& function)
        {
            LogDebug(L"Request reJIT: [", function.GetFunctionId(), "] ", function.ToString());
            _functionResolver->AddFunctionIfGeneric(function);

            ModuleID moduleIds = { function.GetModuleID() };
            mdMethodDef methodIds = { function.GetMethodToken() };
            return _corProfilerInfo4->RequestReJIT(1, &moduleIds, &methodIds);
        }

        virtual HRESULT __stdcall ReJITCompilationStarted(FunctionID functionId, ReJITID /*rejitId*/, BOOL /*fIsSafeToBlock*/) override
        {
            LogTrace(__func__, L". ", functionId);
            _functionResolver->RequestGenericMethodReJIT(functionId);
            LogTrace(__func__, L"Finished. ", functionId);
            return S_OK;
        }

        virtual HRESULT __stdcall GetReJITParameters(ModuleID moduleId, mdMethodDef methodId, ICorProfilerFunctionControl* pFunctionControl) override
        {
            LogTrace(__func__, L" called");

            HRESULT hr = S_FALSE;
            auto functionId = _functionResolver->GetFunctionId(moduleId, methodId);
            if (_functionResolver->IsValid(functionId)) {
                LogTrace(L"ReJIT ", functionId);

                auto setILFunctionBody = [&](Function&, LPCBYTE pHeader, ULONG size)
                {
                    return pFunctionControl->SetILFunctionBody(size, pHeader);
                };
                hr = ProcessMethodJit(functionId, true, setILFunctionBody);
            }

            LogTrace(__func__, L" finished");
            return hr;
        }

        HRESULT __stdcall ProcessMethodJit(FunctionID functionId, bool injectMethodInstrumentation,
            std::function<HRESULT(Function&, LPCBYTE, ULONG)> setILFunctionBody)
        {
            auto methodRewriter = GetMethodRewriter();
            MethodRewriter::IFunctionPtr function;
            try {
                // create the Function object for this method
                function = Function::Create(_corProfilerInfo4, functionId, methodRewriter, injectMethodInstrumentation,
          setILFunctionBody,
                    [&](Function& function) { return RejitFunction(function); });
                if (function == nullptr) {
                    LogTrace("JITCompilationStarted Finished. Function Skipped. ", functionId);
                    return S_OK;
                }
            } catch (...) {
                LogError(L"An exception was thrown while getting details about a function.");
                return E_FAIL;
            }

            try {
                // instrument the method
                methodRewriter->Instrument(function);
            } catch (NewRelic::Profiler::SignatureParser::SignatureParserException exception) {
                // Dont call function->ToString() since that might cause Signature to be parsed again
                // Printing the FunctionName should be enough to provide enough debugging context
                // based on other logging preceeding this log output
                LogError(L"An SignatureParserException was thrown while possibly instrumenting function: ", function->GetFunctionName());
                return E_FAIL;
            } catch (NewRelic::Profiler::MessageException exception) {
                LogError(L"An exception was thrown while possibly instrumenting function: ", function->ToString());
                LogError(exception._message);
                return E_FAIL;
            } catch (...) {
                // This is a fatal exception block, so dont call any other functions other than
                // Logging to keep the exception from bleeding out.
                LogError(L"An unexpected exception was thrown while possibly instrumenting a function.");
                return E_FAIL;
            }
            return S_OK;
        }

        virtual HRESULT __stdcall Shutdown() override
        {
            LogInfo(L"Profiler shutting down");
            _threadProfiler.Shutdown();
            LogInfo(L"Profiler shutdown");
            return S_OK;
        }

        // ICorProfilerCallback
        virtual HRESULT __stdcall ThreadDestroyed(ThreadID threadId) override
        {
            return _threadProfiler.ThreadDestroyed(threadId);
        }

        // Returns a map of assembly name to instrumentation points.
        std::shared_ptr<std::map<xstring_t, Configuration::InstrumentationPointSetPtr>> GroupByAssemblyName(Configuration::InstrumentationPointSetPtr allInstrumentationPoints)
        {
            std::shared_ptr<std::map<xstring_t, Configuration::InstrumentationPointSetPtr>> instrumentationPointsByAssembly = std::make_shared<std::map<xstring_t, Configuration::InstrumentationPointSetPtr>>();
            for (auto point : *allInstrumentationPoints) {
                Configuration::InstrumentationPointSetPtr instrumentationPoints;
                auto it = instrumentationPointsByAssembly->find(point->AssemblyName);

                if (it != instrumentationPointsByAssembly->end()) {
                    instrumentationPoints = it->second;
                } else {
                    instrumentationPoints = std::make_shared<Configuration::InstrumentationPointSet>();
                    (*instrumentationPointsByAssembly)[point->AssemblyName] = instrumentationPoints;
                }

                instrumentationPoints->emplace(point);
            }

            return instrumentationPointsByAssembly;
        }

        HRESULT AddCustomInstrumentation(const xstring_t fileName, const xstring_t xml)
        {
            _customInstrumentationBuilder.AddCustomInstrumentationXml(fileName, xml);
            return S_OK;
        }

        HRESULT ApplyCustomInstrumentation()
        {
            auto instrumentation = _customInstrumentationBuilder.Build();
            if (instrumentation->size() > 0) {
                LogInfo("Applying live instrumentation");
            }
            auto currentCustomInstrumentation = _customInstrumentation.GetCustomInstrumentationXml();
            _customInstrumentation.ReplaceCustomInstrumentationXml(instrumentation);

            // if either is > 0 refresh, which covers instrumentation being added and later removed
            if (currentCustomInstrumentation->size() > 0 || instrumentation->size() > 0) {
                return InstrumentationRefresh();
            } else {
                return S_OK;
            }
        }

        HRESULT InstrumentationRefresh()
        {
            LogTrace("Enter: ", __func__);

            // Just refresh the instrumentation using the previous ignore list because the profiler was not notified that it changed
            return InstrumentationRefreshWithNewIgnoreList(nullptr);
        }

        HRESULT InstrumentationRefreshWithNewIgnoreList(Configuration::IgnoreInstrumentationListPtr newIgnoreInstrumentationList)
        {
            LogTrace("Enter: ", __func__);

            // We use a mutex in this function because an instrumentation refresh can be triggered for multiple reasons
            // around the same time and we need the correct ignore list to be applied.
            std::lock_guard<std::mutex> lock(_instrumentationRefreshMutex);

            auto instrumentationXmls = GetInstrumentationXmlsFromDisk(_systemCalls);
            auto customXml = _customInstrumentation.GetCustomInstrumentationXml();
            for (auto xmlPair : *customXml) {
                (*instrumentationXmls)[xmlPair.first] = xmlPair.second;
            }

            auto oldMethodRewriter = GetMethodRewriter();
            auto oldIgnoreList = oldMethodRewriter->GetInstrumentationConfiguration()->GetIgnoreList();

            if (newIgnoreInstrumentationList == nullptr) {
                // If we were not given a new Ignore list, we should use the previous one because it has not changed.
                newIgnoreInstrumentationList = oldIgnoreList;
            }

            auto instrumentationConfiguration = std::make_shared<Configuration::InstrumentationConfiguration>(instrumentationXmls, newIgnoreInstrumentationList, _systemCalls);
            if (instrumentationConfiguration->GetInvalidFileCount() > 0) {
                LogError(L"Unable to parse one or more instrumentation files.  Instrumentation will not be refreshed.");
                return S_FALSE;
            }

            auto oldInstrumentationPoints = oldMethodRewriter->GetInstrumentationConfiguration()->GetInstrumentationPoints();

            SetMethodRewriter(std::make_shared<MethodRewriter::MethodRewriter>(instrumentationConfiguration, _agentCoreDllPath));

            auto oldInstrumentationByAssembly = GroupByAssemblyName(oldInstrumentationPoints);
            auto newInstrumentationByAssembly = GroupByAssemblyName(instrumentationConfiguration->GetInstrumentationPoints());

            std::thread t1(&NewRelic::Profiler::CorProfilerCallbackImpl::RejitInstrumentationPoints, this, oldInstrumentationByAssembly, newInstrumentationByAssembly);

            // block the calling managed thread until the worker thread has finished
            t1.join();

            LogTrace("Leave: ", __func__);

            return S_OK;
        }

        HRESULT ReloadConfiguration()
        {
            LogTrace(L"Enter: ", __func__);

            auto newConfiguration = InitializeConfigAndSetLogLevel();

            return InstrumentationRefreshWithNewIgnoreList(newConfiguration->GetIgnoreInstrumentationList());
        }

        std::shared_ptr<std::set<mdMethodDef>> GetMethodDefsForAssembly(
            ModuleID moduleId,
            xstring_t assemblyName,
            std::shared_ptr<std::map<xstring_t, Configuration::InstrumentationPointSetPtr>> instrumentationByAssembly)
        {
            auto oldIter = instrumentationByAssembly->find(assemblyName);
            if (oldIter != instrumentationByAssembly->end()) {
                auto points = oldIter->second;
                return GetMethodDefs(moduleId, points);
            }

            return nullptr;
        }

        HRESULT RejitInstrumentationPoints(
            std::shared_ptr<std::map<xstring_t, Configuration::InstrumentationPointSetPtr>> oldInstrumentationByAssembly,
            std::shared_ptr<std::map<xstring_t, Configuration::InstrumentationPointSetPtr>> newInstrumentationByAssembly)
        {
            auto f = __func__;
            auto TOE = [f](HRESULT hr) { if (FAILED(hr)) { LogError("Function '", f, "' failed.  HRESULT: ", hr); throw Win32Exception(hr); } };

            CComPtr<ICorProfilerModuleEnum> moduleEnum;
            TOE(_corProfilerInfo4->EnumModules(&moduleEnum));

            ModuleID moduleIds[MODULE_ENUM_BATCH_SIZE];
            for (ULONG elementsFetched; SUCCEEDED(moduleEnum->Next(MODULE_ENUM_BATCH_SIZE, moduleIds, &elementsFetched)) && elementsFetched;) {
                for (ULONG i = 0; i < elementsFetched; i++) {
                    try {
                        auto assemblyName = GetAssemblyName(moduleIds[i]);

                        std::shared_ptr<std::set<mdMethodDef>> oldMethodDefs = GetMethodDefsForAssembly(moduleIds[i], assemblyName, oldInstrumentationByAssembly);
                        std::shared_ptr<std::set<mdMethodDef>> newMethodDefs = GetMethodDefsForAssembly(moduleIds[i], assemblyName, newInstrumentationByAssembly);

                        // remove new (to be instrumented) methods from old methods
                        if (newMethodDefs != nullptr && oldMethodDefs != nullptr) {
                            for (auto method : *newMethodDefs) {
                                oldMethodDefs->erase(method);
                            }
                        }

                        RevertModuleFunctions(moduleIds[i], oldMethodDefs);
                        RejitModuleFunctions(moduleIds[i], newMethodDefs);
                    } catch (...) {
                    }
                }
            }

            return S_OK;
        }

        std::shared_ptr<std::set<mdMethodDef>> GetMethodDefs(ModuleID moduleId, NewRelic::Profiler::Configuration::InstrumentationPointSetPtr instrumentationPoints)
        {
            CComPtr<IMetaDataImport> pImport = nullptr;
            CComPtr<IUnknown> pUnk = nullptr;

            if (FAILED(_corProfilerInfo4->GetModuleMetaData(moduleId, ofRead, IID_IMetaDataImport, &pUnk)) || FAILED(pUnk->QueryInterface(IID_IMetaDataImport, (LPVOID*)&pImport))) {
                // Without a handle to the import api we can't do anything so just bail
                return nullptr;
            }

            std::shared_ptr<std::set<mdMethodDef>> methodDefs = std::make_shared<std::set<mdMethodDef>>();
            for (const auto& instrumentationPoint : *instrumentationPoints) {
                LogTrace("Fetching ", instrumentationPoint->ClassName, " methods");

                mdTypeDef typeDef{};
                HRESULT hr = pImport->FindTypeDefByName(instrumentationPoint->ClassName.c_str(), mdTypeDefNil, &typeDef);
                if (FAILED(hr)) {
                    LogInfo("Unable to find ", instrumentationPoint->ClassName, " for rejit. HR:", hr);
                } else {
                    HCORENUM enumerator = nullptr;
                    OnDestruction Conan([&] {if (enumerator) pImport->CloseEnum(enumerator); });
                    mdMethodDef methodIds[METHOD_ENUM_BATCH_SIZE];
                    for (ULONG fetchSize = 0; SUCCEEDED(pImport->EnumMethodsWithName(&enumerator, typeDef, instrumentationPoint->MethodName.c_str(), methodIds, METHOD_ENUM_BATCH_SIZE, &fetchSize)) && fetchSize;) {
                        LogDebug("Found ", fetchSize, " method(s) matching ", instrumentationPoint->MethodName);
                        for (ULONG i = 0; i < fetchSize; i++) {
                            methodDefs->emplace(methodIds[i]);
                        }
                    }
                }
            }

            return methodDefs;
        }

        void RejitModuleFunctions(ModuleID moduleId, std::shared_ptr<std::set<mdMethodDef>> methodsToRejit)
        {
            auto rejit =
                [&](ULONG numberMethods, ModuleID* moduleIds, mdMethodDef* methodIds) {
                    HRESULT hr = _corProfilerInfo4->RequestReJIT(numberMethods, moduleIds, methodIds);
                    LogDebug("ReJit ", (SUCCEEDED(hr) ? "success" : "failed"));
                };
            PerformOnMethods(moduleId, methodsToRejit, rejit);
        }

        void RevertModuleFunctions(ModuleID moduleId, std::shared_ptr<std::set<mdMethodDef>> methodsToRevert)
        {
            auto revert =
                [&](ULONG numberMethods, ModuleID* moduleIds, mdMethodDef* methodIds) {
                    HRESULT* success = nullptr;
                    HRESULT hr = _corProfilerInfo4->RequestRevert(numberMethods, moduleIds, methodIds, success);
                    LogDebug("Revert ", (SUCCEEDED(hr) ? "success" : "failed"));
                };
            PerformOnMethods(moduleId, methodsToRevert, revert);
        }

        void PerformOnMethods(ModuleID moduleId, std::shared_ptr<std::set<mdMethodDef>> methodSet,
            std::function<void(ULONG, ModuleID*, mdMethodDef*)> func)
        {
            if (methodSet != nullptr && !methodSet->empty()) {
                ULONG numberMethods = (ULONG)methodSet->size();
                ModuleID* moduleIds = new ModuleID[numberMethods];
                mdMethodDef* methodIds = new mdMethodDef[numberMethods];

                int i = 0;
                for (auto methodDef : *methodSet) {
                    moduleIds[i] = moduleId;
                    methodIds[i] = methodDef;
                    i++;
                }

                func(numberMethods, moduleIds, methodIds);

                delete[] moduleIds;
                delete[] methodIds;
            }
        }

        xstring_t GetAssemblyName(ModuleID& moduleId)
        {
            auto f = __func__;
            auto TOE = [f](HRESULT hr) { if (FAILED(hr)) { LogError("Function '", f, "' failed.  HRESULT: ", hr); throw Win32Exception(hr); } };

            AssemblyID assemblyId = 0;

            // get the assembly id
            TOE(_corProfilerInfo4->GetModuleInfo(moduleId, nullptr, 0, nullptr, nullptr, &assemblyId));

            xstring_t assemblyName;
            ULONG assemblyNameLength{};
            TOE(_corProfilerInfo4->GetAssemblyInfo(assemblyId, 0, &assemblyNameLength, nullptr, nullptr, nullptr));
            assemblyName.resize(assemblyNameLength);
            TOE(_corProfilerInfo4->GetAssemblyInfo(assemblyId, (ULONG)assemblyName.size(), nullptr, &assemblyName.front(), nullptr, nullptr));
            assemblyName.pop_back();
            assemblyName.shrink_to_fit();
            return assemblyName;
        }

        HRESULT RequestProfile(void** snapshot, int* length) noexcept
        {
            return _threadProfiler.RequestProfile(snapshot, length);
        }

        // Fires up a new thread to fetch a number of functions.  This is called from a managed thread, and as a result direct calls to GetTokenAndMetaDataFromFunction
        // will result in a CORPROF_E_UNSUPPORTED_CALL_SEQUENCE.  Moving the work to another thread makes the profiler API happy.
        HRESULT RequestFunctionNames(const UINT_PTR* functionIds, int length, void** results) noexcept
        {
            return _threadProfiler.GetTypeAndMethodNames(functionIds, length, results);
        }

        void ShutdownThreadProfiler() noexcept
        {
            _threadProfiler.Shutdown();
        }

        void ReleaseProfile() noexcept
        {
            _threadProfiler.ReleaseProfile();
        }

        uintptr_t GetCurrentThreadId() noexcept
        {
            ThreadID tid;
            if (FAILED(_corProfilerInfo4->GetCurrentThreadID(&tid))) {
                tid = 0;
            }
            return tid;
        }

        // there is only one by convention, but that is not guaranteed anywhere
        static CorProfilerCallbackImpl*& GetSingletonish()
        {
            static CorProfilerCallbackImpl* s_profiler = nullptr;
            return s_profiler;
        }

    protected:
        MethodRewriter::MethodRewriterPtr _methodRewriter;
        CComPtr<ICorProfilerInfo4> _corProfilerInfo4;
        ThreadProfiler::ThreadProfiler _threadProfiler;
        std::shared_ptr<SystemCalls> _systemCalls;
        std::shared_ptr<FunctionResolver> _functionResolver;
        MethodRewriter::CustomInstrumentationBuilder _customInstrumentationBuilder;
        MethodRewriter::CustomInstrumentation _customInstrumentation;
        std::mutex _instrumentationRefreshMutex;

        DWORD _eventMask = OverrideEventMask(
            COR_PRF_MONITOR_JIT_COMPILATION | COR_PRF_MONITOR_MODULE_LOADS | COR_PRF_USE_PROFILE_IMAGES | COR_PRF_MONITOR_THREADS | COR_PRF_ENABLE_STACK_SNAPSHOT | COR_PRF_ENABLE_REJIT | (DWORD)COR_PRF_DISABLE_ALL_NGEN_IMAGES);

        xstring_t _productName = _X("");
        xstring_t _agentCoreDllPath = _X("");

        bool _isCoreClr = false;

        MethodRewriter::MethodRewriterPtr GetMethodRewriter()
        {
            return std::atomic_load(&_methodRewriter);
        }

        void SetMethodRewriter(MethodRewriter::MethodRewriterPtr methodRewriter)
        {
            std::atomic_store(&_methodRewriter, methodRewriter);
        }

        static xstring_t GetGlobalConfigurationFromDisk(std::shared_ptr<SystemCalls> systemCalls)
        {
            auto newRelicHome = GetNewRelicHomePath(systemCalls);
            auto configuration = GetConfigurationFromDisk(systemCalls, newRelicHome);

            if (!configuration.second) {
                LogError(L"The global newrelic.config file was not found at: ", newRelicHome);
                throw ProfilerException(_X("The global newrelic.config file was not found."));
            }

            return configuration.first;
        }

        static std::pair<xstring_t, bool> GetLocalConfigurationFromDisk(std::shared_ptr<SystemCalls> systemCalls)
        {
            try {
                auto applicationPath = systemCalls->GetProcessDirectoryPath();
                return GetConfigurationFromDisk(systemCalls, applicationPath);
            } catch (...) {
                LogWarn(L"There was an error reading the local newrelic.config file. Using the settings in the global newrelic.config file instead.");
                return std::make_pair(_X(""), false);
            }
        }

        static std::pair<xstring_t, bool> GetConfigurationFromDisk(std::shared_ptr<SystemCalls> systemCalls, xstring_t path)
        {
            auto configPath = path + PATH_SEPARATOR + _X("newrelic.config");

            if (systemCalls->FileExists(configPath)) {
                LogInfo(L"Found newrelic.config at: ", configPath);
                return std::make_pair(ReadFile(configPath), true);
            }

            return std::make_pair(_X(""), false);
        }

        static xstring_t GetApplicationConfigurationFromDisk(std::shared_ptr<SystemCalls> systemCalls)
        {
            auto applicationPath = systemCalls->GetProcessPath();
            auto applicationConfigPath = applicationPath + _X(".config");

            if (!systemCalls->FileExists(applicationConfigPath))
                return _X("");

            return ReadFile(applicationConfigPath);
        }

        Configuration::InstrumentationXmlSetPtr GetInstrumentationXmlsFromDisk(std::shared_ptr<SystemCalls> systemCalls)
        {
            Configuration::InstrumentationXmlSetPtr instrumentationXmls(new Configuration::InstrumentationXmlSet());

            auto filePaths = GetXmlFilesInExtensionsDirectory(systemCalls);

            for (auto filePath : filePaths) {
                instrumentationXmls->emplace(filePath, ReadFile(filePath));
            }

            return instrumentationXmls;
        }

        static xstring_t GetAppPoolId(std::shared_ptr<MethodRewriter::ISystemCalls> systemCalls)
        {
            auto appPoolId = TryGetAppPoolIdFromEnvironmentVariable(systemCalls);
            if (appPoolId.empty()) {
                appPoolId = TryGetAppPoolIdFromCommandLine();
            }
            return appPoolId;
        }

        static xstring_t TryGetAppPoolIdFromEnvironmentVariable(std::shared_ptr<MethodRewriter::ISystemCalls> systemCalls)
        {
            //This will pull the app pool name out of instances of IIS > 5.1
            //For more information see http://msdn.microsoft.com/en-us/library/ms524602(v=vs.90).aspx
            auto appPoolId = systemCalls->GetAppPoolId();
            if (appPoolId == nullptr) {
                return _X("");
            } else {
                LogInfo("The Profiler will use the environment variable APP_POOL_ID as the application name when white/black listing applications pools for profiling.");
                return *appPoolId;
            }
        }

        static xstring_t TryGetAppPoolIdFromCommandLine()
        {
#ifdef PAL_STDCPP_COMPAT
            return _X("");
#else
            int argc = 0;
            auto commandLineArgv = CommandLineToArgvW(GetCommandLineW(), &argc);

            if (argc < 3) {
                if (commandLineArgv != nullptr) LocalFree(commandLineArgv);
                return _X("");
            }

            xstring_t appPoolId = _X("");
            auto appPoolCommandLineArg = _X("-ap");
            for (int i = 0; i < argc; ++i) {
                xstring_t arg = commandLineArgv[i];
                if (arg.compare(appPoolCommandLineArg) == 0) {
                    appPoolId = commandLineArgv[i + 1];
                    if (appPoolId.length() >= 3 && appPoolId [0] == '"') {
                        appPoolId = appPoolId.substr(1, appPoolId.length() - 2);
                    }
                    LogInfo("The Profiler will use the application pool ID from the command line as the application name when white/black listing applications pools for profiling.");
                    return appPoolId;
                }
            }

            LocalFree(commandLineArgv);
            return appPoolId;
#endif
        }

<<<<<<< HEAD
        static xstring_t ReadFile(const xstring_t& filePath)
        {
            // Open file with wide character path
            xifstream file(to_pathstring(filePath), std::ios::binary);
            if (!file.is_open()) {
                LogError(L"Unable to open file. File path: ", filePath);
                throw ProfilerException();
            }

            // Configure locale for UTF-8 and handle BOM
            file.imbue(std::locale(file.getloc(), new std::codecvt_utf8_utf16<wchar_t, 0x10ffff, std::consume_header>()));

            // Read file content
            xstringstream ss;
            ss << file.rdbuf();

            return ss.str();
        }

=======
>>>>>>> e1454286
        static std::unique_ptr<xstring_t> TryGetNewRelicHomeFromRegistry()
        {
            return SystemCalls::TryGetRegistryStringValue(HKEY_LOCAL_MACHINE, _X("Software\\New Relic\\.NET Agent"), _X("NewRelicHome"));
        }

        static std::unique_ptr<xstring_t> TryGetNewRelicHomeFromEnvironment(std::shared_ptr<MethodRewriter::ISystemCalls> systemCalls)
        {
            return systemCalls->GetNewRelicHomePath();
        }

        static xstring_t GetNewRelicHomePath(std::shared_ptr<MethodRewriter::ISystemCalls> systemCalls)
        {
            auto newRelicHome = TryGetNewRelicHomeFromEnvironment(systemCalls);
            if (newRelicHome != nullptr)
                return *newRelicHome;

            newRelicHome = TryGetNewRelicHomeFromRegistry();
            if (newRelicHome != nullptr)
                return *newRelicHome;

            LogError(L"Unable to find New Relic Home directory in registry or environment.");
            throw ProfilerException();
        }

        FilePaths GetXmlFilesInExtensionsDirectory(std::shared_ptr<SystemCalls> systemCalls)
        {
            auto rootExtensionsDirectory = GetNewRelicHomePath(systemCalls) + PATH_SEPARATOR + _X("extensions");
            if (!systemCalls->DirectoryExists(rootExtensionsDirectory)) {
                LogWarn(L"Unable to find the New Relic Agent extensions directory (", rootExtensionsDirectory, L").  No methods will be instrumented except those decorated with [Transaction] or [Trace] attributes in conjunction with the New Relic agent API.");
            } else {
                LogInfo(L"Loading instrumentation from ", rootExtensionsDirectory);
            }

            auto xmlFiles = GetXmlFilesInDirectory(systemCalls, rootExtensionsDirectory);

            auto runtimeExtensionsDirectory = rootExtensionsDirectory + PATH_SEPARATOR + GetRuntimeExtensionsDirectoryName();
            if (systemCalls->DirectoryExists(runtimeExtensionsDirectory)) {
                LogInfo(L"Loading instrumentation from ", runtimeExtensionsDirectory);
                auto runtimeExtensionsDirectoryXmlFiles = GetXmlFilesInDirectory(systemCalls, runtimeExtensionsDirectory);
                xmlFiles.insert(runtimeExtensionsDirectoryXmlFiles.begin(), runtimeExtensionsDirectoryXmlFiles.end());
            }

            return xmlFiles;
        }

        static FilePaths GetXmlFilesInDirectory(std::shared_ptr<SystemCalls> systemCalls, xstring_t directoryPath)
        {
            return systemCalls->GetFilesInDirectory(directoryPath, _X("xml"));
        }

        static LARGE_INTEGER GetFrequency()
        {
            LARGE_INTEGER frequency;
            ::QueryPerformanceFrequency(&frequency);
            return frequency;
        }

        static LARGE_INTEGER GetCounter()
        {
            LARGE_INTEGER timer;
            ::QueryPerformanceCounter(&timer);
            return timer;
        }

        static uint64_t GetHighResolutionTimeInMilliseconds()
        {
            static auto frequency = GetFrequency();

            double millisecondsDouble = (double)GetCounter().QuadPart * 1000 / (double)frequency.QuadPart;
            uint64_t millisecondsInteger = (uint64_t)millisecondsDouble;

            return millisecondsInteger;
        }

        void InitializeLogging()
        {
            // Only need to initialize the file if we're doing file logging
            if (nrlog::StdLog.GetEnabled() && !nrlog::StdLog.GetConsoleLogging())
            {
                try {
                    xstring_t logfilename(nrlog::DefaultFileLogLocation(_systemCalls).GetPathAndFileName());
                    nrlog::StdLog.get_dest().open(to_pathstring(logfilename));
                    // Imbue with locale and codecvt facet is used to allow the log file to write non-ascii chars to the log
                    nrlog::StdLog.get_dest().imbue(std::locale(std::locale::classic(), new std::codecvt_utf8<wchar_t>));
                    nrlog::StdLog.get_dest().exceptions(std::wostream::failbit | std::wostream::badbit);
                    LogInfo("Logger initialized.");
                }
                catch (...) {
                    // If we fail to create a log file, there's no sense in trying to log going forward.
                    // We want the Profiler continue to run, though, so swallow the exception
                    nrlog::StdLog.SetEnabled(false);
                }
            }
        }

        std::shared_ptr<Configuration::Configuration> InitializeConfigAndSetLogLevel()
        {
            auto globalNewRelicConfigurationXml = GetGlobalConfigurationFromDisk(_systemCalls);
            auto localNewRelicConfigurationXml = GetLocalConfigurationFromDisk(_systemCalls);
            auto applicationConfigurationXml = GetApplicationConfigurationFromDisk(_systemCalls);

            auto configuration = std::make_shared<Configuration::Configuration>(globalNewRelicConfigurationXml, localNewRelicConfigurationXml, applicationConfigurationXml, _systemCalls);
            nrlog::StdLog.SetLevel(configuration->GetLoggingLevel());
            nrlog::StdLog.SetConsoleLogging(_systemCalls->GetConsoleLoggingEnabled(configuration->GetConsoleLogging()));
            nrlog::StdLog.SetAzureFunctionMode(_systemCalls->IsAzureFunction());
            nrlog::StdLog.SetAzureFunctionLogLevelOverride(_systemCalls->IsAzureFunctionLogLevelOverrideEnabled());
            nrlog::StdLog.SetEnabled(_systemCalls->GetLoggingEnabled(configuration->GetLoggingEnabled()));
            nrlog::StdLog.SetInitalized();

            if (nrlog::StdLog.GetEnabled())
            {
                LogInfo(L"<-- New logging level set: ", nrlog::GetLevelString(nrlog::StdLog.GetLevel()));
                if (nrlog::StdLog.GetConsoleLogging())
                {
                    LogInfo(L"Console logging enabled");
                }
            }
            // While we would like to indicate that logging is disabled somehow, there's of
            // course no log to write to

            return configuration;
        }

        std::shared_ptr<Configuration::InstrumentationConfiguration> InitializeInstrumentationConfig(NewRelic::Profiler::Configuration::IgnoreInstrumentationListPtr ignoreList)
        {
            auto instrumentationXmls = GetInstrumentationXmlsFromDisk(_systemCalls);
            auto instrumentationConfiguration = std::make_shared<Configuration::InstrumentationConfiguration>(instrumentationXmls, ignoreList, _systemCalls);
            if (instrumentationConfiguration->GetInvalidFileCount() > 0) {
                LogWarn(L"Unable to parse one or more instrumentation files.  Live instrumentation reloading will not work until the unparsable file(s) are corrected or removed.");
            }
            LogTrace(L"Read ", instrumentationXmls->size(), " instrumentation files");
            return instrumentationConfiguration;
        }

        HRESULT InitializeAndSetAgentCoreDllPath(xstring_t expectedProductName)
        {
            auto agentCoreDllPath = GetAgentCoreDllPath();
            if (agentCoreDllPath == nullptr) {
                LogError(L"The New Relic Agent DLL is missing.");
                return CORPROF_E_PROFILER_CANCEL_ACTIVATION;
            }
            
            if (!IsCorrectAgentProduct(*agentCoreDllPath, expectedProductName)) {
                LogError(L"Incorrect agent product");
                return CORPROF_E_PROFILER_CANCEL_ACTIVATION;
            }

            _agentCoreDllPath = *agentCoreDllPath;

            return S_OK;
        }

        void LogMessageIfAppDomainCachingIsDisabled()
        {
            if (_systemCalls->GetIsAppDomainCachingDisabled())
            {
                LogInfo("The use of AppDomain for method information caching is disabled via the 'NEW_RELIC_DISABLE_APPDOMAIN_CACHING' environment variable.");
            }
        }

        std::unique_ptr<xstring_t> GetAgentCoreDllPath()
        {
            auto runtimeDirectoryName = GetRuntimeExtensionsDirectoryName();

            auto maybeCorePath = TryGetCorePathFromBasePath(_systemCalls->GetNewRelicInstallPath(), runtimeDirectoryName);
            if (maybeCorePath != nullptr)
                return maybeCorePath;

            maybeCorePath = TryGetCorePathFromBasePath(_systemCalls->GetNewRelicHomePath(), runtimeDirectoryName);
            if (maybeCorePath != nullptr)
                return maybeCorePath;

            auto homeEnvVar = _systemCalls->GetNewRelicHomePathVariable();
            auto installEnvVar = _systemCalls->GetNewRelicInstallPathVariable();

            LogError(L"Unable to find ", homeEnvVar, L" or ", installEnvVar, L" environment variables.  Aborting instrumentation.");
            return nullptr;
        }

        std::unique_ptr<xstring_t> TryGetCorePathFromBasePath(const std::unique_ptr<xstring_t> basePath, const xstring_t runtimeDirectoryName)
        {
            if (basePath == nullptr)
                return nullptr;

            auto installPath = *basePath + PATH_SEPARATOR + _X("NewRelic.Agent.Core.dll");
            LogDebug(L"Searching for New Relic Agent DLL at: ", installPath);
            if (_systemCalls->FileExists(installPath)) {
                return std::unique_ptr<xstring_t>(new xstring_t(installPath));
            }

            installPath = *basePath + PATH_SEPARATOR + runtimeDirectoryName + PATH_SEPARATOR + _X("NewRelic.Agent.Core.dll");
            LogDebug(L"Searching for New Relic Agent DLL at: ", installPath);
            if (_systemCalls->FileExists(installPath)) {
                return std::unique_ptr<xstring_t>(new xstring_t(installPath));
            }

            return nullptr;
        }

        // This method verifies that the dll specified by filePath has the correct Product Name.
        static bool IsCorrectAgentProduct(xstring_t filePath, xstring_t expectedProductName)
        {
#ifdef PAL_STDCPP_COMPAT
            return true;
#else
            auto size = GetFileVersionInfoSize(filePath.c_str(), NULL);
            if (size == 0) {
                return false;
            }

            auto versionInfo = new BYTE[size];

            if (!GetFileVersionInfo(filePath.c_str(), 0, size, versionInfo)) {
                delete[] versionInfo;
                return false;
            }

            struct LANGANDCODEPAGE {
                WORD wLanguage;
                WORD wCodePage;
            } * lpTranslate;

            //xstring_t expectedProductName = _X("New Relic .NET CoreCLR Agent");

            UINT languageCount = 0;
            if (VerQueryValue(versionInfo,
                    TEXT("\\VarFileInfo\\Translation"),
                    (LPVOID*)&lpTranslate,
                    &languageCount)) {
                for (UINT i = 0; i < (languageCount / sizeof(struct LANGANDCODEPAGE)); i++) {
                    TCHAR szSFI[MAX_PATH] = { 0 };
                    ::wsprintf(szSFI, _T("\\StringFileInfo\\%04X%04X\\ProductName"),
                        lpTranslate[i].wLanguage, lpTranslate[i].wCodePage);

                    UINT uLen = 0;
                    LPTSTR lpszBuf = NULL;

                    if (VerQueryValue(versionInfo, (LPTSTR)szSFI, (LPVOID*)&lpszBuf, &uLen)) {
                        if (expectedProductName == lpszBuf) {
                            void* block;
                            UINT blockSize;
                            if (VerQueryValue(versionInfo, L"\\", (LPVOID*)&block, &blockSize)) {
                                auto fileInfo = (VS_FIXEDFILEINFO*)block;

                                LogInfo(lpszBuf, L" v",
                                    std::to_wstring(HIWORD(fileInfo->dwFileVersionMS)), '.',
                                    std::to_wstring(LOWORD(fileInfo->dwFileVersionMS)), '.',
                                    std::to_wstring(HIWORD(fileInfo->dwFileVersionLS)), '.',
                                    std::to_wstring(LOWORD(fileInfo->dwFileVersionLS)));
                            } else {
                                LogInfo(lpszBuf, L" vUNKNOWN");
                            }

                            delete[] versionInfo;
                            return true;
                        } else {
                            LogError(L"Expected Agent product to be ", expectedProductName, L", but it was ", lpszBuf);

                            delete[] versionInfo;
                            return false;
                        }
                    }
                }
            }
            LogError(L"Expected Agent product to be ", expectedProductName, L", but none was found.");
            return false;
#endif
        }

        bool SetClrType(std::shared_ptr<RuntimeInfo> runtimeInfo)
        {
            if (runtimeInfo->runtimeType == COR_PRF_DESKTOP_CLR) {
                _isCoreClr = false;
            }
            else if (runtimeInfo->runtimeType == COR_PRF_CORE_CLR) {
                _isCoreClr = true;
            }
            else {
                return false;
            }

            // set systemCalls and productName
            _systemCalls->SetCoreAgent(_isCoreClr);
            _productName = _isCoreClr ? _X("New Relic .NET CoreCLR Agent") : _X("New Relic .NET Agent");

            return true;
        }

        void LogRuntimeInfo(std::shared_ptr<RuntimeInfo> runtimeInfo)
        {
            if (runtimeInfo != nullptr) {
                LogTrace(L"CLR version: ", runtimeInfo->majorVersion, L".", runtimeInfo->minorVersion);
            }
        }

        void DelayProfilerAttach()
        {
            auto profilerDelay = _systemCalls->GetProfilerDelay();
            if (profilerDelay != nullptr) {
                auto seconds = xstoi(*profilerDelay);
                std::this_thread::sleep_for(std::chrono::seconds(seconds));
            }
        }
    };

    // Called by managed code to get the profiler to update the which methods
    // are instrumented at runtime.
    extern "C" __declspec(dllexport) HRESULT __cdecl InstrumentationRefresh()
    {
        LogInfo("Refreshing instrumentation");
        auto profiler = CorProfilerCallbackImpl::GetSingletonish();
        if (profiler == nullptr) {
            LogError("Unable to refresh instrumentation because the profiler reference is invalid.");
            return E_FAIL;
        }
        return profiler->InstrumentationRefresh();
    }

    // Called by managed code to get the profiler to reload configuration settings
    // from the newrelic.config files.
    extern "C" __declspec(dllexport) HRESULT __cdecl ReloadConfiguration()
    {
        LogInfo(L"Reloading newrelic.config files.");
        auto profiler = CorProfilerCallbackImpl::GetSingletonish();
        if (profiler == nullptr) {
            LogError(L"Unable to reload newrelic.config files because the profiler reference is invalid.");
            return E_FAIL;
        }
        return profiler->ReloadConfiguration();
    }

    extern "C" __declspec(dllexport) HRESULT __cdecl AddCustomInstrumentation(const char* fileName, const char* xml)
    {
        LogTrace("Adding custom instrumentation");
        auto profiler = CorProfilerCallbackImpl::GetSingletonish();
        if (profiler == nullptr) {
            LogError("Unable to add custom instrumentation because the profiler reference is invalid.");
            return E_FAIL;
        }
        return profiler->AddCustomInstrumentation(ToWideString(fileName), ToWideString(xml));
    }

    extern "C" __declspec(dllexport) HRESULT __cdecl ApplyCustomInstrumentation()
    {
        LogTrace("Applying custom instrumentation");
        auto profiler = CorProfilerCallbackImpl::GetSingletonish();
        if (profiler == nullptr) {
            LogError("Unable to apply custom instrumentation because the profiler reference is invalid.");
            return E_FAIL;
        }
        return profiler->ApplyCustomInstrumentation();
    }

    extern "C" __declspec(dllexport) void __cdecl ReleaseProfile() noexcept
    {
        auto profiler = CorProfilerCallbackImpl::GetSingletonish();
        if (profiler == nullptr) {
            LogError(L"ReleaseProfile: entry point called before the profiler has been initialized");
            return;
        }
        profiler->ReleaseProfile();
    }

    // called by managed code to request a thread profile
    // failureCallback error codes are 1 - stack too deep, 2 - no Stack Snapshooter supplied, or error codes returned by DoStackSnapshot
    extern "C" __declspec(dllexport) HRESULT __cdecl RequestProfile(void** snapshots, int* length) noexcept
    {
        auto profiler = CorProfilerCallbackImpl::GetSingletonish();
        if (profiler == nullptr) {
            LogError(L"RequestProfile: entry point called before the profiler has been initialized");
            return E_UNEXPECTED;
        }
        // call into the ThreadProfiler singleton
        return profiler->RequestProfile(snapshots, length);
    }

    // called by managed code to get function information from function IDs
    extern "C" __declspec(dllexport) HRESULT __cdecl RequestFunctionNames(UINT_PTR* functionIds, int length, void** results) noexcept
    {
        auto profiler = CorProfilerCallbackImpl::GetSingletonish();
        if (profiler == nullptr) {
            LogError(L"RequestFunctionNames: entry point called before the profiler has been initialized");
            return E_UNEXPECTED;
        }
        return profiler->RequestFunctionNames(functionIds, length, results);
    }

    extern "C" __declspec(dllexport) void __cdecl ShutdownThreadProfiler() noexcept
    {
        auto profiler = CorProfilerCallbackImpl::GetSingletonish();
        if (profiler == nullptr) {
            LogError(L"ShutdownThreadProfiler: entry point called before the profiler has been initialized");
            return;
        }
        profiler->ShutdownThreadProfiler();
    }

    //This method is used only to verify thread profiling.  It is only used by tests in ProfiledMethod project.
    extern "C" __declspec(dllexport) uintptr_t __cdecl GetCurrentExecutionEngineThreadId()
    {
        auto profiler = CorProfilerCallbackImpl::GetSingletonish();
        if (profiler == nullptr) {
            LogError(L"GetCurrentExecutionEngineThreadId: entry point called before the profiler has been initialized");
            return 0;
        }
        return profiler->GetCurrentThreadId();
    }

#pragma warning(pop)
}}<|MERGE_RESOLUTION|>--- conflicted
+++ resolved
@@ -1005,28 +1005,6 @@
 #endif
         }
 
-<<<<<<< HEAD
-        static xstring_t ReadFile(const xstring_t& filePath)
-        {
-            // Open file with wide character path
-            xifstream file(to_pathstring(filePath), std::ios::binary);
-            if (!file.is_open()) {
-                LogError(L"Unable to open file. File path: ", filePath);
-                throw ProfilerException();
-            }
-
-            // Configure locale for UTF-8 and handle BOM
-            file.imbue(std::locale(file.getloc(), new std::codecvt_utf8_utf16<wchar_t, 0x10ffff, std::consume_header>()));
-
-            // Read file content
-            xstringstream ss;
-            ss << file.rdbuf();
-
-            return ss.str();
-        }
-
-=======
->>>>>>> e1454286
         static std::unique_ptr<xstring_t> TryGetNewRelicHomeFromRegistry()
         {
             return SystemCalls::TryGetRegistryStringValue(HKEY_LOCAL_MACHINE, _X("Software\\New Relic\\.NET Agent"), _X("NewRelicHome"));
