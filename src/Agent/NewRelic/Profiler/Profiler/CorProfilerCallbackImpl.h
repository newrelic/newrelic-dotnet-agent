--- conflicted
+++ resolved
@@ -245,14 +245,9 @@
                     return corePathInitResult;
                 }
 
-<<<<<<< HEAD
-                auto instrumentationConfiguration = InitializeInstrumentationConfig();
-                auto methodRewriter = std::make_shared<MethodRewriter::MethodRewriter>(instrumentationConfiguration, _agentCoreDllPath, _isCoreClr);
-=======
                 auto instrumentationConfiguration = InitializeInstrumentationConfig(configuration->GetIgnoreInstrumentationList());
                 instrumentationConfiguration->CheckForEnvironmentInstrumentationPoint();
-                auto methodRewriter = std::make_shared<MethodRewriter::MethodRewriter>(instrumentationConfiguration, _agentCoreDllPath);
->>>>>>> 227003ae
+                auto methodRewriter = std::make_shared<MethodRewriter::MethodRewriter>(instrumentationConfiguration, _agentCoreDllPath, _isCoreClr);
                 this->SetMethodRewriter(methodRewriter);
 
                 LogTrace("Checking to see if we should instrument this process.");
@@ -840,11 +835,8 @@
         std::shared_ptr<FunctionResolver> _functionResolver;
         MethodRewriter::CustomInstrumentationBuilder _customInstrumentationBuilder;
         MethodRewriter::CustomInstrumentation _customInstrumentation;
-<<<<<<< HEAD
+        std::mutex _instrumentationRefreshMutex;
         MethodRewriter::AgentCallStyle::Strategy _agentCallStrategy;
-=======
-        std::mutex _instrumentationRefreshMutex;
->>>>>>> 227003ae
 
         DWORD _eventMask = COR_PRF_MONITOR_JIT_COMPILATION | COR_PRF_MONITOR_MODULE_LOADS | COR_PRF_USE_PROFILE_IMAGES | COR_PRF_MONITOR_THREADS | COR_PRF_ENABLE_STACK_SNAPSHOT | COR_PRF_ENABLE_REJIT | (DWORD)COR_PRF_DISABLE_ALL_NGEN_IMAGES;
 
