--- conflicted
+++ resolved
@@ -21,54 +21,7 @@
 
     struct SystemCalls : MethodRewriter::ISystemCalls
     {
-<<<<<<< HEAD
-        xstring_t _newRelicHomePathEnvVar;
-        xstring_t _newRelicInstallPathEnvVar;
-
         SystemCalls()
-        {
-        }
-
-        virtual void SetNewRelicHomeAndInstallPathEnvVar(bool isCoreClr) override
-        {
-            if (isCoreClr)
-            {
-                _newRelicHomePathEnvVar = _X("CORECLR_NEWRELIC_HOME");
-                _newRelicInstallPathEnvVar = _X("NEWRELIC_INSTALL_PATH");
-            }
-            else
-            {
-                _newRelicHomePathEnvVar = _X("NEWRELIC_HOME");
-                _newRelicInstallPathEnvVar = _X("NEWRELIC_INSTALL_PATH");
-            }
-
-            return;
-        }
-
-        virtual xstring_t GetNewRelicHomePathEnvVar() override
-        {
-            return _newRelicHomePathEnvVar;
-        }
-
-        virtual xstring_t GetNewRelicInstallPathEnvVar() override
-        {
-            return _newRelicInstallPathEnvVar;
-        }
-
-        virtual std::unique_ptr<xstring_t> GetNewRelicProfilerLogDirectoryEnvironment() override
-        {
-            return TryGetEnvironmentVariable(L"NEWRELIC_PROFILER_LOG_DIRECTORY");
-        }
-
-        virtual std::unique_ptr<xstring_t> GetNewRelicLogDirectoryEnvironment() override
-        {
-            return TryGetEnvironmentVariable(L"NEWRELIC_LOG_DIRECTORY");
-        }
-
-        virtual std::unique_ptr<xstring_t> GetNewRelicLogLevelEnvironment() override
-=======
-        SystemCalls()
->>>>>>> c9f1d677
         {
         }
 
