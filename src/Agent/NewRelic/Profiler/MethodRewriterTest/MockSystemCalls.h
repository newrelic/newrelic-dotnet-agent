--- conflicted
+++ resolved
@@ -25,19 +25,6 @@
             return EnvironmentVariableResult(variableName);
         }
 
-<<<<<<< HEAD
-        virtual std::wstring GetNewRelicHomePathEnvVar() override
-        {
-            return L"NEWRELIC_HOME_DIRECTORY";
-        }
-
-        virtual std::wstring GetNewRelicInstallPathEnvVar() override
-        {
-            return L"NEWRELIC_INSTALL_PATH";
-        }
-
-=======
->>>>>>> c9f1d677
         virtual bool FileExists(const xstring_t&) override
         {
             return true;
