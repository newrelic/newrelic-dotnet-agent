// Copyright 2020 New Relic, Inc. All rights reserved.
// SPDX-License-Identifier: Apache-2.0

#include <exception>
#include <functional>
#include <memory>
#include <stdint.h>
#define WIN32_LEAN_AND_MEAN
#include <Windows.h>
#define LOGGER_DEFINE_STDLOG
#include "../MethodRewriter/MethodRewriter.h"
#include "CppUnitTest.h"
#include "MockFunction.h"
#include "UnreferencedFunctions.h"

using namespace Microsoft::VisualStudio::CppUnitTestFramework;

namespace NewRelic { namespace Profiler { namespace MethodRewriter { namespace Test {
    TEST_CLASS(MethodRewriterTest)
    {
    public:
    /*
        TEST_METHOD(request_function_name_callback)
        {
            // setup a default method rewriter and function to instrument
            auto function = std::make_shared<MockFunction>();
            auto system = std::make_shared<MockSystemCalls>();
            auto configuration = std::make_shared<Configuration::Configuration>();
            auto instrumentationSet = std::make_shared<Configuration::InstrumentationPointSet>();
            instrumentationSet->insert(function->GetInstrumentationPoint());
            auto instrumentation = std::make_shared<Configuration::InstrumentationConfiguration>(instrumentationSet);
            auto methodRewriter = std::make_shared<MethodRewriter>(configuration, instrumentation);

            // instrument a function
            methodRewriter->Instrument(function, system);

            ValidateDefaultMockFunctionCallback();
        }*/

<<<<<<< HEAD
        TEST_METHOD(overloads_are_instrumented)
        {
            // ARRANGE
            auto overload1 = std::make_shared<MockFunction>();
            BYTEVECTOR(signature1Bytes,
                0x00, // default calling convention
                0x01, // 1 parameter
                0x01, // void return
                0x12, // parameter 1 class
                0x49 // class token (compressed 0x01000012)
            );
            overload1->_signature = std::make_shared<ByteVector>(signature1Bytes);

            auto overload2 = std::make_shared<MockFunction>();
            BYTEVECTOR(signature2Bytes,
                0x00, // default calling convention
                0x01, // 1 parameter
                0x01, // void return
                0x0e // parameter 1 string
            );
            overload1->_signature = std::make_shared<ByteVector>(signature2Bytes);

            auto instrumentationSet = std::make_shared<Configuration::InstrumentationPointSet>();
            instrumentationSet->insert(overload1->GetInstrumentationPoint());
            instrumentationSet->insert(overload2->GetInstrumentationPoint());
            auto instrumentation = std::make_shared<Configuration::InstrumentationConfiguration>(instrumentationSet);
            auto methodRewriter = std::make_shared<MethodRewriter>(instrumentation, _X(""), false);

            uint8_t overload1CallCount = 0;
            overload1->_writeMethodHandler = [&overload1CallCount](const ByteVector&) {
                ++overload1CallCount;
            };

            uint8_t overload2CallCount = 0;
            overload2->_writeMethodHandler = [&overload2CallCount](const ByteVector&) {
                ++overload2CallCount;
            };

            // ACT
            methodRewriter->Instrument(overload1, AgentCallStyle::Strategy::FuncInvoke);
            methodRewriter->Instrument(overload2, AgentCallStyle::Strategy::FuncInvoke);

            // ASSERT
            Assert::AreEqual((uint8_t)1, overload1CallCount, L"Function should have been instrumented 1 time!");
            Assert::AreEqual((uint8_t)1, overload2CallCount, L"Function should have been instrumented 1 time!");
        }

        TEST_METHOD(GetConfigurationReturnsPointerToOriginalConfiguration)
        {
            auto function = std::make_shared<MockFunction>();

            auto instrumentation = GetInstrumentationConfigurationForFunction(function);

            auto methodRewriter = std::make_shared<MethodRewriter>(instrumentation, _X(""), false);

            Assert::IsTrue(instrumentation == methodRewriter->GetInstrumentationConfiguration());
        }

        TEST_METHOD(GetAssemblyInstrumentation_IsEmptyWhenAssemblyIsNotInstrumented)
        {
            auto function = std::make_shared<MockFunction>();

            auto methodRewriter = GetMethodRewriterWithConfigurationForFunction(function);

            auto instrumentationForAssembly = methodRewriter->GetAssemblyInstrumentation(_X("ADifferentAssembly"));

            Assert::AreEqual(static_cast<size_t>(0), instrumentationForAssembly.size());
        }

        TEST_METHOD(GetAssemblyInstrumentation_IsNotEmptyWhenAssemblyIsInstrumented)
        {
            auto function = std::make_shared<MockFunction>();

            auto methodRewriter = GetMethodRewriterWithConfigurationForFunction(function);

            auto instrumentationForAssembly = methodRewriter->GetAssemblyInstrumentation(function->GetAssemblyName());

            Assert::AreEqual(static_cast<size_t>(1), instrumentationForAssembly.size());
        }

        TEST_METHOD(ShouldInstrumentAssembly_FalseWhenAssemblyIsNotInstrumented)
        {
            auto function = std::make_shared<MockFunction>();

            auto methodRewriter = GetMethodRewriterWithConfigurationForFunction(function);

            Assert::IsFalse(methodRewriter->ShouldInstrumentAssembly(_X("ADifferentAssembly")));
        }

        TEST_METHOD(ShouldInstrumentAssembly_TrueWhenAssemblyIsInstrumented)
        {
            auto function = std::make_shared<MockFunction>();

            auto methodRewriter = GetMethodRewriterWithConfigurationForFunction(function);

            Assert::IsTrue(methodRewriter->ShouldInstrumentAssembly(function->GetAssemblyName()));
        }

        TEST_METHOD(ShouldInstrumentType_FalseWhenTypeIsNotInstrumented)
        {
            auto function = std::make_shared<MockFunction>();

            auto methodRewriter = GetMethodRewriterWithConfigurationForFunction(function);

            Assert::IsFalse(methodRewriter->ShouldInstrumentType(_X("ADifferentType")));
        }

        TEST_METHOD(ShouldInstrumentType_TrueWhenTypeIsInstrumented)
        {
            auto function = std::make_shared<MockFunction>();

            auto methodRewriter = GetMethodRewriterWithConfigurationForFunction(function);

            Assert::IsTrue(methodRewriter->ShouldInstrumentType(function->GetTypeName()));
        }

        TEST_METHOD(ShouldInstrumentFunction_FalseWhenFunctionIsNotInstrumented)
        {
            auto function = std::make_shared<MockFunction>();

            auto methodRewriter = GetMethodRewriterWithConfigurationForFunction(function);

            Assert::IsFalse(methodRewriter->ShouldInstrumentFunction(_X("ADifferentMethod")));
        }

        TEST_METHOD(ShouldInstrumentFunction_TrueWhenFunctionIsInstrumented)
        {
            auto function = std::make_shared<MockFunction>();

            auto methodRewriter = GetMethodRewriterWithConfigurationForFunction(function);

            Assert::IsTrue(methodRewriter->ShouldInstrumentFunction(function->GetFunctionName()));
        }

        // The following tests ensure that the helper methods are included in the collection of instrumented methods

        TEST_METHOD(ShouldInstrumentAssembly_Mscorlib)
        {
            auto function = std::make_shared<MockFunction>();

            auto methodRewriter = GetMethodRewriterWithConfigurationForFunction(function);

            Assert::IsTrue(methodRewriter->ShouldInstrumentAssembly(_X("mscorlib")));
        }

        TEST_METHOD(ShouldInstrumentAssembly_SystemPrivateCoreLib)
        {
            auto function = std::make_shared<MockFunction>();

            auto methodRewriter = GetMethodRewriterWithConfigurationForFunction(function);

            Assert::IsTrue(methodRewriter->ShouldInstrumentAssembly(_X("System.Private.CoreLib")));
        }

        TEST_METHOD(ShouldInstrumentType_SystemCannotUnloadAppDomainException)
        {
            auto function = std::make_shared<MockFunction>();

            auto methodRewriter = GetMethodRewriterWithConfigurationForFunction(function);

            Assert::IsTrue(methodRewriter->ShouldInstrumentType(_X("System.CannotUnloadAppDomainException")));
        }

        TEST_METHOD(ShouldInstrumentFunction_GetAppDomainBoolean)
        {
            auto function = std::make_shared<MockFunction>();

            auto methodRewriter = GetMethodRewriterWithConfigurationForFunction(function);

            Assert::IsTrue(methodRewriter->ShouldInstrumentFunction(_X("GetAppDomainBoolean")));
        }

        TEST_METHOD(ShouldInstrumentFunction_GetThreadLocalBoolean)
        {
            auto function = std::make_shared<MockFunction>();

            auto methodRewriter = GetMethodRewriterWithConfigurationForFunction(function);

            Assert::IsTrue(methodRewriter->ShouldInstrumentFunction(_X("GetThreadLocalBoolean")));
        }

        TEST_METHOD(ShouldInstrumentFunction_SetThreadLocalBoolean)
        {
            auto function = std::make_shared<MockFunction>();

            auto methodRewriter = GetMethodRewriterWithConfigurationForFunction(function);

            Assert::IsTrue(methodRewriter->ShouldInstrumentFunction(_X("SetThreadLocalBoolean")));
        }

        TEST_METHOD(ShouldInstrumentFunction_GetMethodFromAppDomainStorageOrReflectionOrThrow)
        {
            auto function = std::make_shared<MockFunction>();

            auto methodRewriter = GetMethodRewriterWithConfigurationForFunction(function);

            Assert::IsTrue(methodRewriter->ShouldInstrumentFunction(_X("GetMethodFromAppDomainStorageOrReflectionOrThrow")));
        }

        TEST_METHOD(ShouldInstrumentFunction_GetMethodFromAppDomainStorage)
        {
            auto function = std::make_shared<MockFunction>();

            auto methodRewriter = GetMethodRewriterWithConfigurationForFunction(function);

            Assert::IsTrue(methodRewriter->ShouldInstrumentFunction(_X("GetMethodFromAppDomainStorage")));
        }

        TEST_METHOD(ShouldInstrumentFunction_GetMethodViaReflectionOrThrow)
        {
            auto function = std::make_shared<MockFunction>();

            auto methodRewriter = GetMethodRewriterWithConfigurationForFunction(function);

            Assert::IsTrue(methodRewriter->ShouldInstrumentFunction(_X("GetMethodViaReflectionOrThrow")));
        }

        TEST_METHOD(ShouldInstrumentFunction_GetTypeViaReflectionOrThrow)
        {
            auto function = std::make_shared<MockFunction>();

            auto methodRewriter = GetMethodRewriterWithConfigurationForFunction(function);

            Assert::IsTrue(methodRewriter->ShouldInstrumentFunction(_X("GetTypeViaReflectionOrThrow")));
        }

        TEST_METHOD(ShouldInstrumentFunction_LoadAssemblyOrThrow)
        {
            auto function = std::make_shared<MockFunction>();

            auto methodRewriter = GetMethodRewriterWithConfigurationForFunction(function);

            Assert::IsTrue(methodRewriter->ShouldInstrumentFunction(_X("LoadAssemblyOrThrow")));
        }

        TEST_METHOD(ShouldInstrumentFunction_StoreMethodInAppDomainStorageOrThrow)
        {
            auto function = std::make_shared<MockFunction>();

            auto methodRewriter = GetMethodRewriterWithConfigurationForFunction(function);

            Assert::IsTrue(methodRewriter->ShouldInstrumentFunction(_X("StoreMethodInAppDomainStorageOrThrow")));
        }

        TEST_METHOD(ShouldInstrumentFunction_InvokeAgentMethodInvokerFunc)
        {
            auto function = std::make_shared<MockFunction>();

            auto methodRewriter = GetMethodRewriterWithConfigurationForFunction(function);

            Assert::IsTrue(methodRewriter->ShouldInstrumentFunction(_X("InvokeAgentMethodInvokerFunc")));
        }

        TEST_METHOD(ShouldInstrumentFunction_EnsureInitialized)
        {
            auto function = std::make_shared<MockFunction>();

            auto methodRewriter = GetMethodRewriterWithConfigurationForFunction(function);

            Assert::IsTrue(methodRewriter->ShouldInstrumentFunction(_X("EnsureInitialized")));
        }

        TEST_METHOD(ShouldInstrumentFunction_GetAgentMethodInvokerObject)
        {
            auto function = std::make_shared<MockFunction>();

            auto methodRewriter = GetMethodRewriterWithConfigurationForFunction(function);

            Assert::IsTrue(methodRewriter->ShouldInstrumentFunction(_X("GetAgentMethodInvokerObject")));
        }

        TEST_METHOD(ShouldInstrumentFunction_StoreAgentMethodInvokerObject)
        {
            auto function = std::make_shared<MockFunction>();

            auto methodRewriter = GetMethodRewriterWithConfigurationForFunction(function);

            Assert::IsTrue(methodRewriter->ShouldInstrumentFunction(_X("StoreAgentMethodInvokerObject")));
        }

        TEST_METHOD(ShouldInstrumentFunction_StoreAgentShimFinishTracerDelegateFunc)
        {
            auto function = std::make_shared<MockFunction>();

            auto methodRewriter = GetMethodRewriterWithConfigurationForFunction(function);

            Assert::IsTrue(methodRewriter->ShouldInstrumentFunction(_X("StoreAgentShimFinishTracerDelegateFunc")));
        }

        TEST_METHOD(ShouldInstrumentFunction_GetAgentShimFinishTracerDelegateFunc)
        {
            auto function = std::make_shared<MockFunction>();

            auto methodRewriter = GetMethodRewriterWithConfigurationForFunction(function);

            Assert::IsTrue(methodRewriter->ShouldInstrumentFunction(_X("GetAgentShimFinishTracerDelegateFunc")));
        }

    private:
        Configuration::InstrumentationConfigurationPtr GetInstrumentationConfigurationForFunction(std::shared_ptr<MockFunction> function)
        {
            auto instrumentationSet = std::make_shared<Configuration::InstrumentationPointSet>();
            instrumentationSet->insert(function->GetInstrumentationPoint());

            return std::make_shared<Configuration::InstrumentationConfiguration>(instrumentationSet);
        }

        std::shared_ptr<MethodRewriter> GetMethodRewriterWithConfigurationForFunction(std::shared_ptr<MockFunction> function)
        {
            return std::make_shared<MethodRewriter>(GetInstrumentationConfigurationForFunction(function), _X(""), false);
        }

=======
        TEST_METHOD(overloads_are_instrumented){
                    // ARRANGE
                    auto overload1 = std::make_shared<MockFunction>();
        BYTEVECTOR(signature1Bytes,
            0x00, // default calling convention
            0x01, // 1 parameter
            0x01, // void return
            0x12, // parameter 1 class
            0x49 // class token (compressed 0x01000012)
        );
        overload1->_signature = std::make_shared<ByteVector>(signature1Bytes);

        auto overload2 = std::make_shared<MockFunction>();
        BYTEVECTOR(signature2Bytes,
            0x00, // default calling convention
            0x01, // 1 parameter
            0x01, // void return
            0x0e // parameter 1 string
        );
        overload1->_signature = std::make_shared<ByteVector>(signature2Bytes);

        auto instrumentationSet = std::make_shared<Configuration::InstrumentationPointSet>();
        instrumentationSet->insert(overload1->GetInstrumentationPoint());
        instrumentationSet->insert(overload2->GetInstrumentationPoint());
        auto instrumentation = std::make_shared<Configuration::InstrumentationConfiguration>(instrumentationSet, nullptr);
        auto methodRewriter = std::make_shared<MethodRewriter>(instrumentation, _X(""));

        uint8_t overload1CallCount = 0;
        overload1->_writeMethodHandler = [&overload1CallCount](const ByteVector&) {
            ++overload1CallCount;
        };

        uint8_t overload2CallCount = 0;
        overload2->_writeMethodHandler = [&overload2CallCount](const ByteVector&) {
            ++overload2CallCount;
        };

        // ACT
        methodRewriter->Instrument(overload1);
        methodRewriter->Instrument(overload2);

        // ASSERT
        Assert::AreEqual((uint8_t)1, overload1CallCount, L"Function should have been instrumented 1 time!");
        Assert::AreEqual((uint8_t)1, overload2CallCount, L"Function should have been instrumented 1 time!");
    }

private:
>>>>>>> 227003ae
    /*
        static void ValidateDefaultMockFunctionCallback()
        {
            auto callbackFunction = [](uintptr_t actualFunctionId, const wchar_t* actualClassName, const wchar_t* actualMethodName)
            {
                Assert::AreEqual(uintptr_t(0x12345678), actualFunctionId);
                Assert::AreEqual(L"MyNamespace.MyClass", actualClassName);
                Assert::AreEqual(L"MyMethod", actualMethodName);
                // throw an exception so we can know it was actually called, there is no other easy way to get information out of this method.
                throw std::exception();
            };

            try
            {
                // request the name of the function from its function id
                ::NewRelic::Profiler::MethodRewriter::RequestFunctionNames(0x12345678, 1, callbackFunction);
                // detect exception as a way to identify that the method was called
                Assert::Fail(L"Request callback was never called.");
            }
            catch (...) { }
        }
        */
    };

}}}}<|MERGE_RESOLUTION|>--- conflicted
+++ resolved
@@ -37,7 +37,6 @@
             ValidateDefaultMockFunctionCallback();
         }*/
 
-<<<<<<< HEAD
         TEST_METHOD(overloads_are_instrumented)
         {
             // ARRANGE
@@ -63,7 +62,7 @@
             auto instrumentationSet = std::make_shared<Configuration::InstrumentationPointSet>();
             instrumentationSet->insert(overload1->GetInstrumentationPoint());
             instrumentationSet->insert(overload2->GetInstrumentationPoint());
-            auto instrumentation = std::make_shared<Configuration::InstrumentationConfiguration>(instrumentationSet);
+            auto instrumentation = std::make_shared<Configuration::InstrumentationConfiguration>(instrumentationSet, nullptr);
             auto methodRewriter = std::make_shared<MethodRewriter>(instrumentation, _X(""), false);
 
             uint8_t overload1CallCount = 0;
@@ -342,7 +341,7 @@
             auto instrumentationSet = std::make_shared<Configuration::InstrumentationPointSet>();
             instrumentationSet->insert(function->GetInstrumentationPoint());
 
-            return std::make_shared<Configuration::InstrumentationConfiguration>(instrumentationSet);
+            return std::make_shared<Configuration::InstrumentationConfiguration>(instrumentationSet, nullptr);
         }
 
         std::shared_ptr<MethodRewriter> GetMethodRewriterWithConfigurationForFunction(std::shared_ptr<MockFunction> function)
@@ -350,55 +349,6 @@
             return std::make_shared<MethodRewriter>(GetInstrumentationConfigurationForFunction(function), _X(""), false);
         }
 
-=======
-        TEST_METHOD(overloads_are_instrumented){
-                    // ARRANGE
-                    auto overload1 = std::make_shared<MockFunction>();
-        BYTEVECTOR(signature1Bytes,
-            0x00, // default calling convention
-            0x01, // 1 parameter
-            0x01, // void return
-            0x12, // parameter 1 class
-            0x49 // class token (compressed 0x01000012)
-        );
-        overload1->_signature = std::make_shared<ByteVector>(signature1Bytes);
-
-        auto overload2 = std::make_shared<MockFunction>();
-        BYTEVECTOR(signature2Bytes,
-            0x00, // default calling convention
-            0x01, // 1 parameter
-            0x01, // void return
-            0x0e // parameter 1 string
-        );
-        overload1->_signature = std::make_shared<ByteVector>(signature2Bytes);
-
-        auto instrumentationSet = std::make_shared<Configuration::InstrumentationPointSet>();
-        instrumentationSet->insert(overload1->GetInstrumentationPoint());
-        instrumentationSet->insert(overload2->GetInstrumentationPoint());
-        auto instrumentation = std::make_shared<Configuration::InstrumentationConfiguration>(instrumentationSet, nullptr);
-        auto methodRewriter = std::make_shared<MethodRewriter>(instrumentation, _X(""));
-
-        uint8_t overload1CallCount = 0;
-        overload1->_writeMethodHandler = [&overload1CallCount](const ByteVector&) {
-            ++overload1CallCount;
-        };
-
-        uint8_t overload2CallCount = 0;
-        overload2->_writeMethodHandler = [&overload2CallCount](const ByteVector&) {
-            ++overload2CallCount;
-        };
-
-        // ACT
-        methodRewriter->Instrument(overload1);
-        methodRewriter->Instrument(overload2);
-
-        // ASSERT
-        Assert::AreEqual((uint8_t)1, overload1CallCount, L"Function should have been instrumented 1 time!");
-        Assert::AreEqual((uint8_t)1, overload2CallCount, L"Function should have been instrumented 1 time!");
-    }
-
-private:
->>>>>>> 227003ae
     /*
         static void ValidateDefaultMockFunctionCallback()
         {
