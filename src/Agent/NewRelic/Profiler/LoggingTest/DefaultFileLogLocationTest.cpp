--- conflicted
+++ resolved
@@ -76,11 +76,7 @@
             else return L"C:\\Common\\AppData\\FolderPath";
         }
 
-<<<<<<< HEAD
-        virtual std::wstring GetNewRelicHomePathEnvVar() override
-=======
         virtual std::unique_ptr<xstring_t> GetNewRelicHomePath() override
->>>>>>> c9f1d677
         {
             return TryGetEnvironmentVariable(L"NEWRELIC_HOME");
         }
