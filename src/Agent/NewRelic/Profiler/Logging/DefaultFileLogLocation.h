/*
* Copyright 2020 New Relic Corporation. All rights reserved.
* SPDX-License-Identifier: Apache-2.0
*/
#pragma once

#include <string>
#include <memory>
#include "../Common/xplat.h"

namespace NewRelic { namespace Profiler { namespace Logger
{
    struct IFileDestinationSystemCalls
    {
        virtual uint32_t GetCurrentProcessId() = 0;
        virtual std::shared_ptr<std::wostream> OpenFile(const xstring_t& fileName, std::ios_base::openmode openMode) = 0;
        virtual void CloseFile(std::shared_ptr<std::wostream> fileAsStream) = 0;
        virtual std::unique_ptr<xstring_t> TryGetEnvironmentVariable(const xstring_t& variableName) = 0;
        virtual bool DirectoryExists(const xstring_t& logFilePath) = 0;
        // can throw on failure
        virtual void DirectoryCreate(const xstring_t& logFilePath) = 0;
        // can throw on failure
        virtual xstring_t GetCommonAppDataFolderPath() = 0;
<<<<<<< HEAD
        virtual xstring_t GetNewRelicHomePathEnvVar() = 0;
        virtual std::unique_ptr<xstring_t> GetNewRelicProfilerLogDirectoryEnvironment() = 0;
        virtual std::unique_ptr<xstring_t> GetNewRelicLogDirectoryEnvironment() = 0;
        virtual std::unique_ptr<xstring_t> GetNewRelicLogLevelEnvironment() = 0;
=======

        virtual std::unique_ptr<xstring_t> GetNewRelicHomePath() = 0;
        virtual std::unique_ptr<xstring_t> GetNewRelicProfilerLogDirectory() = 0;
        virtual std::unique_ptr<xstring_t> GetNewRelicLogDirectory() = 0;
        virtual std::unique_ptr<xstring_t> GetNewRelicLogLevel() = 0;
>>>>>>> c9f1d677
    };
    typedef std::shared_ptr<IFileDestinationSystemCalls> IFileDestinationSystemCallsPtr;

    class DefaultFileLogLocation
    {
        IFileDestinationSystemCallsPtr _system;
    public:
        DefaultFileLogLocation(IFileDestinationSystemCallsPtr system) : _system(system) {}

        xstring_t GetPathAndFileName()
        {
            xstring_t filename(GetLogFilePath());
            if (!_system->DirectoryExists(filename))
            {
                _system->DirectoryCreate(filename);
            }
            filename += PATH_SEPARATOR;
            filename += _X("NewRelic.Profiler.");
            filename += to_xstring(_system->GetCurrentProcessId());
            filename += _X(".log");
            return filename;
        }

    private:
        // returns path to an existing directory where the log file should be written
        xstring_t GetLogFilePath()
        {
            // use the profiler environment variable if it is set
            auto logDirectory = _system->GetNewRelicProfilerLogDirectory();
            if (logDirectory)
            {
                return *logDirectory;
            }

            // use the general environment variable if it is set
            logDirectory = _system->GetNewRelicLogDirectory();
            if (logDirectory)
            {
                return *logDirectory;
            }

            // if this is Azure WebSites use the special case for that
            if (IsAzureWebSites())
            {
                return GetAzureWebSiteLogDirectory();
            }

            // if there is a NEWRELIC_HOME environment variable log relative to it
<<<<<<< HEAD
            logDirectory = _system->TryGetEnvironmentVariable(_system->GetNewRelicHomePathEnvVar());
=======
            logDirectory = _system->GetNewRelicHomePath();
>>>>>>> c9f1d677
            if (logDirectory)
            {
                return *logDirectory + 
#ifdef PAL_STDCPP_COMPAT
                    PATH_SEPARATOR _X("logs");
#else
                    PATH_SEPARATOR _X("Logs");
#endif
            }

            // for everything else use the standard directory
            return GetStandardLogDirectory();
        }

        bool IsAzureWebSites()
        {
            auto home = _system->TryGetEnvironmentVariable(_X("HOME_EXPANDED"));

            // makes no assumption about drive letter (e.g. C:, D:)
            return home && Contains(*home, _X(":\\DWASFiles\\Sites")); 
        }

        const xstring_t GetAzureWebSiteLogDirectory()
        {
            auto home = _system->TryGetEnvironmentVariable(_X("HOME"));
            if (!home) 
                return xstring_t();

            return *home + PATH_SEPARATOR _X("LogFiles") PATH_SEPARATOR _X("NewRelic");
        }

        const xstring_t GetStandardLogDirectory()
        {
            return _system->GetCommonAppDataFolderPath() + PATH_SEPARATOR _X("New Relic") PATH_SEPARATOR _X(".NET Agent") PATH_SEPARATOR _X("Logs");
        }

        bool Contains(xstring_t envVarValue, xstring_t searchValue)
        {
            // if the envVarValue is shorter than searchValue, then obviously it is not contained within
            if (envVarValue.length() < searchValue.length())
            {
                return false;
            }

            // find the searchValue in the envVarValue
            return envVarValue.find(searchValue) != std::string::npos;
        }
    };

#ifdef __NEVER__
    class FileDestination : public IDestination
    {
    public:
        FileDestination(IFileDestinationSystemCallsPtr system) :
            _system(system)
        {
#ifdef PAL_STDCPP_COMPAT
            auto logFilePath = GetLogFilePath();
            auto fileName = xstring_t(logFilePath) + PATH_SEPARATOR + _X("NewRelic.Profiler.") + to_xstring(_system->GetCurrentProcessId()) + _X(".log");

            if (!_system->DirectoryExists(logFilePath))
            {
                _system->DirectoryCreate(logFilePath);
            }

            _fileStream = _system->OpenFile(fileName, std::ios_base::trunc);
#else
            // name the file
            xostringstream fileName;
            fileName.exceptions(xostringstream::failbit | xostringstream::badbit);
            long processId = _system->GetCurrentProcessId();
            auto logFilePath = GetLogFilePath();
            fileName.width(2);
            fileName.fill('0');
            fileName.setf(std::ios::right);
            fileName << logFilePath << PATH_SEPARATOR << "NewRelic.Profiler." << processId << ".log";
            
            if(!_system->DirectoryExists(logFilePath))
            {
                _system->DirectoryCreate(logFilePath);
            }

            // Since we name with PID, eventually we are going to re-use file names. This is okay since we don't want to flood their logs directory but shouldn't append because that would be confusing so we delete the previous and create a new one when a PID is reused.
            _fileStream = _system->OpenFile(fileName.str(), std::ios_base::trunc);
#endif

            _fileStream->exceptions(std::wostream::failbit | std::wostream::badbit);
        }

        virtual ~FileDestination()
        {
            _system->CloseFile(_fileStream);
        }

//IDestination deprecated
        //void Flush() override
        //{
        //    _fileStream->flush();
        //}

        //void Write(const std::wstring& message) override
        //{
        //    *_fileStream << message;
        //}

    private:
        // returns path to an existing directory where the log file should be written
        xstring_t GetLogFilePath()
        {
            // use the environment variable if it is set
            auto logDirectory = _system->TryGetEnvironmentVariable(GetLogDirectoryEnvironmentVariableName());
            if (logDirectory != nullptr)
            {
                return *logDirectory;
            }

            // if this is Azure WebSites use the special case for that
            if (IsAzureWebSites())
            {
                return GetAzureWebSiteLogDirectory();
            }

            // if there is a NEWRELIC_HOME environment variable log relative to it
            logDirectory = _system->TryGetEnvironmentVariable(_system->GetNewRelicHomePath());
            if (logDirectory != nullptr)
            {

                return *logDirectory.get() + PATH_SEPARATOR + 
#ifdef PAL_STDCPP_COMPAT
                    _X("logs");
#else
                    _X("Logs");
#endif
            }

            // for everything else use the standard directory
            return GetStandardLogDirectory();
        }

        bool IsAzureWebSites()
        {
            auto home = _system->TryGetEnvironmentVariable(_X("HOME_EXPANDED"));
            if (home == nullptr) return false;
            
            if (StartsWith(*home, _X("C:\\DWASFiles\\Sites\\"))) return true;
            else return false;
        }

        const xstring_t GetAzureWebSiteLogDirectory()
        {
            auto home = _system->TryGetEnvironmentVariable(_X("HOME"));
            if (home == nullptr) return _X("");

            return *home + PATH_SEPARATOR + _X("LogFiles") + PATH_SEPARATOR + _X("NewRelic");
        }

        const xstring_t GetStandardLogDirectory()
        {
            return _system->GetCommonAppDataFolderPath() + PATH_SEPARATOR + _X("New Relic") + PATH_SEPARATOR + _X(".NET Agent") + PATH_SEPARATOR + _X("Logs");
        }

        static const xstring_t GetLogDirectoryEnvironmentVariableName()
        {
            return _X("NEWRELIC_PROFILER_LOG_DIRECTORY");
        }

        bool StartsWith(xstring_t longerString, xstring_t shorterString)
        {
            // if the shorter string is not actually shorter then the longer string doesn't start with the shorter one
            if (longerString.length() < shorterString.length())
            {
                return false;
            }

            // compare the strings up to the length of the shorter string, returning true if they are equal
            if (longerString.compare(0, shorterString.length(), shorterString) == 0)
            {
                return true;
            }

            // return false for everything else
            return false;
        }

    private:
        std::shared_ptr<std::wostream> _fileStream;
        IFileDestinationSystemCallsPtr _system;
    };

    typedef std::shared_ptr<FileDestination> FileDestinationPtr;
#endif
}}}
<|MERGE_RESOLUTION|>--- conflicted
+++ resolved
@@ -21,18 +21,11 @@
         virtual void DirectoryCreate(const xstring_t& logFilePath) = 0;
         // can throw on failure
         virtual xstring_t GetCommonAppDataFolderPath() = 0;
-<<<<<<< HEAD
-        virtual xstring_t GetNewRelicHomePathEnvVar() = 0;
-        virtual std::unique_ptr<xstring_t> GetNewRelicProfilerLogDirectoryEnvironment() = 0;
-        virtual std::unique_ptr<xstring_t> GetNewRelicLogDirectoryEnvironment() = 0;
-        virtual std::unique_ptr<xstring_t> GetNewRelicLogLevelEnvironment() = 0;
-=======
 
         virtual std::unique_ptr<xstring_t> GetNewRelicHomePath() = 0;
         virtual std::unique_ptr<xstring_t> GetNewRelicProfilerLogDirectory() = 0;
         virtual std::unique_ptr<xstring_t> GetNewRelicLogDirectory() = 0;
         virtual std::unique_ptr<xstring_t> GetNewRelicLogLevel() = 0;
->>>>>>> c9f1d677
     };
     typedef std::shared_ptr<IFileDestinationSystemCalls> IFileDestinationSystemCallsPtr;
 
@@ -81,11 +74,7 @@
             }
 
             // if there is a NEWRELIC_HOME environment variable log relative to it
-<<<<<<< HEAD
-            logDirectory = _system->TryGetEnvironmentVariable(_system->GetNewRelicHomePathEnvVar());
-=======
             logDirectory = _system->GetNewRelicHomePath();
->>>>>>> c9f1d677
             if (logDirectory)
             {
                 return *logDirectory + 
