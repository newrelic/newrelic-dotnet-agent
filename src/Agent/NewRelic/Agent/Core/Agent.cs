--- conflicted
+++ resolved
@@ -408,13 +408,9 @@
 
         public void RecordLogMessage(string frameworkName, DateTime timestamp, string logLevel, string logMessage, string spanId, string traceId)
         {
-<<<<<<< HEAD
+            _agentHealthReporter.ReportLogForwardingFramework(frameworkName);
+
             var normalizedLevel = string.IsNullOrWhiteSpace(logLevel) ? "UNKNOWN" : logLevel.ToUpper();
-=======
-            _agentHealthReporter.ReportLogForwardingFramework(frameworkName);
-
-            var normalizedLevel = string.IsNullOrWhiteSpace(logLevel) ? "MISSING_LEVEL" : logLevel.ToUpper();
->>>>>>> 053fd1df
             if (_configurationService.Configuration.LogMetricsCollectorEnabled)
             {
                 _agentHealthReporter.IncrementLogLinesCount(normalizedLevel);
