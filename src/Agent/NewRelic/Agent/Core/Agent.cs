// Copyright 2020 New Relic, Inc. All rights reserved.
// SPDX-License-Identifier: Apache-2.0

using NewRelic.Agent.Api;
using NewRelic.Agent.Api.Experimental;
using NewRelic.Agent.Configuration;
using NewRelic.Agent.Core.AgentHealth;
using NewRelic.Agent.Core.Aggregators;
using NewRelic.Agent.Core.BrowserMonitoring;
using NewRelic.Agent.Core.DistributedTracing;
using NewRelic.Agent.Core.Logging;
using NewRelic.Agent.Core.Metric;
using NewRelic.Agent.Core.Metrics;
using NewRelic.Agent.Core.Segments;
using NewRelic.Agent.Core.Transactions;
using NewRelic.Agent.Core.Transformers.TransactionTransformer;
using NewRelic.Agent.Core.Utilities;
using NewRelic.Agent.Core.WireModels;
using NewRelic.Agent.Core.Wrapper.AgentWrapperApi.Builders;
using NewRelic.Agent.Core.Wrapper.AgentWrapperApi.CrossApplicationTracing;
using NewRelic.Agent.Core.Wrapper.AgentWrapperApi.Synthetics;
using NewRelic.Agent.Extensions.Providers.Wrapper;
using NewRelic.Core;
using NewRelic.Core.Logging;
using NewRelic.SystemExtensions.Collections.Generic;
using NewRelic.SystemInterfaces;
using System;
using System.Collections.Generic;
using System.IO;
using System.Linq;
using System.Text;
using System.Threading;

namespace NewRelic.Agent.Core
{
    public class Agent : IAgent // any changes to api, update the interface in extensions and re-import, then implement in legacy api as NotImplementedException
    {
        public const int QueryParameterMaxStringLength = 256;
        internal static Agent Instance;
        private static readonly ITransaction _noOpTransaction = new NoOpTransaction();

        // These fields should all be made private. The ones that are currently internal are being used elsewhere in code and require refactoring.
        internal readonly ITransactionService _transactionService;
        internal readonly ITransactionTransformer _transactionTransformer;
        internal readonly IThreadPoolStatic _threadPoolStatic;
        internal readonly ITransactionMetricNameMaker _transactionMetricNameMaker;
        internal readonly IPathHashMaker _pathHashMaker;
        internal readonly ICatHeaderHandler _catHeaderHandler;
        internal readonly IDistributedTracePayloadHandler _distributedTracePayloadHandler;
        internal readonly ISyntheticsHeaderHandler _syntheticsHeaderHandler;
        internal readonly ITransactionFinalizer _transactionFinalizer;
        private readonly IBrowserMonitoringPrereqChecker _browserMonitoringPrereqChecker;
        private readonly IBrowserMonitoringScriptMaker _browserMonitoringScriptMaker;
        private readonly IConfigurationService _configurationService;
        internal readonly IAgentHealthReporter _agentHealthReporter;
        internal readonly IAgentTimerService _agentTimerService;
        internal readonly IMetricNameService _metricNameService;
        private readonly ICATSupportabilityMetricCounters _catMetricCounters;
        private readonly Api.ITraceMetadataFactory _traceMetadataFactory;
        private readonly ILogEventAggregator _logEventAggregator;
        private Extensions.Logging.ILogger _logger;

        public Agent(ITransactionService transactionService, ITransactionTransformer transactionTransformer,
            IThreadPoolStatic threadPoolStatic, ITransactionMetricNameMaker transactionMetricNameMaker, IPathHashMaker pathHashMaker,
            ICatHeaderHandler catHeaderHandler, IDistributedTracePayloadHandler distributedTracePayloadHandler,
            ISyntheticsHeaderHandler syntheticsHeaderHandler, ITransactionFinalizer transactionFinalizer,
            IBrowserMonitoringPrereqChecker browserMonitoringPrereqChecker, IBrowserMonitoringScriptMaker browserMonitoringScriptMaker,
            IConfigurationService configurationService, IAgentHealthReporter agentHealthReporter, IAgentTimerService agentTimerService,
            IMetricNameService metricNameService, Api.ITraceMetadataFactory traceMetadataFactory, ICATSupportabilityMetricCounters catMetricCounters,
            ILogEventAggregator logEventAggregator)
        {
            _transactionService = transactionService;
            _transactionTransformer = transactionTransformer;
            _threadPoolStatic = threadPoolStatic;
            _transactionMetricNameMaker = transactionMetricNameMaker;
            _pathHashMaker = pathHashMaker;
            _catHeaderHandler = catHeaderHandler;
            _distributedTracePayloadHandler = distributedTracePayloadHandler;
            _syntheticsHeaderHandler = syntheticsHeaderHandler;
            _transactionFinalizer = transactionFinalizer;
            _browserMonitoringPrereqChecker = browserMonitoringPrereqChecker;
            _browserMonitoringScriptMaker = browserMonitoringScriptMaker;
            _configurationService = configurationService;
            _agentHealthReporter = agentHealthReporter;
            _agentTimerService = agentTimerService;
            _metricNameService = metricNameService;
            _traceMetadataFactory = traceMetadataFactory;
            _catMetricCounters = catMetricCounters;
            _logEventAggregator = logEventAggregator;

            Instance = this;
        }

        public IConfiguration Configuration => _configurationService.Configuration;

        public Extensions.Logging.ILogger Logger => _logger ?? (_logger = new Logger());

        #region Transaction management

        private static void NoOpWrapperOnCreate()
        {
        }

        private ITransaction CreateTransaction(TransactionName transactionName, bool doNotTrackAsUnitOfWork, Action wrapperOnCreate)
        {
            return _transactionService.GetOrCreateInternalTransaction(transactionName, wrapperOnCreate, doNotTrackAsUnitOfWork);
        }

        public ITransaction CreateTransaction(MessageBrokerDestinationType destinationType, string brokerVendorName, string destination, Action wrapperOnCreate)
        {
            return CreateTransaction(TransactionName.ForBrokerTransaction(destinationType, brokerVendorName, destination), true, wrapperOnCreate ?? NoOpWrapperOnCreate);
        }

        public ITransaction CreateTransaction(bool isWeb, string category, string transactionDisplayName, bool doNotTrackAsUnitOfWork, Action wrapperOnCreate)
        {
            if (transactionDisplayName == null)
            {
                throw new ArgumentNullException("transactionDisplayName");
            }

            if (category == null)
            {
                throw new ArgumentNullException("category");
            }

            var initialTransactionName = isWeb
                ? TransactionName.ForWebTransaction(category, transactionDisplayName)
                : TransactionName.ForOtherTransaction(category, transactionDisplayName);

            return CreateTransaction(initialTransactionName, doNotTrackAsUnitOfWork, wrapperOnCreate ?? NoOpWrapperOnCreate);
        }

        public ITransaction CurrentTransaction => _transactionService.GetCurrentInternalTransaction() ?? _noOpTransaction;

        public ITraceMetadata TraceMetadata
        {
            get
            {
                if (_configurationService.Configuration.DistributedTracingEnabled && CurrentTransaction.IsValid)
                {
                    return _traceMetadataFactory.CreateTraceMetadata((IInternalTransaction)CurrentTransaction);
                }

                return Api.TraceMetadata.EmptyModel;
            }
        }

        public bool TryTrackAsyncWorkOnNewTransaction()
        {
            if (_transactionService.IsAttachedToAsyncStorage)
            {
                var currentTransaction = CurrentTransaction;

                // If the threadID under which the parent segment was created is different from the current thread
                // it means that we are on a different thread in an asychronous context.
                var currentSegment = currentTransaction.CurrentSegment as Segment;
                if (currentSegment != null && currentSegment.ThreadId != Thread.CurrentThread.ManagedThreadId)
                {
                    Detach(removeAsync: true, removePrimary: false);
                    return true;
                }
            }

            return false;
        }

        #endregion Transaction management

        #region Transaction segment managements

        public ISegment CastAsSegment(object segment)
        {
            return segment as ISegment ?? Segment.NoOpSegment;
        }

        public void EnableExplainPlans(ISegment segment, Func<object> allocateExplainPlanResources, Func<object, ExplainPlan> generateExplainPlan, Func<VendorExplainValidationResult> vendorValidateShouldExplain)
        {
            if (!_configurationService.Configuration.SqlExplainPlansEnabled || !segment.IsValid)
            {
                return;
            }

            var datastoreSegment = segment as Segment;
            var data = datastoreSegment?.Data as DatastoreSegmentData;
            if (data == null)
            {
                throw new ArgumentException("Received a datastore segment object which was not of expected type");
            }

            data.GetExplainPlanResources = allocateExplainPlanResources;
            data.GenerateExplainPlan = generateExplainPlan;
            data.DoExplainPlanCondition = ShouldRunExplain;

            // Ensure the condition is not called until after the segment is finished (to get accurate duration)
            bool ShouldRunExplain()
            {
                var shouldRunExplainPlan = _configurationService.Configuration.SqlExplainPlansEnabled &&
                    datastoreSegment.Duration >= _configurationService.Configuration.SqlExplainPlanThreshold;
                if (!shouldRunExplainPlan)
                {
                    return false;
                }

                if (vendorValidateShouldExplain != null)
                {
                    var vendorValidationResult = vendorValidateShouldExplain();
                    if (!vendorValidationResult.IsValid)
                    {
                        Log.DebugFormat("Failed vendor condition for executing explain plan: {0}", vendorValidationResult.ValidationMessage);
                        return false;
                    }
                }

                return true;
            }
        }

        #endregion Transaction segment management

        #region inbound CAT request, outbound CAT response

        public bool TryGetDistributedTracePayloadFromHeaders<T>(IEnumerable<KeyValuePair<string, T>> headers, out T payload) where T : class
        {
            payload = null;
            if (headers != null)
            {
                foreach (var header in headers)
                {
                    if (header.Key.Equals(Constants.DistributedTracePayloadKey, StringComparison.OrdinalIgnoreCase))
                    {
                        payload = header.Value;
                        return true;
                    }
                }
            }

            return false;
        }

        internal void TryProcessCatRequestData<T>(IInternalTransaction transaction, T carrier, Func<T, string, IEnumerable<string>> getter)
        {
            try
            {

                var referrerCrossApplicationProcessId = GetReferrerCrossApplicationProcessId(transaction, carrier, getter);
                if (referrerCrossApplicationProcessId == null)
                {
                    return;
                }

                UpdateReferrerCrossApplicationProcessId(transaction, referrerCrossApplicationProcessId);

                var crossApplicationRequestData = _catHeaderHandler.TryDecodeInboundRequestHeaders(carrier, getter);
                if (crossApplicationRequestData == null)
                {
                    return;
                }

                var contentLength = GetContentLength(carrier, getter);

                UpdateTransactionMetadata(transaction, crossApplicationRequestData, contentLength);

                _catMetricCounters.Record(CATSupportabilityCondition.Request_Accept_Success);
            }
            catch (Exception)
            {
                _catMetricCounters.Record(CATSupportabilityCondition.Request_Accept_Failure);
            }
        }

        internal void TryProcessSyntheticsData<T>(IInternalTransaction transaction, T carrier, Func<T, string, IEnumerable<string>> getter)
        {
            var syntheticsRequestData = _syntheticsHeaderHandler.TryDecodeInboundRequestHeaders(carrier, getter);
            if (syntheticsRequestData == null)
            {
                return;
            }

            UpdateTransactionMetaData(transaction, syntheticsRequestData);
        }


        #endregion inbound CAT request, outboud CAT response

        #region Error handling

        public void HandleWrapperException(Exception exception)
        {
            // This method should never throw
            if (exception == null)
            {
                return;
            }

            Log.Error($"An exception occurred in a wrapper: {exception}");
        }

        #endregion Error handling

        #region Stream manipulation

        public Stream TryGetStreamInjector(Stream stream, Encoding encoding, string contentType, string requestPath)
        {
            if (stream == null)
            {
                return null;
            }

            if (encoding == null)
            {
                return null;
            }

            if (contentType == null)
            {
                return null;
            }

            if (requestPath == null)
            {
                return null;
            }

            try
            {
                var transaction = _transactionService.GetCurrentInternalTransaction();
                if (transaction == null)
                {
                    return null;
                }

                var shouldInject = _browserMonitoringPrereqChecker.ShouldAutomaticallyInject(transaction, requestPath, contentType);
                if (!shouldInject)
                {
                    return null;
                }

                // Once the transaction name is used for RUM it must be frozen
                transaction.CandidateTransactionName.Freeze(TransactionNameFreezeReason.AutoBrowserScriptInjection);
                var script = _browserMonitoringScriptMaker.GetScript(transaction, null);
                if (script == null)
                {
                    return null;
                }

                return new BrowserMonitoringStreamInjector(() => script, stream, encoding);
            }
            catch (Exception ex)
            {
                Log.Error($"RUM: Failed to build Browser Monitoring agent script: {ex}");
                {
                    return null;
                }
            }
        }

        #endregion Stream manipulation

        #region GetLinkingMetadata

        public Dictionary<string, string> GetLinkingMetadata()
        {
            var hostname = !string.IsNullOrEmpty(Configuration.UtilizationFullHostName)
                ? Configuration.UtilizationFullHostName
                : Configuration.UtilizationHostName;

            var metadata = new Dictionary<string, string>();
            var traceMetadata = TraceMetadata;
            if (!string.IsNullOrEmpty(traceMetadata.TraceId))
            {
                metadata.Add("trace.id", traceMetadata.TraceId);
            }

            if (!string.IsNullOrEmpty(traceMetadata.SpanId))
            {
                metadata.Add("span.id", traceMetadata.SpanId);
            }

            if (Configuration.ApplicationNames.Count() > 0)
            {
                var appName = Configuration.ApplicationNames.ElementAt(0);
                if (!string.IsNullOrEmpty(appName))
                    metadata.Add("entity.name", appName);
            }

            metadata.Add("entity.type", "SERVICE");
            if (!string.IsNullOrEmpty(Configuration.EntityGuid))
            {
                metadata.Add("entity.guid", Configuration.EntityGuid);
            }

            if (!string.IsNullOrEmpty(hostname))
            {
                metadata.Add("hostname", hostname);
            }

            return metadata;
        }

        #endregion GetLinkingMetadata

        #region ExperimentalApi

        public void RecordSupportabilityMetric(string metricName, int count)
        {
            _agentHealthReporter.ReportSupportabilityCountMetric(metricName, count);
        }

        public void RecordLogMessage(string frameworkName, object logEvent, Func<object,DateTime> getTimestamp, Func<object,object> getLogLevel, Func<object,string> getLogMessage, string spanId, string traceId)
        {
            _agentHealthReporter.ReportLogForwardingFramework(frameworkName);

            var normalizedLevel = string.Empty;
            if (_configurationService.Configuration.LogMetricsCollectorEnabled ||
                _configurationService.Configuration.LogEventCollectorEnabled)
            {
                var logLevel = getLogLevel(logEvent).ToString();
                normalizedLevel = string.IsNullOrWhiteSpace(logLevel) ? "UNKNOWN" : logLevel.ToUpper();
            }

            if (_configurationService.Configuration.LogMetricsCollectorEnabled)
            {
                _agentHealthReporter.IncrementLogLinesCount(normalizedLevel);
            }

            // IOC container defaults to singleton so this will access the same aggregator
            if (_configurationService.Configuration.LogEventCollectorEnabled) 
            {
                var logMessage = getLogMessage(logEvent);
                if (string.IsNullOrWhiteSpace(logMessage))
                {
                    return;
                }
<<<<<<< HEAD
                var timestamp = getTimestamp(logEvent).ToUniversalTime();
=======
                var timestamp = getTimestamp(logEvent).ToUnixTimeMilliseconds();
>>>>>>> b1693342

                var transaction = _transactionService.GetCurrentInternalTransaction();
                if (transaction != null && transaction.IsValid)
                {
                    // use transaction batching for messages in transactions
<<<<<<< HEAD
                    transaction.LogEvents.Add(new LogEventWireModel(timestamp.ToUnixTimeMilliseconds(), logMessage, normalizedLevel, spanId, traceId));
=======
                    transaction.LogEvents.Add(new LogEventWireModel(timestamp, logMessage, normalizedLevel, spanId, traceId));
>>>>>>> b1693342
                    return;
                }

                // non-transaction messages with proper sanitized priority value
<<<<<<< HEAD
                _logEventAggregator.Collect(new LogEventWireModel(timestamp.ToUnixTimeMilliseconds(),
=======
                _logEventAggregator.Collect(new LogEventWireModel(timestamp,
>>>>>>> b1693342
                    logMessage, normalizedLevel, spanId, traceId, _transactionService.CreatePriority()));
            }

        }

        #endregion

        #region Helpers

        private string GetReferrerCrossApplicationProcessId<T>(IInternalTransaction transaction, T carrier, Func<T, string, IEnumerable<string>> getter)
        {
            var existingReferrerProcessId = transaction.TransactionMetadata.CrossApplicationReferrerProcessId;
            if (existingReferrerProcessId != null)
            {
                _catMetricCounters.Record(CATSupportabilityCondition.Request_Accept_Multiple);
                Log.Warn($"Already received inbound cross application request with referrer cross process id: {existingReferrerProcessId}");
                return null;
            }

            return _catHeaderHandler?.TryDecodeInboundRequestHeadersForCrossProcessId(carrier, getter);
        }


        private void UpdateReferrerCrossApplicationProcessId(IInternalTransaction transaction, string referrerCrossApplicationProcessId)
        {
            transaction.TransactionMetadata.SetCrossApplicationReferrerProcessId(referrerCrossApplicationProcessId);
        }

        private void UpdateTransactionMetadata(IInternalTransaction transaction, CrossApplicationRequestData crossApplicationRequestData, long? contentLength)
        {
            if (transaction.TransactionMetadata.CrossApplicationReferrerTransactionGuid != null)
            {
                _catMetricCounters.Record(CATSupportabilityCondition.Request_Accept_Multiple);
                //We don't return here to support legacy behavior.
            }

            if (crossApplicationRequestData.TripId != null)
            {
                transaction.TransactionMetadata.SetCrossApplicationReferrerTripId(crossApplicationRequestData.TripId);
            }

            if (contentLength != null && contentLength.Value > 0)
            {
                transaction.TransactionMetadata.SetCrossApplicationReferrerContentLength(contentLength.Value);
            }

            if (crossApplicationRequestData.PathHash != null)
            {
                transaction.TransactionMetadata.SetCrossApplicationReferrerPathHash(crossApplicationRequestData.PathHash);
            }

            if (crossApplicationRequestData.TransactionGuid != null)
            {
                transaction.TransactionMetadata.SetCrossApplicationReferrerTransactionGuid(crossApplicationRequestData.TransactionGuid);
            }
        }

        private long GetContentLength<T>(T carrier, Func<T, string, IEnumerable<string>> getter)
        {
            long contentLength = default;
            var headers = getter(carrier, "Content-Length");
            if (headers?.Count() > 0)
            {
                var contentLengthString = headers.FirstOrDefault();
                long.TryParse(contentLengthString, out contentLength);
            }

            return contentLength;
        }

        private void UpdateTransactionMetaData(IInternalTransaction transaction, SyntheticsHeader syntheticsHeader)
        {
            transaction.TransactionMetadata.SetSyntheticsResourceId(syntheticsHeader.ResourceId);
            transaction.TransactionMetadata.SetSyntheticsJobId(syntheticsHeader.JobId);
            transaction.TransactionMetadata.SetSyntheticsMonitorId(syntheticsHeader.MonitorId);
        }

        internal void Detach(bool removeAsync, bool removePrimary)
        {
            _transactionService.RemoveOutstandingInternalTransactions(removeAsync, removePrimary);
        }

        #endregion
    }
}<|MERGE_RESOLUTION|>--- conflicted
+++ resolved
@@ -431,30 +431,18 @@
                 {
                     return;
                 }
-<<<<<<< HEAD
-                var timestamp = getTimestamp(logEvent).ToUniversalTime();
-=======
                 var timestamp = getTimestamp(logEvent).ToUnixTimeMilliseconds();
->>>>>>> b1693342
 
                 var transaction = _transactionService.GetCurrentInternalTransaction();
                 if (transaction != null && transaction.IsValid)
                 {
                     // use transaction batching for messages in transactions
-<<<<<<< HEAD
-                    transaction.LogEvents.Add(new LogEventWireModel(timestamp.ToUnixTimeMilliseconds(), logMessage, normalizedLevel, spanId, traceId));
-=======
                     transaction.LogEvents.Add(new LogEventWireModel(timestamp, logMessage, normalizedLevel, spanId, traceId));
->>>>>>> b1693342
                     return;
                 }
 
                 // non-transaction messages with proper sanitized priority value
-<<<<<<< HEAD
-                _logEventAggregator.Collect(new LogEventWireModel(timestamp.ToUnixTimeMilliseconds(),
-=======
                 _logEventAggregator.Collect(new LogEventWireModel(timestamp,
->>>>>>> b1693342
                     logMessage, normalizedLevel, spanId, traceId, _transactionService.CreatePriority()));
             }
 
