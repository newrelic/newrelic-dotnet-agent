--- conflicted
+++ resolved
@@ -277,13 +277,8 @@
                 if (string.IsNullOrEmpty(message.Text))
                     continue;
 
-<<<<<<< HEAD
-                var logMethod = DictionaryExtensions.GetValueOrDefault(ServerLogLevelMap, message.Level) ?? Log.Info;
-                logMethod(message.Text);
-=======
                 var logMethod = ServerLogLevelMap.GetValueOrDefault(message.Level) ?? Log.Info;
                 logMethod(message.Text, null);
->>>>>>> 9c7e1146
             }
         }
 
