--- conflicted
+++ resolved
@@ -22,10 +22,7 @@
     {
         private const string NoStatusMessage = "No grpc-status found on response.";
         public readonly int ConsumerID;
-<<<<<<< HEAD
-
-=======
->>>>>>> b9902c9b
+        
         private bool _isInvalid = false;
         public bool IsInvalid => _streamCancellationToken.IsCancellationRequested || _isInvalid || (_task?.IsFaulted).GetValueOrDefault(false);
 
