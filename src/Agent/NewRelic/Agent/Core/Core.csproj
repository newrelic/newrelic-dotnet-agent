--- conflicted
+++ resolved
@@ -37,19 +37,16 @@
       <PrivateAssets>all</PrivateAssets>
       <IncludeAssets>runtime; build; native; contentfiles; analyzers; buildtransitive</IncludeAssets>
     </PackageReference>
-<<<<<<< HEAD
-    <!--<PackageReference Include="Microsoft.VisualStudio.Threading.Analyzers" Version="17.5.22">
-      <PrivateAssets>all</PrivateAssets>
-      <IncludeAssets>runtime; build; native; contentfiles; analyzers; buildtransitive</IncludeAssets>
-    </PackageReference>-->
-=======
     <PackageReference Include="Serilog" Version="2.12.0" />
     <PackageReference Include="Serilog.Expressions" Version="3.4.1" />
     <PackageReference Include="Serilog.Sinks.Async" Version="1.5.0" />
     <PackageReference Include="Serilog.Sinks.Console" Version="4.1.0" />
     <PackageReference Include="Serilog.Sinks.Debug" Version="2.0.0" />
     <PackageReference Include="Serilog.Sinks.File" Version="5.0.0" />
->>>>>>> e8bdc340
+    <!--<PackageReference Include="Microsoft.VisualStudio.Threading.Analyzers" Version="17.5.22">
+      <PrivateAssets>all</PrivateAssets>
+      <IncludeAssets>runtime; build; native; contentfiles; analyzers; buildtransitive</IncludeAssets>
+    </PackageReference>-->
     <PackageReference Include="System.ValueTuple" Version="4.5.0" />
     <PackageReference Include="ILRepack" Version="2.0.16" />
     <PackageReference Include="Newtonsoft.Json" Version="13.0.1" />
