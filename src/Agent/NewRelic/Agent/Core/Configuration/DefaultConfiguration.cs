--- conflicted
+++ resolved
@@ -2860,7 +2860,6 @@
 
         public int MaxCustomInstrumentationSupportabilityMetrics => 25; // in case we want to make this configurable in the future
 
-<<<<<<< HEAD
         #region OpenTelemetry Configuration
 
         public bool OpenTelemetryEnabled => EnvironmentOverrides(_localConfiguration.opentelemetry.enabled, "NEW_RELIC_OPENTELEMETRY_ENABLED");
@@ -2911,9 +2910,8 @@
         }
 
         #endregion
-=======
+
         public bool HybridHttpContextStorageEnabled => EnvironmentOverrides(TryGetAppSettingAsBoolWithDefault("HybridHttpContextStorageEnabled", false), "NEW_RELIC_HYBRID_HTTP_CONTEXT_STORAGE_ENABLED");
->>>>>>> a6ce55ea
 
         #endregion
 
