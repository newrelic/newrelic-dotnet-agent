// Copyright 2020 New Relic, Inc. All rights reserved.
// SPDX-License-Identifier: Apache-2.0

using NewRelic.Agent.Configuration;
using NewRelic.Agent.Core.Config;
using NewRelic.Agent.Core.Metrics;
using NewRelic.Agent.Helpers;
using NewRelic.Agent.Core.Utilities;
using NewRelic.Agent.Extensions.Logging;
using NewRelic.Agent.Extensions.SystemExtensions;
using NewRelic.Agent.Extensions.SystemExtensions.Collections.Generic;
using NewRelic.Agent.Core.SharedInterfaces;
using NewRelic.Agent.Core.SharedInterfaces.Web;
using System;
using System.Collections.Generic;
using System.Collections.ObjectModel;
using System.Globalization;
using System.Linq;
using System.Text.RegularExpressions;
using System.Threading;
using NewRelic.Agent.Core.OpenTelemetryBridge;

namespace NewRelic.Agent.Core.Configuration
{
    /// <summary>
    /// Default implementation of IConfiguration.  This should only be used by ConfigurationService.  If you need configuration, get it from the ConfigurationService, not here.
    /// </summary>
    public class DefaultConfiguration : IConfiguration
    {
        private const int DefaultSslPort = 443;
        private const int DefaultSqlStatementCacheCapacity = 1000;

        public static readonly string RawStringValue = Enum.GetName(typeof(configurationTransactionTracerRecordSql), configurationTransactionTracerRecordSql.raw);
        public static readonly string ObfuscatedStringValue = Enum.GetName(typeof(configurationTransactionTracerRecordSql), configurationTransactionTracerRecordSql.obfuscated);
        public static readonly string OffStringValue = Enum.GetName(typeof(configurationTransactionTracerRecordSql), configurationTransactionTracerRecordSql.off);
        private static readonly char HyphenChar = '-';

        private const string HighSecurityConfigSource = "High Security Mode";
        private const string SecurityPolicyConfigSource = "Security Policy";
        private const string LocalConfigSource = "Local Configuration";
        private const string ServerConfigSource = "Server Configuration";
        private const int MaxExptectedErrorConfigEntries = 50;
        private const int MaxIgnoreErrorConfigEntries = 50;

        private static long _currentConfigurationVersion;
        private readonly IEnvironment _environment = new EnvironmentMock();
        private readonly IProcessStatic _processStatic = new ProcessStatic();
        private readonly IHttpRuntimeStatic _httpRuntimeStatic = new HttpRuntimeStatic();
        private readonly IConfigurationManagerStatic _configurationManagerStatic = new ConfigurationManagerStaticMock();
        private readonly IDnsStatic _dnsStatic;

        /// <summary>
        /// Default configuration.  It will contain reasonable default values for everything and never anything more.  Useful when you don't have configuration off disk or a collector response yet.
        /// </summary>
        public static readonly DefaultConfiguration Instance = new DefaultConfiguration();
        private readonly configuration _localConfiguration = new configuration();
        private readonly ServerConfiguration _serverConfiguration = ServerConfiguration.GetDefault();
        private readonly RunTimeConfiguration _runTimeConfiguration = new RunTimeConfiguration();
        private readonly SecurityPoliciesConfiguration _securityPoliciesConfiguration = new SecurityPoliciesConfiguration();
        private readonly IBootstrapConfiguration _bootstrapConfiguration = BootstrapConfiguration.GetDefault();
        private readonly Dictionary<string, string> _newRelicAppSettings;

        public bool UseResourceBasedNamingForWCFEnabled { get; private set; }
        public bool EventListenerSamplersEnabled { get; set; }

        public TimeSpan DefaultHarvestCycle => TimeSpan.FromMinutes(1);

        /// <summary>
        /// Default configuration constructor.  It will contain reasonable default values for everything and never anything more.
        /// </summary>
        private DefaultConfiguration()
        {
            ConfigurationVersion = Interlocked.Increment(ref _currentConfigurationVersion);
        }

        protected DefaultConfiguration(IEnvironment environment, configuration localConfiguration, ServerConfiguration serverConfiguration, RunTimeConfiguration runTimeConfiguration, SecurityPoliciesConfiguration securityPoliciesConfiguration, IBootstrapConfiguration bootstrapConfiguration, IProcessStatic processStatic, IHttpRuntimeStatic httpRuntimeStatic, IConfigurationManagerStatic configurationManagerStatic, IDnsStatic dnsStatic)
            : this()
        {
            _environment = environment;
            _processStatic = processStatic;
            _httpRuntimeStatic = httpRuntimeStatic;
            _configurationManagerStatic = configurationManagerStatic;
            _dnsStatic = dnsStatic;

            _utilizationFullHostName = new Lazy<string>(_dnsStatic.GetFullHostName);
            _utilizationHostName = new Lazy<string>(_dnsStatic.GetHostName);

            if (localConfiguration != null)
            {
                _localConfiguration = localConfiguration;
            }
            if (serverConfiguration != null)
            {
                _serverConfiguration = serverConfiguration;
            }
            if (runTimeConfiguration != null)
            {
                _runTimeConfiguration = runTimeConfiguration;
            }
            if (securityPoliciesConfiguration != null)
            {
                _securityPoliciesConfiguration = securityPoliciesConfiguration;
            }
            if (_bootstrapConfiguration != null)
            {
                _bootstrapConfiguration = bootstrapConfiguration;
            }

            LogDisabledWarnings();

            _newRelicAppSettings = TransformAppSettings();

            UseResourceBasedNamingForWCFEnabled = TryGetAppSettingAsBoolWithDefault("NewRelic.UseResourceBasedNamingForWCF", false);

            EventListenerSamplersEnabled = TryGetAppSettingAsBoolWithDefault("NewRelic.EventListenerSamplersEnabled", true);

            ParseExpectedErrorConfigurations();
            ParseIgnoreErrorConfigurations();
        }

        public IReadOnlyDictionary<string, string> GetAppSettings()
        {
            return _newRelicAppSettings;
        }

        private Dictionary<string, string> TransformAppSettings()
        {
            if (_localConfiguration.appSettings == null)
                return [];

            return _localConfiguration.appSettings
                .Where(setting => setting != null)
                .Select(setting => new KeyValuePair<string, string>(setting.key, setting.value))
                .ToDictionary(IEnumerableExtensions.DuplicateKeyBehavior.KeepFirst);
        }

        private bool TryGetAppSettingAsBoolWithDefault(string key, bool defaultValue)
        {
            var value = _newRelicAppSettings.GetValueOrDefault(key);

            var parsedSuccessfully = bool.TryParse(value, out var parsedBool);
            if (!parsedSuccessfully)
                return defaultValue;

            return parsedBool;
        }

        private string TryGetAppSettingAsString(string key)
        {
            return _newRelicAppSettings.TryGetValue(key, out var valueStr) ? valueStr : null;
        }

        private float? TryGetAppSettingAsFloat(string key)
        {
            if (_newRelicAppSettings.TryGetValue(key, out var valueStr))
            {
                if (float.TryParse(valueStr, out var valueFloat))
                {
                    return valueFloat;
                }
            }
            return null;
        }

        private int TryGetAppSettingAsIntWithDefault(string key, int defaultValue)
        {
            return TryGetAppSettingAsInt(key).GetValueOrDefault(defaultValue);
        }

        private int? TryGetAppSettingAsInt(string key)
        {
            if (_newRelicAppSettings.TryGetValue(key, out var valueStr))
            {
                if (int.TryParse(valueStr, out var valueInt))
                {
                    return valueInt;
                }
            }
            return null;
        }

        public bool SecurityPoliciesTokenExists => !string.IsNullOrEmpty(SecurityPoliciesToken);

        #region IConfiguration Properties

        public object AgentRunId { get { return _serverConfiguration.AgentRunId; } }

        private static readonly object _lockObj = new object();


        public virtual bool AgentEnabled => _bootstrapConfiguration.AgentEnabled;

        public string AgentEnabledAt => _bootstrapConfiguration.AgentEnabledAt;

        public bool ServerlessModeEnabled => _bootstrapConfiguration.ServerlessModeEnabled;

        public string ServerlessFunctionName => _bootstrapConfiguration.ServerlessFunctionName;

        public string ServerlessFunctionVersion => _bootstrapConfiguration.ServerlessFunctionVersion;

        private string _agentLicenseKey;
        public virtual string AgentLicenseKey
        {
            get
            {
                _agentLicenseKey ??= TryGetLicenseKey();
                return _agentLicenseKey;
            }
        }

        private string TryGetLicenseKey()
        {
            // same order as old process - appsettings > env var(a/b) > newrelic.config
            var candidateKeys = new Dictionary<string, string>
            {
                { "AppSettings", _configurationManagerStatic.GetAppSetting(Constants.AppSettingsLicenseKey) },
                { "EnvironmentVariable", _environment.GetEnvironmentVariableFromList("NEW_RELIC_LICENSE_KEY", "NEWRELIC_LICENSEKEY") },
                { "newrelic.config", _localConfiguration.service.licenseKey }
            };

            foreach (var candidateKey in candidateKeys)
            {
                // Did we find a key?
                if (string.IsNullOrWhiteSpace(candidateKey.Value))
                {
                    continue;
                }

                // We found something, but is it a valid key?

                // If the key is the default value from newrelic.config, we return the default value
                // AgentManager.AssertAgentEnabled() relies on this behavior and will throw an exception if the key is the default value
                if (candidateKey.Value.ToLower().Contains("license"))
                {
                    // newrelic.config is the last place to look
                    return candidateKey.Value;
                }

                // Keys are only 40 characters long, but we trim to be safe
                var trimmedCandidateKey = candidateKey.Value.Trim();
                if (trimmedCandidateKey.Length != 40)
                {
                    Log.Warn($"License key from {candidateKey.Key} is not 40 characters long. Checking for other license keys.");
                    continue;
                }

                // Keys can only contain printable ASCII characters from 0x21 to 0x7E
                if (!trimmedCandidateKey.All(c => c >= 0x21 && c <= 0x7E))
                {
                    Log.Warn($"License key from {candidateKey.Key} contains invalid characters. Checking for other license keys.");
                    continue;
                }

                Log.Info($"License key from {candidateKey.Key} appears to be in the correct format.");
                return trimmedCandidateKey;
            }

            // return string.Empty instead of null to allow caching and prevent checking repeatedly
            Log.Warn("No valid license key found.");
            return string.Empty;
        }

        private IEnumerable<string> _applicationNames;
        public virtual IEnumerable<string> ApplicationNames => _applicationNames ??= GetApplicationNames();

        private string _applicationNamesSource;
        public virtual string ApplicationNamesSource => _applicationNamesSource;

        private IEnumerable<string> GetApplicationNames()
        {
            // Wrapper that throws if no application names could be resolved.
            if (TryGetApplicationNames(out var names))
            {
                return names;
            }

            throw new Exception("An application name must be provided");
        }

        /// <summary>
        /// Attempts to resolve the application names following the same ordered precedence
        /// as the legacy <see cref="GetApplicationNames"/> implementation without throwing.
        /// </summary>
        /// <param name="names">Resolved application names when successful; null otherwise.</param>
        /// <returns>True if application names were found; false if none could be resolved.</returns>
        /// <remarks>
        /// Side effects:
        /// - Sets <see cref="_applicationNamesSource"/> to the source of the resolved names.
        /// - Sets <see cref="_applicationNamesMissing"/> to true only when resolution fails.
        /// Logging behavior is preserved exactly from the original implementation.
        /// </remarks>
        public bool TryGetApplicationNames(out IEnumerable<string> names)  // CHANGED: was private
        {
            // 1. Agent API
            var runtimeAppNames = _runTimeConfiguration.ApplicationNames.ToList();
            if (runtimeAppNames.Any())
            {
                Log.Info("Application name from SetApplicationName API.");
                _applicationNamesSource = "API";
                names = runtimeAppNames;
                return true;
            }

            // 2. App/web config (web.config/app.config/appsettings.json)
            var appName = _configurationManagerStatic.GetAppSetting(Constants.AppSettingsAppName);
            if (appName != null)
            {
                Log.Info("Application name from web.config or app.config.");
                _applicationNamesSource = "Application Config";
                names = appName.Split(StringSeparators.Comma);
                return true;
            }

            // 3. IISEXPRESS_SITENAME
            appName = _environment.GetEnvironmentVariable("IISEXPRESS_SITENAME");
            if (appName != null)
            {
                Log.Info("Application name from IISEXPRESS_SITENAME Environment Variable.");
                _applicationNamesSource = "Environment Variable (IISEXPRESS_SITENAME)";
                names = appName.Split(StringSeparators.Comma);
                return true;
            }

            // 4. NEW_RELIC_APP_NAME
            appName = _environment.GetEnvironmentVariable("NEW_RELIC_APP_NAME");
            if (appName != null)
            {
                Log.Info("Application name from NEW_RELIC_APP_NAME Environment Variable.");
                _applicationNamesSource = "Environment Variable (NEW_RELIC_APP_NAME)";
                names = appName.Split(StringSeparators.Comma);
                return true;
            }

            // 5. Azure Function site name (when detected & enabled)
            if (AzureFunctionModeDetected && AzureFunctionModeEnabled && !string.IsNullOrEmpty(AzureFunctionAppName))
            {
                Log.Info("Application name from Azure Function site name.");
                _applicationNamesSource = "Azure Function";
                names = [AzureFunctionAppName];
                return true;
            }

            // 6. RoleName
            appName = _environment.GetEnvironmentVariable("RoleName");
            if (appName != null)
            {
                Log.Info("Application name from RoleName Environment Variable.");
                _applicationNamesSource = "Environment Variable (RoleName)";
                names = appName.Split(StringSeparators.Comma);
                return true;
            }

            // 7. Serverless (Lambda)
            if (ServerlessModeEnabled && !string.IsNullOrEmpty(ServerlessFunctionName))
            {
                Log.Info("Application name from Lambda Function Name.");
                _applicationNamesSource = "Environment Variable (AWS_LAMBDA_FUNCTION_NAME)";
                names = [ServerlessFunctionName];
                return true;
            }

            // 8. newrelic.config
            if (_localConfiguration.application.name.Count > 0)
            {
                Log.Info("Application name from newrelic.config.");
                _applicationNamesSource = "NewRelic Config";
                names = _localConfiguration.application.name;
                return true;
            }

            // 9. Application Pool
            appName = GetAppPoolId();
            if (!string.IsNullOrWhiteSpace(appName))
            {
                Log.Info("Application name from Application Pool name.");
                _applicationNamesSource = "Application Pool";
                names = appName.Split(StringSeparators.Comma);
                return true;
            }

            // 10. Process name (only when AppDomain virtual path is null)
            if (_httpRuntimeStatic.AppDomainAppVirtualPath == null)
            {
                Log.Info("Application name from process name.");
                _applicationNamesSource = "Process Name";
                names = [_processStatic.GetCurrentProcess().ProcessName];
                return true;
            }

            // Failure path
            names = null;
            return false;
        }

        private string GetAppPoolId()
        {
            var appPoolId = _environment.GetEnvironmentVariableFromList("APP_POOL_ID", "ASPNETCORE_IIS_APP_POOL_ID");
            if (!string.IsNullOrEmpty(appPoolId))
                return appPoolId;

            var isW3wp = _processStatic.GetCurrentProcess().ProcessName?.Equals("w3wp", StringComparison.InvariantCultureIgnoreCase);
            if (!isW3wp.HasValue || !isW3wp.Value)
                return null;

            var commandLineArgs = _environment.GetCommandLineArgs();
            const string appPoolCommandLineArg = "-ap";
            for (var i = 0; i < commandLineArgs.Length - 1; ++i)
            {
                if (commandLineArgs[i].Equals(appPoolCommandLineArg))
                {
                    appPoolId = commandLineArgs[i + 1];
                    if (appPoolId.Length >= 3 && appPoolId[0] == '"')
                    {
                        appPoolId = appPoolId.Substring(1, appPoolId.Length - 2);
                    }

                    Log.Info($"Found application pool name from command line: {appPoolId}");
                    return appPoolId;
                }
            }

            return appPoolId;
        }

        public bool AutoStartAgent { get { return _localConfiguration.service.autoStart; } }

        public int WrapperExceptionLimit { get { return TryGetAppSettingAsIntWithDefault("WrapperExceptionLimit", 5); } }

        #region Browser Monitoring

        public virtual string BrowserMonitoringApplicationId { get { return _serverConfiguration.RumSettingsApplicationId ?? string.Empty; } }
        public virtual bool BrowserMonitoringAutoInstrument => EnvironmentOverrides(_localConfiguration.browserMonitoring.autoInstrument, "NEW_RELIC_BROWSER_MONITORING_AUTO_INSTRUMENT");
        public virtual string BrowserMonitoringBeaconAddress { get { return _serverConfiguration.RumSettingsBeacon ?? string.Empty; } }
        public virtual string BrowserMonitoringErrorBeaconAddress { get { return _serverConfiguration.RumSettingsErrorBeacon ?? string.Empty; } }
        public virtual string BrowserMonitoringJavaScriptAgent { get { return _serverConfiguration.RumSettingsJavaScriptAgentLoader ?? string.Empty; } }
        public virtual string BrowserMonitoringJavaScriptAgentFile { get { return _serverConfiguration.RumSettingsJavaScriptAgentFile ?? string.Empty; } }
        public virtual string BrowserMonitoringJavaScriptAgentLoaderType { get { return ServerOverrides(_serverConfiguration.RumSettingsBrowserMonitoringLoader, _localConfiguration.browserMonitoring.loader); } }
        public virtual string BrowserMonitoringKey { get { return _serverConfiguration.RumSettingsBrowserKey ?? string.Empty; } }
        public virtual bool BrowserMonitoringUseSsl { get { return HighSecurityModeOverrides(true, _localConfiguration.browserMonitoring.sslForHttp); } }

        #endregion

        private string _securityPoliciesToken;

        public virtual string SecurityPoliciesToken =>
            _securityPoliciesToken ??=
                EnvironmentOverrides(_localConfiguration.securityPoliciesToken ?? string.Empty, "NEW_RELIC_SECURITY_POLICIES_TOKEN")
                    .Trim();

        private string _processHostDisplayName;

        public string ProcessHostDisplayName
        {
            get
            {
                if (_processHostDisplayName != null)
                {
                    return _processHostDisplayName;
                }

                _processHostDisplayName = string.IsNullOrWhiteSpace(_localConfiguration.processHost.displayName)
                    ? _dnsStatic.GetHostName() : _localConfiguration.processHost.displayName;

                _processHostDisplayName = EnvironmentOverrides(_processHostDisplayName, "NEW_RELIC_PROCESS_HOST_DISPLAY_NAME").Trim();

                return _processHostDisplayName;
            }
        }

        private bool? _ignoreServerSideConfiguration;

        public bool IgnoreServerSideConfiguration
        {
            get
            {
                _ignoreServerSideConfiguration ??= EnvironmentOverrides(false, "NEW_RELIC_IGNORE_SERVER_SIDE_CONFIG");

                return _ignoreServerSideConfiguration.Value;
            }
        }

        public bool AllowAllRequestHeaders
        {
            get
            {
                return HighSecurityModeOverrides(false,
                    EnvironmentOverrides(_localConfiguration.allowAllHeaders.enabled,
                    "NEW_RELIC_ALLOW_ALL_HEADERS"));
            }
        }

        #region Attributes

        public virtual bool CaptureAttributes
        {
            get
            {
                return EnvironmentOverrides(_localConfiguration.attributes.enabled,
                    "NEW_RELIC_ATTRIBUTES_ENABLED");
            }
        }

        private BoolConfigurationItem _canUseAttributesIncludes;

        public string CanUseAttributesIncludesSource
        {
            get
            {
                _canUseAttributesIncludes ??= GetCanUseAttributesIncludesConfiguration();

                return _canUseAttributesIncludes.Source;
            }
        }

        public virtual bool CanUseAttributesIncludes
        {
            get
            {
                _canUseAttributesIncludes ??= GetCanUseAttributesIncludesConfiguration();

                return _canUseAttributesIncludes.Value;
            }
        }

        private BoolConfigurationItem GetCanUseAttributesIncludesConfiguration()
        {
            if (HighSecurityModeEnabled)
            {
                return new BoolConfigurationItem(false, HighSecurityConfigSource);
            }

            if (_securityPoliciesConfiguration.SecurityPolicyExistsFor(SecurityPoliciesConfiguration.AttributesIncludePolicyName)
                && (_securityPoliciesConfiguration.AttributesInclude.Enabled == false))
            {
                return new BoolConfigurationItem(false, SecurityPolicyConfigSource);
            }

            return new BoolConfigurationItem(CaptureAttributes, LocalConfigSource);
        }

        private IEnumerable<string> _captureAttributesIncludes;

        public virtual IEnumerable<string> CaptureAttributesIncludes =>
            CanUseAttributesIncludes
                ? _captureAttributesIncludes ??=
                    [.. EnvironmentOverrides(_localConfiguration.attributes.include, "NEW_RELIC_ATTRIBUTES_INCLUDE")]
                : _captureAttributesIncludes ??= [];

        private IEnumerable<string> _captureAttributesExcludes;
        public virtual IEnumerable<string> CaptureAttributesExcludes => _captureAttributesExcludes ??= [.. EnvironmentOverrides(_localConfiguration.attributes.exclude, "NEW_RELIC_ATTRIBUTES_EXCLUDE")];

        private IEnumerable<string> _captureAttributesDefaultExcludes;
        public virtual IEnumerable<string> CaptureAttributesDefaultExcludes => _captureAttributesDefaultExcludes ??= ["identity.*"];

        private bool IsAttributesAllowedByConfigurableSecurityPolicy
        {
            get
            {
                if (HighSecurityModeEnabled) return false;

                if (_securityPoliciesConfiguration.SecurityPolicyExistsFor(SecurityPoliciesConfiguration.AttributesIncludePolicyName))
                {
                    return _securityPoliciesConfiguration.AttributesInclude.Enabled;
                }

                return true;
            }
        }

        public virtual bool TransactionEventsAttributesEnabled => CaptureAttributes && _localConfiguration.transactionEvents.attributes.enabled;

        private HashSet<string> _transactionEventsAttributesInclude;
        public HashSet<string> TransactionEventsAttributesInclude =>
            _transactionEventsAttributesInclude ??= IsAttributesAllowedByConfigurableSecurityPolicy && TransactionEventsAttributesEnabled
                ? [.. _localConfiguration.transactionEvents.attributes.include]
                : [];

        private HashSet<string> _transactionEventsAttributesExclude;
        public HashSet<string> TransactionEventsAttributesExclude =>
            _transactionEventsAttributesExclude ??= [.. _localConfiguration.transactionEvents.attributes.exclude];

        public virtual bool CaptureTransactionTraceAttributes => ShouldCaptureTransactionTraceAttributes();

        private bool ShouldCaptureTransactionTraceAttributes()
        {
            if (_localConfiguration.attributes.enabled == false)
            {
                return false;
            }

            if (_localConfiguration.transactionTracer.attributes.enabledSpecified)
            {
                return _localConfiguration.transactionTracer.attributes.enabled;
            }

            return CaptureTransactionTraceAttributesDefault;
        }

        private IEnumerable<string> _captureTransactionTraceAttributesIncludes;

        public virtual IEnumerable<string> CaptureTransactionTraceAttributesIncludes =>
            ShouldCaptureTransactionTraceAttributesIncludes()
                ? _captureTransactionTraceAttributesIncludes ??= [.. _localConfiguration.transactionTracer.attributes.include]
                : _captureTransactionTraceAttributesIncludes ??= [];

        private bool? _shouldCaptureTransactionTraceAttributesIncludes;
        private bool ShouldCaptureTransactionTraceAttributesIncludes()
        {
            if (_shouldCaptureTransactionTraceAttributesIncludes.HasValue)
            {
                return _shouldCaptureTransactionTraceAttributesIncludes.Value;
            }

            var shouldCapture = !HighSecurityModeEnabled && CaptureTransactionTraceAttributes;

            if (_securityPoliciesConfiguration.SecurityPolicyExistsFor(SecurityPoliciesConfiguration.AttributesIncludePolicyName))
            {
                shouldCapture = shouldCapture && _securityPoliciesConfiguration.AttributesInclude.Enabled;
            }

            _shouldCaptureTransactionTraceAttributesIncludes = shouldCapture;

            return _shouldCaptureTransactionTraceAttributesIncludes.Value;
        }

        private IEnumerable<string> _captureTransactionTraceAttributesExcludes;
        public virtual IEnumerable<string> CaptureTransactionTraceAttributesExcludes =>
            _captureTransactionTraceAttributesExcludes ??= [.. _localConfiguration.transactionTracer.attributes.exclude];


        public virtual bool CaptureErrorCollectorAttributes => ShouldCaptureErrorCollectorAttributes();

        private bool ShouldCaptureErrorCollectorAttributes()
        {
            if (_localConfiguration.attributes.enabled == false)
            {
                return false;
            }

            if (_localConfiguration.errorCollector.attributes.enabledSpecified)
            {
                return _localConfiguration.errorCollector.attributes.enabled;
            }

            return CaptureErrorCollectorAttributesDefault;
        }


        private IEnumerable<string> _captureErrorCollectorAttributesIncludes;
        public virtual IEnumerable<string> CaptureErrorCollectorAttributesIncludes =>
            ShouldCaptureErrorCollectorAttributesIncludes()
                ? _captureErrorCollectorAttributesIncludes ??= [.. _localConfiguration.errorCollector.attributes.include]
                : _captureErrorCollectorAttributesExcludes ??= [];

        private bool? _shouldCaptureErrorCollectorAttributesIncludes;
        private bool ShouldCaptureErrorCollectorAttributesIncludes()
        {
            if (_shouldCaptureErrorCollectorAttributesIncludes.HasValue)
                return _shouldCaptureErrorCollectorAttributesIncludes.Value;

            var shouldCapture = !HighSecurityModeEnabled && CaptureErrorCollectorAttributes;

            if (_securityPoliciesConfiguration.SecurityPolicyExistsFor(SecurityPoliciesConfiguration.AttributesIncludePolicyName))
            {
                shouldCapture = shouldCapture && _securityPoliciesConfiguration.AttributesInclude.Enabled;
            }

            _shouldCaptureErrorCollectorAttributesIncludes = shouldCapture;
            return _shouldCaptureErrorCollectorAttributesIncludes.Value;
        }

        private IEnumerable<string> _captureErrorCollectorAttributesExcludes;
        public virtual IEnumerable<string> CaptureErrorCollectorAttributesExcludes => _captureErrorCollectorAttributesExcludes ??= [.. _localConfiguration.errorCollector.attributes.exclude];

        public virtual bool CaptureBrowserMonitoringAttributes => ShouldCaptureBrowserMonitorAttributes();

        private bool ShouldCaptureBrowserMonitorAttributes()
        {
            if (_localConfiguration.attributes.enabled == false)
            {
                return false;
            }

            if (_localConfiguration.browserMonitoring.attributes.enabledSpecified)
            {
                return _localConfiguration.browserMonitoring.attributes.enabled;
            }

            return CaptureBrowserMonitoringAttributesDefault;
        }

        private IEnumerable<string> _captureBrowserMonitoringAttributesIncludes;
        public virtual IEnumerable<string> CaptureBrowserMonitoringAttributesIncludes =>
            ShouldCaptureBrowserMonitoringAttributesIncludes()
                ? _captureBrowserMonitoringAttributesIncludes ??= [.. _localConfiguration.browserMonitoring.attributes.include]
                : _captureBrowserMonitoringAttributesIncludes ??= [];

        private bool? _shouldCaptureBrowserMonitoringAttributesIncludes;
        private bool ShouldCaptureBrowserMonitoringAttributesIncludes()
        {
            if (_shouldCaptureBrowserMonitoringAttributesIncludes.HasValue)
                return _shouldCaptureBrowserMonitoringAttributesIncludes.Value;

            var shouldCapture = !HighSecurityModeEnabled && CaptureBrowserMonitoringAttributes;

            if (_securityPoliciesConfiguration.SecurityPolicyExistsFor(SecurityPoliciesConfiguration.AttributesIncludePolicyName))
            {
                shouldCapture = shouldCapture && _securityPoliciesConfiguration.AttributesInclude.Enabled;
            }

            _shouldCaptureBrowserMonitoringAttributesIncludes = shouldCapture;
            return _shouldCaptureBrowserMonitoringAttributesIncludes.Value;
        }

        private IEnumerable<string> _captureBrowserMonitoringAttributesExcludes;
        public virtual IEnumerable<string> CaptureBrowserMonitoringAttributesExcludes => _captureBrowserMonitoringAttributesExcludes ??= [.. _localConfiguration.browserMonitoring.attributes.exclude];


        private BoolConfigurationItem _shouldCaptureCustomParameters;

        public string CaptureCustomParametersSource
        {
            get
            {
                _shouldCaptureCustomParameters ??= GetShouldCaptureCustomParametersConfiguration();

                return _shouldCaptureCustomParameters.Source;
            }
        }

        public virtual bool CaptureCustomParameters
        {
            get
            {
                _shouldCaptureCustomParameters ??= GetShouldCaptureCustomParametersConfiguration();

                return _shouldCaptureCustomParameters.Value;
            }
        }

        private BoolConfigurationItem GetShouldCaptureCustomParametersConfiguration()
        {
            if (HighSecurityModeEnabled)
            {
                return new BoolConfigurationItem(false, HighSecurityConfigSource);
            }

            if (_securityPoliciesConfiguration.SecurityPolicyExistsFor(SecurityPoliciesConfiguration.CustomParametersPolicyName)
                && (_securityPoliciesConfiguration.CustomParameters.Enabled == false))
            {
                return new BoolConfigurationItem(false, SecurityPolicyConfigSource);
            }

            var localConfigValue = GetLocalShouldCaptureCustomParameters();

            return new BoolConfigurationItem(localConfigValue, LocalConfigSource);
        }

        private bool GetLocalShouldCaptureCustomParameters()
        {
            return _localConfiguration.customParameters.enabledSpecified ? _localConfiguration.customParameters.enabled : CaptureCustomParametersAttributesDefault;
        }

        #endregion

        #region Collector Connection

        public virtual string CollectorHost { get { return EnvironmentOverrides(_localConfiguration.service.host, @"NEW_RELIC_HOST"); } }
        public virtual int CollectorPort => EnvironmentOverrides(_localConfiguration.service.port > 0 ? _localConfiguration.service.port : (int?)null, "NEW_RELIC_PORT") ?? DefaultSslPort;
        public virtual bool CollectorSendDataOnExit { get { return EnvironmentOverrides(_localConfiguration.service.sendDataOnExit, "NEW_RELIC_SEND_DATA_ON_EXIT"); } }
        public virtual float CollectorSendDataOnExitThreshold { get { return EnvironmentOverrides((uint?)null, "NEW_RELIC_SEND_DATA_ON_EXIT_THRESHOLD_MS") ?? _localConfiguration.service.sendDataOnExitThreshold; } }
        public virtual bool CollectorSendEnvironmentInfo { get { return _localConfiguration.service.sendEnvironmentInfo; } }
        public virtual bool CollectorSyncStartup { get { return _localConfiguration.service.syncStartup; } }
        public virtual uint CollectorTimeout { get { return (_localConfiguration.service.requestTimeout > 0) ? (uint)_localConfiguration.service.requestTimeout : CollectorSendDataOnExit ? 2000u : 60 * 2 * 1000; } }
        public virtual int CollectorMaxPayloadSizeInBytes { get { return _serverConfiguration.MaxPayloadSizeInBytes ?? MaxPayloadSizeInBytes; } }
        #endregion

        public virtual bool CompleteTransactionsOnThread { get { return _localConfiguration.service.completeTransactionsOnThread || ServerlessModeEnabled; } }

        public long ConfigurationVersion { get; private set; }

        #region Cross Application Tracing

        public virtual string CrossApplicationTracingCrossProcessId { get { return _serverConfiguration.CatId; } }

        private bool? _crossApplicationTracingEnabled;
        public virtual bool CrossApplicationTracingEnabled => _crossApplicationTracingEnabled ?? (_crossApplicationTracingEnabled = IsCatEnabled()).Value;

        private bool IsCatEnabled()
        {
            // CAT must be disabled in serverless mode
            if (ServerlessModeEnabled)
                return false;

            var localenabled = _localConfiguration.crossApplicationTracingEnabled;
            //If config.crossApplicationTracingEnabled is true or default then we want to check the
            //config.crossApplicationTracer, if that object is not null then use it's default or value
            if (localenabled && _localConfiguration.crossApplicationTracer != null)
            {
                localenabled = _localConfiguration.crossApplicationTracer.enabled;
            }

            var enabled = ServerCanDisable(_serverConfiguration.RpmConfig.CrossApplicationTracerEnabled, localenabled);

            if (enabled && CrossApplicationTracingCrossProcessId == null)
            {
                Log.Warn("CAT is enabled but CrossProcessID is null. Disabling CAT.");
                enabled = false;
            }

            return enabled;
        }

        #endregion Cross Application Tracing

        #region Span Events

        bool? _spanEventsEnabled = null;
        public virtual bool SpanEventsEnabled
        {
            get
            {
                if (!_spanEventsEnabled.HasValue)
                {
                    var enabled = ServerCanDisable(_serverConfiguration.SpanEventCollectionEnabled, EnvironmentOverrides(_localConfiguration.spanEvents.enabled, "NEW_RELIC_SPAN_EVENTS_ENABLED"));
                    _spanEventsEnabled = enabled && DistributedTracingEnabled;
                }

                return _spanEventsEnabled.Value;
            }
        }

        private TimeSpan? _spanEventsHarvestCycleOverride = null;
        public TimeSpan SpanEventsHarvestCycle
        {
            get
            {
                if (_spanEventsHarvestCycleOverride.HasValue)
                {
                    return _spanEventsHarvestCycleOverride.Value;
                }

                if (_newRelicAppSettings.TryGetValue("OverrideSpanEventsHarvestCycle", out var harvestCycle))
                {
                    if (int.TryParse(harvestCycle, out var parsedHarvestCycle) && parsedHarvestCycle > 0)
                    {
                        Log.Info("Span events harvest cycle overridden to " + parsedHarvestCycle + " seconds.");
                        _spanEventsHarvestCycleOverride = TimeSpan.FromSeconds(parsedHarvestCycle);
                        return _spanEventsHarvestCycleOverride.Value;
                    }
                }

                return ServerOverrides(_serverConfiguration.SpanEventHarvestConfig?.HarvestCycle, DefaultHarvestCycle);
            }
        }

        public bool SpanEventsAttributesEnabled => CaptureAttributes && _localConfiguration.spanEvents.attributes.enabled;

        private HashSet<string> _spanEventsAttributesInclude;
        public HashSet<string> SpanEventsAttributesInclude =>
            _spanEventsAttributesInclude ??= IsAttributesAllowedByConfigurableSecurityPolicy && SpanEventsAttributesEnabled
                ? [.. _localConfiguration.spanEvents.attributes.include]
                : [];

        private HashSet<string> _spanEventsAttributesExclude;
        public virtual HashSet<string> SpanEventsAttributesExclude => _spanEventsAttributesExclude ??= [.. _localConfiguration.spanEvents.attributes.exclude];

        #endregion

        #region Distributed Tracing

        private bool? _distributedTracingEnabled;
        public virtual bool DistributedTracingEnabled => _distributedTracingEnabled ?? (_distributedTracingEnabled = IsDistributedTracingEnabled()).Value;

        private bool IsDistributedTracingEnabled()
        {
            return EnvironmentOverrides(_localConfiguration.distributedTracing.enabled, "NEW_RELIC_DISTRIBUTED_TRACING_ENABLED");
        }

        public string PrimaryApplicationId => ServerlessModeEnabled ?
            EnvironmentOverrides(_localConfiguration.distributedTracing.primary_application_id, "NEW_RELIC_PRIMARY_APPLICATION_ID")
            : _serverConfiguration.PrimaryApplicationId;

        public string TrustedAccountKey => ServerlessModeEnabled ?
            EnvironmentOverrides(_localConfiguration.distributedTracing.trusted_account_key, "NEW_RELIC_TRUSTED_ACCOUNT_KEY")
            : _serverConfiguration.TrustedAccountKey;

        public string AccountId => ServerlessModeEnabled ?
            EnvironmentOverrides(_localConfiguration.distributedTracing.account_id, "NEW_RELIC_ACCOUNT_ID")
            : _serverConfiguration.AccountId;

        public int? SamplingTarget => ServerlessModeEnabled ? 10 : _serverConfiguration.SamplingTarget;

        // Faster Event Harvest configuration rules apply here, which is why ServerOverrides takes precedence over EnvironmentOverrides
        public int SpanEventsMaxSamplesStored => ServerOverrides(_serverConfiguration.SpanEventHarvestConfig?.HarvestLimit,
           EnvironmentOverrides(_localConfiguration.spanEvents.maximumSamplesStored, "NEW_RELIC_SPAN_EVENTS_MAX_SAMPLES_STORED").GetValueOrDefault());

        public int? SamplingTargetPeriodInSeconds => ServerlessModeEnabled ? 60 : _serverConfiguration.SamplingTargetPeriodInSeconds;

        public bool PayloadSuccessMetricsEnabled => _localConfiguration.distributedTracing.enableSuccessMetrics;

        public bool ExcludeNewrelicHeader => _localConfiguration.distributedTracing.excludeNewrelicHeader;

        public SamplerType RootSamplerType => GetSamplerType(SamplerLevel.Root);
        public SamplerType RemoteParentSampledSamplerType => GetSamplerType(SamplerLevel.RemoteParentSampled);
        public SamplerType RemoteParentNotSampledSamplerType => GetSamplerType(SamplerLevel.RemoteParentNotSampled);
        public float? RootTraceIdRatioSamplerRatio { get => RootSamplerType == SamplerType.TraceIdRatioBased ? TraceIdSamplerRatio(SamplerLevel.Root) : null; }
        public float? RemoteParentSampledTraceIdRatioSamplerRatio { get => RemoteParentSampledSamplerType == SamplerType.TraceIdRatioBased ? TraceIdSamplerRatio(SamplerLevel.RemoteParentSampled) : null; }
        public float? RemoteParentNotSampledTraceIdRatioSamplerRatio { get => RemoteParentNotSampledSamplerType == SamplerType.TraceIdRatioBased ? TraceIdSamplerRatio(SamplerLevel.RemoteParentNotSampled) : null; }

        private SamplerType GetSamplerType(SamplerLevel samplerLevel)
        {
            // Environment variable (if present) always wins
            var envVarName = samplerLevel switch
            {
                SamplerLevel.Root => "NEW_RELIC_DISTRIBUTED_TRACING_SAMPLER_ROOT",
                SamplerLevel.RemoteParentSampled => "NEW_RELIC_DISTRIBUTED_TRACING_SAMPLER_REMOTE_PARENT_SAMPLED",
                SamplerLevel.RemoteParentNotSampled => "NEW_RELIC_DISTRIBUTED_TRACING_SAMPLER_REMOTE_PARENT_NOT_SAMPLED",
                _ => throw new ArgumentOutOfRangeException(nameof(samplerLevel), samplerLevel, null)
            };

            var envValue = _environment.GetEnvironmentVariableFromList(envVarName);
            if (!string.IsNullOrEmpty(envValue))
            {
                return envValue.ToRemoteParentSamplerType();
            }

            // use local config if no env var override
            var samplerItem = samplerLevel switch
            {
                SamplerLevel.Root => _localConfiguration.distributedTracing.sampler.root.Item,
                SamplerLevel.RemoteParentSampled => _localConfiguration.distributedTracing.sampler.remoteParentSampled.Item,
                SamplerLevel.RemoteParentNotSampled => _localConfiguration.distributedTracing.sampler.remoteParentNotSampled.Item,
                _ => throw new ArgumentOutOfRangeException(nameof(samplerLevel), samplerLevel, null)
            };

            //if samplerLevel is one of the remote parent levels and samplerItem is null (not configured), we need to check the legacy attributes
            if (samplerLevel != SamplerLevel.Root && samplerItem == null)
            {
                var remoteParentSampledBehaviorType = samplerLevel == SamplerLevel.RemoteParentSampled ?
                    _localConfiguration.distributedTracing.sampler.remoteParentSampled1 :
                    _localConfiguration.distributedTracing.sampler.remoteParentNotSampled1;

                if (remoteParentSampledBehaviorType != RemoteParentSampledBehaviorType.@default)
                {
                    Log.Warn($"Using deprecated configuration for {samplerLevel}. Please use the new distributed tracing sampler configuration.");
                    return remoteParentSampledBehaviorType.ToRemoteParentSamplerType();
                }
            }

            return MapSamplerItem(samplerItem);
        }

        private static SamplerType MapSamplerItem(object samplerItem) =>
            samplerItem switch
            {
                null => SamplerType.Adaptive, // not configured, default to Adaptive
                AdaptiveSamplerType => SamplerType.Adaptive,
                AlwaysOnSamplerType => SamplerType.AlwaysOn,
                AlwaysOffSamplerType => SamplerType.AlwaysOff,
                TraceIdRatioBasedSamplerType => SamplerType.TraceIdRatioBased,
                _ => throw new ArgumentOutOfRangeException(nameof(samplerItem), samplerItem, "Unknown sampler type in configuration.")
            };

        private float? TraceIdSamplerRatio(SamplerLevel samplerLevel)
        {
            var envVarName = samplerLevel switch
            {
                SamplerLevel.Root => "NEW_RELIC_DISTRIBUTED_TRACING_SAMPLER_ROOT_TRACE_ID_RATIO_BASED_RATIO",
                SamplerLevel.RemoteParentSampled => "NEW_RELIC_DISTRIBUTED_TRACING_SAMPLER_REMOTE_PARENT_SAMPLED_TRACE_ID_RATIO_BASED_RATIO",
                SamplerLevel.RemoteParentNotSampled => "NEW_RELIC_DISTRIBUTED_TRACING_SAMPLER_REMOTE_PARENT_NOT_SAMPLED_TRACE_ID_RATIO_BASED_RATIO",
                _ => throw new ArgumentOutOfRangeException(nameof(samplerLevel), samplerLevel, null)
            };

            var envValue = _environment.GetEnvironmentVariableFromList(envVarName);
            if (!string.IsNullOrEmpty(envValue) && float.TryParse(envValue, out var ratioFromEnv))
            {
                return ratioFromEnv;
            }

            // use local config if no env var override
            switch (samplerLevel)
            {
                case SamplerLevel.Root:
                    if (_localConfiguration.distributedTracing.sampler.root.Item is TraceIdRatioBasedSamplerType rootTraceIdRatioSamplerType)
                        return (float)rootTraceIdRatioSamplerType.ratio;
                    return null;
                case SamplerLevel.RemoteParentSampled:
                    if (_localConfiguration.distributedTracing.sampler.remoteParentSampled.Item is TraceIdRatioBasedSamplerType remoteParentSampledTraceIdRatioSamplerType)
                        return (float)remoteParentSampledTraceIdRatioSamplerType.ratio;
                    return null;
                case SamplerLevel.RemoteParentNotSampled:
                    if (_localConfiguration.distributedTracing.sampler.remoteParentNotSampled.Item is TraceIdRatioBasedSamplerType remoteParentNotSampledTraceIdRatioSamplerType)
                        return (float)remoteParentNotSampledTraceIdRatioSamplerType.ratio;
                    return null;
                default:
                    throw new ArgumentOutOfRangeException(nameof(samplerLevel), samplerLevel, null);
            }
        }

        #endregion Distributed Tracing

        #region Infinite Tracing

        private int? _infiniteTracingTimeoutMsConnect = null;
        public int InfiniteTracingTraceTimeoutMsConnect => (_infiniteTracingTimeoutMsConnect
            ?? (_infiniteTracingTimeoutMsConnect = EnvironmentOverrides(TryGetAppSettingAsIntWithDefault("InfiniteTracingTimeoutConnect", 10000), "NEW_RELIC_INFINITE_TRACING_TIMEOUT_CONNECT")).Value);

        private int? _infiniteTracingTimeoutMsSendData = null;
        public int InfiniteTracingTraceTimeoutMsSendData => (_infiniteTracingTimeoutMsSendData
            ?? (_infiniteTracingTimeoutMsSendData = EnvironmentOverrides(
                TryGetAppSettingAsIntWithDefault("InfiniteTracingTimeoutSend", 10000)
                , "NEW_RELIC_INFINITE_TRACING_TIMEOUT_SEND")).Value);

        private int? _infiniteTracingExitTimeoutMs = null;
        public int InfiniteTracingExitTimeoutMs => GetInfiniteTracingExitTimeoutMs();
        private int GetInfiniteTracingExitTimeoutMs()
        {
            const int infiniteTracingExitTimeoutMsDefault = 5000;
            return _infiniteTracingExitTimeoutMs
                ?? (_infiniteTracingExitTimeoutMs = EnvironmentOverrides(TryGetAppSettingAsIntWithDefault("InfiniteTracingExitTimeout", infiniteTracingExitTimeoutMsDefault), "NEW_RELIC_INFINITE_TRACING_EXIT_TIMEOUT")).GetValueOrDefault();
        }

        private int? _infiniteTracingCountWorkers = null;
        public int InfiniteTracingTraceCountConsumers => GetInfiniteTracingCountWorkers();

        private int GetInfiniteTracingCountWorkers()
        {
            const int countWorkersDefault = 10;
            return _infiniteTracingCountWorkers
                ?? (_infiniteTracingCountWorkers = EnvironmentOverrides(TryGetAppSettingAsIntWithDefault("InfiniteTracingSpanEventsStreamsCount", countWorkersDefault), "NEW_RELIC_INFINITE_TRACING_SPAN_EVENTS_STREAMS_COUNT")).GetValueOrDefault();
        }


        private bool _infiniteTracingObserverObtained;
        private void GetInfiniteTracingObserver()
        {
            _infiniteTracingTraceObserverHost = _environment.GetEnvironmentVariable("NEW_RELIC_INFINITE_TRACING_TRACE_OBSERVER_HOST");
            if (_infiniteTracingTraceObserverHost != null)
            {
                _infiniteTracingTraceObserverPort = _environment.GetEnvironmentVariable("NEW_RELIC_INFINITE_TRACING_TRACE_OBSERVER_PORT");
                _infiniteTracingTraceObserverSsl = _environment.GetEnvironmentVariable("NEW_RELIC_INFINITE_TRACING_TRACE_OBSERVER_SSL");
            }
            else
            {
                _infiniteTracingTraceObserverHost = _localConfiguration.infiniteTracing?.trace_observer?.host;
                _infiniteTracingTraceObserverPort = _localConfiguration.infiniteTracing?.trace_observer?.port;
                _infiniteTracingTraceObserverSsl = TryGetAppSettingAsString("InfiniteTracingTraceObserverSsl");
            }

            _infiniteTracingObserverObtained = true;
        }

        private string _infiniteTracingTraceObserverHost = null;
        public string InfiniteTracingTraceObserverHost
        {
            get
            {
                if (!_infiniteTracingObserverObtained)
                {
                    GetInfiniteTracingObserver();
                }

                return _infiniteTracingTraceObserverHost;
            }
        }

        private string _infiniteTracingTraceObserverPort = null;
        public string InfiniteTracingTraceObserverPort
        {
            get
            {
                if (!_infiniteTracingObserverObtained)
                {
                    GetInfiniteTracingObserver();
                }

                return _infiniteTracingTraceObserverPort;
            }
        }

        private string _infiniteTracingTraceObserverSsl = null;
        public string InfiniteTracingTraceObserverSsl
        {
            get
            {
                if (!_infiniteTracingObserverObtained)
                {
                    GetInfiniteTracingObserver();
                }

                return _infiniteTracingTraceObserverSsl;
            }
        }


        private int? _infiniteTracingQueueSizeSpans;
        public int InfiniteTracingQueueSizeSpans => GetInfiniteTracingQueueSizeSpans();

        private int GetInfiniteTracingQueueSizeSpans()
        {
            return _infiniteTracingQueueSizeSpans
                ?? (_infiniteTracingQueueSizeSpans = EnvironmentOverrides(_localConfiguration.infiniteTracing?.span_events?.queue_size, "NEW_RELIC_INFINITE_TRACING_SPAN_EVENTS_QUEUE_SIZE"))
                .GetValueOrDefault(100000);
        }

        private int? _infiniteTracingPartitionCountSpans;
        public int InfiniteTracingPartitionCountSpans => _infiniteTracingPartitionCountSpans
                ?? (_infiniteTracingPartitionCountSpans = EnvironmentOverrides(TryGetAppSettingAsInt("InfiniteTracingSpanEventsPartitionCount"), "NEW_RELIC_INFINITE_TRACING_SPAN_EVENTS_PARTITION_COUNT").GetValueOrDefault(62)).Value;

        private int? _infiniteTracingBatchSizeSpans;
        public int InfiniteTracingBatchSizeSpans => _infiniteTracingBatchSizeSpans
                ?? (_infiniteTracingBatchSizeSpans = EnvironmentOverrides(TryGetAppSettingAsInt("InfiniteTracingSpanEventsBatchSize"), "NEW_RELIC_INFINITE_TRACING_SPAN_EVENTS_BATCH_SIZE").GetValueOrDefault(700)).Value;

        private bool _infiniteTracingObtainedSettingsForTest;
        private void GetInfiniteTracingFlakyAndDelayTestSettings()
        {

            if (float.TryParse(_environment.GetEnvironmentVariable("NEW_RELIC_INFINITE_TRACING_SPAN_EVENTS_TEST_FLAKY"), out var flakyVal))
            {
                _infiniteTracingObserverTestFlaky = flakyVal;
            }
            else
            {
                _infiniteTracingObserverTestFlaky = TryGetAppSettingAsFloat("InfiniteTracingSpanEventsTestFlaky");
            }

            if (int.TryParse(_environment.GetEnvironmentVariable("NEW_RELIC_INFINITE_TRACING_SPAN_EVENTS_TEST_FLAKY_CODE"), out var flakyCodeVal))
            {
                _infiniteTracingObserverTestFlakyCode = flakyCodeVal;
            }
            else
            {
                _infiniteTracingObserverTestFlakyCode = TryGetAppSettingAsInt("InfiniteTracingSpanEventsTestFlakyCode");
            }

            if (int.TryParse(_environment.GetEnvironmentVariable("NEW_RELIC_INFINITE_TRACING_SPAN_EVENTS_TEST_DELAY"), out var delayVal))
            {
                _infiniteTracingObserverTestDelayMs = delayVal;
            }
            else
            {
                _infiniteTracingObserverTestDelayMs = TryGetAppSettingAsInt("InfiniteTracingSpanEventsTestDelay");
            }

            _infiniteTracingObtainedSettingsForTest = true;
        }

        private float? _infiniteTracingObserverTestFlaky;
        public float? InfiniteTracingTraceObserverTestFlaky
        {
            get
            {
                if (!_infiniteTracingObtainedSettingsForTest)
                {
                    GetInfiniteTracingFlakyAndDelayTestSettings();
                }

                return _infiniteTracingObserverTestFlaky;
            }
        }

        private int? _infiniteTracingObserverTestFlakyCode;
        public int? InfiniteTracingTraceObserverTestFlakyCode
        {
            get
            {
                if (!_infiniteTracingObtainedSettingsForTest)
                {
                    GetInfiniteTracingFlakyAndDelayTestSettings();
                }

                return _infiniteTracingObserverTestFlakyCode;
            }
        }

        private int? _infiniteTracingObserverTestDelayMs;
        public int? InfiniteTracingTraceObserverTestDelayMs
        {
            get
            {
                if (!_infiniteTracingObtainedSettingsForTest)
                {
                    GetInfiniteTracingFlakyAndDelayTestSettings();
                }

                return _infiniteTracingObserverTestDelayMs;
            }
        }

        private bool? _infiniteTracingCompression;
        public bool InfiniteTracingCompression
        {
            get
            {
                if (!_infiniteTracingCompression.HasValue)
                {
                    _infiniteTracingCompression = EnvironmentOverrides(_localConfiguration.infiniteTracing.compression, "NEW_RELIC_INFINITE_TRACING_COMPRESSION");
                }
                return _infiniteTracingCompression.Value;
            }
        }




        #endregion

        #region Errors

        public virtual bool ErrorCollectorEnabled
        {
            get
            {
                var configuredValue = ServerOverrides(_serverConfiguration.RpmConfig.ErrorCollectorEnabled, _localConfiguration.errorCollector.enabled);
                return ServerCanDisable(_serverConfiguration.ErrorCollectionEnabled, configuredValue);
            }
        }

        public virtual bool ErrorCollectorCaptureEvents
        {
            get
            {
                if (ErrorCollectorMaxEventSamplesStored == 0)
                {
                    return false;
                }
                return ServerCanDisable(_serverConfiguration.ErrorEventCollectionEnabled, _localConfiguration.errorCollector.captureEvents);
            }
        }

        public virtual int ErrorCollectorMaxEventSamplesStored
        {
            get
            {
                // Faster Event Harvest configuration rules apply here, if/when we add an environment variable for this property we need to make sure that
                // ServerOverrides takes precedence over EnvironmentOverrides
                return ServerOverrides(_serverConfiguration.EventHarvestConfig?.ErrorEventHarvestLimit(), _localConfiguration.errorCollector.maxEventSamplesStored);
            }
        }

        public TimeSpan ErrorEventsHarvestCycle
        {
            get
            {
                return ServerOverrides(_serverConfiguration.EventHarvestConfig?.ErrorEventHarvestCycle(), TimeSpan.FromMinutes(1));
            }
        }

        public virtual uint ErrorsMaximumPerPeriod { get { return 20; } }

        public IDictionary<string, IEnumerable<string>> IgnoreErrorsConfiguration { get; private set; }
        public IEnumerable<string> IgnoreErrorClassesForAgentSettings { get; private set; }
        public IDictionary<string, IEnumerable<string>> IgnoreErrorMessagesForAgentSettings { get; private set; }

        private IEnumerable<MatchRule> ParseExpectedStatusCodesArray(IEnumerable<string> expectedStatusCodeArray)
        {
            var expectedStatusCodes = new List<MatchRule>();

            if (expectedStatusCodeArray == null)
            {
                return expectedStatusCodes;
            }

            foreach (var singleCodeOrRange in expectedStatusCodeArray)
            {
                MatchRule matchRule;
                var index = singleCodeOrRange.IndexOf(HyphenChar);
                if (index != -1)
                {
                    var lowerBoundString = singleCodeOrRange.Substring(0, index).Trim();
                    var upperBoundString = singleCodeOrRange.Substring(index + 1).Trim();

                    matchRule = StatusCodeInRangeMatchRule.GenerateRule(lowerBoundString, upperBoundString);
                }
                else
                {
                    matchRule = StatusCodeExactMatchRule.GenerateRule(singleCodeOrRange);
                }

                if (matchRule == null)
                {
                    Log.Warn($"Cannot parse {singleCodeOrRange} status code. This status code format is not supported.");
                    continue;
                }

                expectedStatusCodes.Add(matchRule);
            }

            return expectedStatusCodes;
        }

        public IDictionary<string, IEnumerable<string>> ExpectedErrorsConfiguration { get; private set; }
        public IEnumerable<MatchRule> ExpectedStatusCodes { get; private set; }
        public IEnumerable<string> ExpectedErrorClassesForAgentSettings { get; private set; }
        public IDictionary<string, IEnumerable<string>> ExpectedErrorMessagesForAgentSettings { get; private set; }
        public IEnumerable<string> ExpectedErrorStatusCodesForAgentSettings { get; private set; }

        public Func<IReadOnlyDictionary<string, object>, string> ErrorGroupCallback => _runTimeConfiguration.ErrorGroupCallback;

        #endregion

        public Dictionary<string, string> RequestHeadersMap => _serverConfiguration.RequestHeadersMap;

        public virtual string EncodingKey { get { return _serverConfiguration.EncodingKey; } }

        public virtual string EntityGuid { get { return _serverConfiguration.EntityGuid; } }

        private bool? _highSecurityModeEnabled;
        public virtual bool HighSecurityModeEnabled
        {
            get
            {
                _highSecurityModeEnabled ??= EnvironmentOverrides(_localConfiguration.highSecurity.enabled, "NEW_RELIC_HIGH_SECURITY");

                return _highSecurityModeEnabled.Value;
            }
        }


        private BoolConfigurationItem _customInstrumentationEditorIsEnabled;

        public string CustomInstrumentationEditorEnabledSource
        {
            get
            {
                if (_customInstrumentationEditorIsEnabled == null)
                {
                    _customInstrumentationEditorIsEnabled = GetCustomInstrumentationEditorConfiguration();
                }

                return _customInstrumentationEditorIsEnabled.Source;
            }
        }

        public virtual bool CustomInstrumentationEditorEnabled
        {
            get
            {
                if (_customInstrumentationEditorIsEnabled == null)
                {
                    _customInstrumentationEditorIsEnabled = GetCustomInstrumentationEditorConfiguration();
                }

                return _customInstrumentationEditorIsEnabled.Value;
            }
        }

        private BoolConfigurationItem GetCustomInstrumentationEditorConfiguration()
        {
            if (HighSecurityModeEnabled)
            {
                return new BoolConfigurationItem(false, HighSecurityConfigSource);
            }

            if (_securityPoliciesConfiguration.SecurityPolicyExistsFor(SecurityPoliciesConfiguration.CustomInstrumentationEditorPolicyName)
                && (_securityPoliciesConfiguration.CustomInstrumentationEditor.Enabled == false))
            {
                return new BoolConfigurationItem(false, SecurityPolicyConfigSource);
            }

            return new BoolConfigurationItem(_localConfiguration.customInstrumentationEditor.enabled, LocalConfigSource);
        }

        private BoolConfigurationItem _shouldStripExceptionMessages;

        public string StripExceptionMessagesSource
        {
            get
            {
                if (_shouldStripExceptionMessages == null)
                {
                    _shouldStripExceptionMessages = GetShouldStripExceptionMessagesConfiguration();
                }

                return _shouldStripExceptionMessages.Source;
            }
        }

        public virtual bool StripExceptionMessages
        {
            get
            {
                if (_shouldStripExceptionMessages == null)
                {
                    _shouldStripExceptionMessages = GetShouldStripExceptionMessagesConfiguration();
                }

                return _shouldStripExceptionMessages.Value;
            }
        }

        private BoolConfigurationItem GetShouldStripExceptionMessagesConfiguration()
        {
            // true is the more secure state, which will remove raw exception messages

            if (HighSecurityModeEnabled)
            {
                return new BoolConfigurationItem(true, HighSecurityConfigSource);
            }

            if (_securityPoliciesConfiguration.SecurityPolicyExistsFor(SecurityPoliciesConfiguration.AllowRawExceptionMessagePolicyName)
                && (_securityPoliciesConfiguration.AllowRawExceptionMessage.Enabled == false))
            {
                return new BoolConfigurationItem(true, SecurityPolicyConfigSource);
            }

            return new BoolConfigurationItem(_localConfiguration.stripExceptionMessages.enabled, LocalConfigSource);
        }

        public virtual bool InstrumentationLoggingEnabled { get { return _localConfiguration.instrumentation.log; } }

        #region Labels

        private string _labels;
        private bool _labelsChecked;
        public virtual string Labels
        {
            get
            {
                if (!_labelsChecked)
                {
                    var labels = _configurationManagerStatic.GetAppSetting(Constants.AppSettingsLabels);
                    if (labels != null)
                    {
                        Log.Info("Application labels from web.config, app.config, or appsettings.json.");
                        _labels = labels;
                    }
                    else
                    {
                        _labels = EnvironmentOverrides(_localConfiguration.labels, @"NEW_RELIC_LABELS");
                    }
                    _labelsChecked = true;
                }
                return _labels;
            }
        }

        #endregion

        #region Proxy

        public virtual string ProxyHost
        {
            get
            {
                return EnvironmentOverrides(_localConfiguration.service.proxy.host, "NEW_RELIC_PROXY_HOST");
            }
        }

        public virtual string ProxyUriPath
        {
            get
            {
                return EnvironmentOverrides(_localConfiguration.service.proxy.uriPath, "NEW_RELIC_PROXY_URI_PATH");
            }
        }

        public virtual int ProxyPort
        {
            get
            {
                return EnvironmentOverrides(_localConfiguration.service.proxy.port, "NEW_RELIC_PROXY_PORT").Value;
            }
        }

        public virtual string ProxyUsername
        {
            get
            {
                return EnvironmentOverrides(_localConfiguration.service.proxy.user, "NEW_RELIC_PROXY_USER");
            }
        }


        private bool _obscuringKeyEvaluated;
        private string _obscuringKey;
        public string ObscuringKey
        {
            get
            {
                if (!_obscuringKeyEvaluated)
                {
                    _obscuringKey = EnvironmentOverrides(_localConfiguration.service.obscuringKey, "NEW_RELIC_CONFIG_OBSCURING_KEY");
                    _obscuringKeyEvaluated = true;
                }

                return _obscuringKey;
            }
        }

        private bool _proxyPasswordEvaluated;
        private string _proxyPassword;
        public virtual string ProxyPassword
        {
            get
            {
                if (!_proxyPasswordEvaluated)
                {
                    var hasObscuringKey = !string.IsNullOrWhiteSpace(ObscuringKey);
                    var passwordObfuscated = EnvironmentOverrides(_localConfiguration.service.proxy.passwordObfuscated, "NEW_RELIC_PROXY_PASS_OBFUSCATED");
                    var hasObfuscatedPassword = !string.IsNullOrWhiteSpace(passwordObfuscated);

                    if (hasObscuringKey && hasObfuscatedPassword)
                    {
                        _proxyPassword = Strings.Base64Decode(passwordObfuscated, ObscuringKey);
                    }
                    else
                    {
                        _proxyPassword = EnvironmentOverrides(_localConfiguration.service.proxy.password, "NEW_RELIC_PROXY_PASS");
                    }

                    _proxyPasswordEvaluated = true;
                }

                return _proxyPassword;
            }
        }

        public virtual string ProxyDomain
        {
            get
            {
                return EnvironmentOverrides(_localConfiguration.service.proxy.domain, "NEW_RELIC_PROXY_DOMAIN") ?? string.Empty;
            }
        }

        #endregion

        #region DataTransmission
        public bool PutForDataSend { get { return _localConfiguration.dataTransmission.putForDataSend; } }

        public string CompressedContentEncoding
        {
            get
            {
                return _localConfiguration.dataTransmission.compressedContentEncoding.ToString();
            }
        }

        #endregion

        #region DatastoreTracer
        public bool InstanceReportingEnabled { get { return _localConfiguration.datastoreTracer.instanceReporting.enabled; } }

        public bool DatabaseNameReportingEnabled { get { return _localConfiguration.datastoreTracer.databaseNameReporting.enabled; } }

        public bool DatastoreTracerQueryParametersEnabled => _localConfiguration.datastoreTracer.queryParameters.enabled && TransactionTracerRecordSql == RawStringValue;

        #endregion

        #region Sql

        public bool SlowSqlEnabled => ServerOverrides(_serverConfiguration.RpmConfig.SlowSqlEnabled, _localConfiguration.slowSql.enabled);

        public virtual TimeSpan SqlExplainPlanThreshold
        {
            get
            {
                var serverThreshold = _serverConfiguration.RpmConfig.TransactionTracerExplainThreshold;

                return serverThreshold.HasValue ?
                    TimeSpan.FromSeconds(serverThreshold.Value) :
                    TimeSpan.FromMilliseconds(_localConfiguration.transactionTracer.explainThreshold);
            }
        }

        public virtual bool SqlExplainPlansEnabled =>
            ServerOverrides(_serverConfiguration.RpmConfig.TransactionTracerExplainEnabled,
                _localConfiguration.transactionTracer.explainEnabled);

        public virtual int SqlExplainPlansMax => _localConfiguration.transactionTracer.maxExplainPlans;
        public virtual uint SqlStatementsPerTransaction => 500;
        public virtual int SqlTracesPerPeriod => 10;

        #endregion

        public virtual int StackTraceMaximumFrames => _localConfiguration.maxStackTraceLines;
        public virtual IEnumerable<string> HttpStatusCodesToIgnore { get; private set; }

        public virtual IEnumerable<string> ThreadProfilingIgnoreMethods => _localConfiguration.threadProfiling ?? [];

        #region Custom Events


        private BoolConfigurationItem _customEventsAreEnabled;

        public string CustomEventsEnabledSource
        {
            get
            {
                _customEventsAreEnabled ??= GetCustomEventsAreEnabledConfiguration();

                return _customEventsAreEnabled.Source;
            }
        }

        public virtual bool CustomEventsEnabled
        {
            get
            {
                _customEventsAreEnabled ??= GetCustomEventsAreEnabledConfiguration();

                return _customEventsAreEnabled.Value;
            }
        }

        private BoolConfigurationItem GetCustomEventsAreEnabledConfiguration()
        {
            if (HighSecurityModeEnabled)
            {
                return new BoolConfigurationItem(false, HighSecurityConfigSource);
            }

            if (_securityPoliciesConfiguration.SecurityPolicyExistsFor(SecurityPoliciesConfiguration.CustomEventsPolicyName)
                && (_securityPoliciesConfiguration.CustomEvents.Enabled == false))
            {
                return new BoolConfigurationItem(false, SecurityPolicyConfigSource);
            }

            if (_serverConfiguration.CustomEventCollectionEnabled.HasValue
                && (_serverConfiguration.CustomEventCollectionEnabled.Value == false))
            {
                return new BoolConfigurationItem(false, ServerConfigSource);
            }

            if (CustomEventsMaximumSamplesStored == 0)
            {
                return new BoolConfigurationItem(false, $"{nameof(CustomEventsMaximumSamplesStored)} set to 0");
            }

            return new BoolConfigurationItem(_localConfiguration.customEvents.enabled, LocalConfigSource);
        }

        public virtual int CustomEventsMaximumSamplesStored
        {
            get
            {
                // Faster Event Harvest configuration rules apply here, which is why ServerOverrides takes precedence over EnvironmentOverrides
                var maxValue = _localConfiguration.customEvents.maximumSamplesStored;
                return ServerOverrides(_serverConfiguration.EventHarvestConfig?.CustomEventHarvestLimit(), (int)EnvironmentOverrides(maxValue, "MAX_EVENT_SAMPLES_STORED"));
            }
        }

        public TimeSpan CustomEventsHarvestCycle => ServerOverrides(_serverConfiguration.EventHarvestConfig?.CustomEventHarvestCycle(), TimeSpan.FromMinutes(1));

        public bool CustomEventsAttributesEnabled => CaptureAttributes && _localConfiguration.customEvents.attributes.enabled;


        private HashSet<string> _customEventsAttributesInclude;
        public HashSet<string> CustomEventsAttributesInclude =>
            _customEventsAttributesInclude ??= IsAttributesAllowedByConfigurableSecurityPolicy && CustomEventsAttributesEnabled
                ? [.. _localConfiguration.customEvents.attributes.include]
                : [];

        private HashSet<string> _customEventsAttributesExclude;
        public HashSet<string> CustomEventsAttributesExclude => _customEventsAttributesExclude ??= [.. _localConfiguration.customEvents.attributes.exclude];

        #endregion

        public bool DisableSamplers { get { return EnvironmentOverrides(_localConfiguration.application.disableSamplers, "NEW_RELIC_DISABLE_SAMPLERS"); } }

        public bool ThreadProfilingEnabled { get { return _localConfiguration.threadProfilingEnabled; } }

        #region Transaction Events

        public virtual bool TransactionEventsEnabled
        {
            get
            {
                return TransactionEventsMaximumSamplesStored > 0 && ServerCanDisable(
                    _serverConfiguration.AnalyticsEventCollectionEnabled,
                    _localConfiguration.transactionEvents.enabled);
            }
        }

        public virtual int TransactionEventsMaximumSamplesStored
        {
            get
            {
                // Faster Event Harvest configuration rules apply here, which is why ServerOverrides takes precedence over EnvironmentOverrides
                var maxValue = _localConfiguration.transactionEvents.maximumSamplesStored;

                return ServerOverrides(_serverConfiguration.EventHarvestConfig?.TransactionEventHarvestLimit(), (int)EnvironmentOverrides(maxValue, "MAX_TRANSACTION_SAMPLES_STORED"));
            }
        }

        public TimeSpan TransactionEventsHarvestCycle => ServerOverrides(_serverConfiguration.EventHarvestConfig?.TransactionEventHarvestCycle(), TimeSpan.FromMinutes(1));

        public virtual bool TransactionEventsTransactionsEnabled => _localConfiguration.transactionEvents.transactions.enabledSpecified ? _localConfiguration.transactionEvents.transactions.enabled : TransactionEventsTransactionsEnabledDefault;

        #endregion

        #region Transaction Tracer

        public virtual TimeSpan TransactionTraceApdexF => TransactionTraceApdexT.Multiply(4);

        public virtual TimeSpan TransactionTraceApdexT =>
            // get apdex_t from environment variable if running in serverless mode
            TimeSpan.FromSeconds(ServerlessModeEnabled ?
                EnvironmentOverrides(0.5, "NEW_RELIC_APDEX_T").GetValueOrDefault() : ServerOverrides(_serverConfiguration.ApdexT, 0.5));

        public virtual TimeSpan TransactionTraceThreshold =>
            (_serverConfiguration.RpmConfig.TransactionTracerThreshold == null)
                ? ParseTransactionThreshold(_localConfiguration.transactionTracer.transactionThreshold, TimeSpan.FromMilliseconds)
                : ParseTransactionThreshold(_serverConfiguration.RpmConfig.TransactionTracerThreshold.ToString(), TimeSpan.FromSeconds);

        public virtual bool TransactionTracerEnabled
        {
            get
            {
                var configuredValue = ServerOverrides(_serverConfiguration.RpmConfig.TransactionTracerEnabled, _localConfiguration.transactionTracer.enabled);
                return ServerCanDisable(_serverConfiguration.TraceCollectionEnabled, configuredValue);
            }
        }
        public virtual int TransactionTracerMaxSegments => _localConfiguration.transactionTracer.maxSegments;

        private RecordSqlConfigurationItem _recordSqlConfiguration;

        public string TransactionTracerRecordSqlSource
        {
            get
            {
                _recordSqlConfiguration ??= GetRecordSqlConfiguration();

                return _recordSqlConfiguration.Source;
            }
        }

        public virtual string TransactionTracerRecordSql
        {
            get
            {
                _recordSqlConfiguration ??= GetRecordSqlConfiguration();

                return _recordSqlConfiguration.Value;
            }
        }

        private RecordSqlConfigurationItem GetRecordSqlConfiguration()
        {
            if (_securityPoliciesConfiguration.SecurityPolicyExistsFor(SecurityPoliciesConfiguration.RecordSqlPolicyName))
            {
                var localRecordSql = _localConfiguration.transactionTracer.recordSql;
                var serverConfigRecordSql = _serverConfiguration.RpmConfig.TransactionTracerRecordSql;

                // "raw" is never allowed with security policies
                var policyValue = _securityPoliciesConfiguration.RecordSql.Enabled ? ObfuscatedStringValue : OffStringValue;

                var mostRestrictiveConfiguration = new RecordSqlConfigurationItem(policyValue, SecurityPolicyConfigSource)
                    .ApplyIfMoreRestrictive(serverConfigRecordSql, ServerConfigSource)
                    .ApplyIfMoreRestrictive(localRecordSql, LocalConfigSource);

                return mostRestrictiveConfiguration;
            }

            var serverOrLocalConfiguration = GetServerOverrideOrLocalRecordSqlConfiguration();

            if (HighSecurityModeEnabled)
            {
                // "raw" is never allowed with high security
                var hsmConfiguration = new RecordSqlConfigurationItem(ObfuscatedStringValue, HighSecurityConfigSource)
                    .ApplyIfMoreRestrictive(serverOrLocalConfiguration);

                return hsmConfiguration;
            }

            return serverOrLocalConfiguration;
        }

        private RecordSqlConfigurationItem GetServerOverrideOrLocalRecordSqlConfiguration()
        {
            if (string.IsNullOrWhiteSpace(_serverConfiguration.RpmConfig.TransactionTracerRecordSql) == false)
            {
                return new RecordSqlConfigurationItem(_serverConfiguration.RpmConfig.TransactionTracerRecordSql, ServerConfigSource);
            }

            var localRecordSqlString = Enum.GetName(typeof(configurationTransactionTracerRecordSql), _localConfiguration.transactionTracer.recordSql);
            return new RecordSqlConfigurationItem(localRecordSqlString, LocalConfigSource);
        }

        public virtual int TransactionTracerMaxStackTraces => _localConfiguration.transactionTracer.maxStackTrace;

        private IList<Regex> _requestPathExclusionList;
        public virtual IEnumerable<Regex> RequestPathExclusionList => _requestPathExclusionList ??= ReadUrlBlacklist(_localConfiguration);


        #endregion

        public virtual IEnumerable<long> TrustedAccountIds => _serverConfiguration.TrustedIds ?? [];

        public bool ServerSideConfigurationEnabled => _serverConfiguration.ServerSideConfigurationEnabled;

        #region Metric naming

        private IEnumerable<RegexRule> _metricNameRegexRules;
        public IEnumerable<RegexRule> MetricNameRegexRules => _metricNameRegexRules ??= GetRegexRules(_serverConfiguration.MetricNameRegexRules);

        private IEnumerable<RegexRule> _transactionNameRegexRules;
        public IEnumerable<RegexRule> TransactionNameRegexRules => _transactionNameRegexRules ??= GetRegexRules(_serverConfiguration.TransactionNameRegexRules);

        private IEnumerable<RegexRule> _rrlRegexRules;
        public IEnumerable<RegexRule> UrlRegexRules => _rrlRegexRules ??= GetRegexRules(_serverConfiguration.UrlRegexRules);

        private IDictionary<string, IEnumerable<string>> _transactionNameWhitelistRules;
        public IDictionary<string, IEnumerable<string>> TransactionNameWhitelistRules => _transactionNameWhitelistRules ??= GetWhitelistRules(_serverConfiguration.TransactionNameWhitelistRules);

        private IDictionary<string, double> _webTransactionsApdex;

        public IDictionary<string, double> WebTransactionsApdex => _webTransactionsApdex ??= _serverConfiguration.WebTransactionsApdex ?? new Dictionary<string, double>();

        #endregion Metric naming

        public string NewRelicConfigFilePath => _bootstrapConfiguration.ConfigurationFileName;
        public string AppSettingsConfigFilePath => _configurationManagerStatic.AppSettingsFilePath;

        #region Utilization

        public bool UtilizationDetectAws => EnvironmentOverrides(_localConfiguration.utilization.detectAws, "NEW_RELIC_UTILIZATION_DETECT_AWS");

        public bool UtilizationDetectAzure => EnvironmentOverrides(_localConfiguration.utilization.detectAzure, "NEW_RELIC_UTILIZATION_DETECT_AZURE");

        public bool UtilizationDetectGcp => EnvironmentOverrides(_localConfiguration.utilization.detectGcp, "NEW_RELIC_UTILIZATION_DETECT_GCP");

        public bool UtilizationDetectPcf => EnvironmentOverrides(_localConfiguration.utilization.detectPcf, "NEW_RELIC_UTILIZATION_DETECT_PCF");

        public bool UtilizationDetectDocker => EnvironmentOverrides(_localConfiguration.utilization.detectDocker, "NEW_RELIC_UTILIZATION_DETECT_DOCKER");

        public bool UtilizationDetectKubernetes => EnvironmentOverrides(_localConfiguration.utilization.detectKubernetes, "NEW_RELIC_UTILIZATION_DETECT_KUBERNETES");

        public bool UtilizationDetectAzureFunction => AzureFunctionModeEnabled && EnvironmentOverrides(_localConfiguration.utilization.detectAzureFunction, "NEW_RELIC_UTILIZATION_DETECT_AZURE_FUNCTION");

        public bool UtilizationDetectAzureAppService => EnvironmentOverrides(_localConfiguration.utilization.detectAzureAppService, "NEW_RELIC_UTILIZATION_DETECT_AZURE_APPSERVICE");

        public int? UtilizationLogicalProcessors
        {
            get
            {
                var localValue = GetNullableIntValue(_localConfiguration.utilization.logicalProcessorsSpecified, _localConfiguration.utilization.logicalProcessors);
                return EnvironmentOverrides(localValue, "NEW_RELIC_UTILIZATION_LOGICAL_PROCESSORS");
            }
        }

        public int? UtilizationTotalRamMib
        {
            get
            {
                var localValue = GetNullableIntValue(_localConfiguration.utilization.totalRamMibSpecified, _localConfiguration.utilization.totalRamMib);
                return EnvironmentOverrides(localValue, "NEW_RELIC_UTILIZATION_TOTAL_RAM_MIB");
            }
        }

        public string UtilizationBillingHost
        {
            get
            {
                var value = EnvironmentOverrides(_localConfiguration.utilization.billingHost, "NEW_RELIC_UTILIZATION_BILLING_HOSTNAME");
                return string.IsNullOrEmpty(value) ? null : value.Trim(); //Keeping IsNullOrEmpty just in case customer sets value to "".
            }
        }

        private readonly Lazy<string> _utilizationFullHostName;
        public string UtilizationFullHostName => _utilizationFullHostName.Value;

        private readonly Lazy<string> _utilizationHostName;
        public string UtilizationHostName => _utilizationHostName.Value;

        #endregion

        #region Log Events and Metrics

        public virtual bool ApplicationLoggingEnabled => EnvironmentOverrides(_localConfiguration.applicationLogging.enabled, "NEW_RELIC_APPLICATION_LOGGING_ENABLED");

        public virtual bool LogMetricsCollectorEnabled =>
            ApplicationLoggingEnabled &&
            EnvironmentOverrides(_localConfiguration.applicationLogging.metrics.enabled, "NEW_RELIC_APPLICATION_LOGGING_METRICS_ENABLED");

        public virtual bool LogEventCollectorEnabled =>
            ApplicationLoggingEnabled &&
            LogEventsMaxSamplesStored > 0 &&
            !SecurityPoliciesTokenExists &&
            HighSecurityModeOverrides(false,
                EnvironmentOverrides(_localConfiguration.applicationLogging.forwarding.enabled, "NEW_RELIC_APPLICATION_LOGGING_FORWARDING_ENABLED"));

        public bool ContextDataEnabled =>
            LogEventCollectorEnabled &&
            EnvironmentOverrides(_localConfiguration.applicationLogging.forwarding.contextData.enabled, "NEW_RELIC_APPLICATION_LOGGING_FORWARDING_CONTEXT_DATA_ENABLED");

        public IEnumerable<string> ContextDataInclude =>
            EnvironmentOverrides(_localConfiguration.applicationLogging.forwarding.contextData.include,
                    "NEW_RELIC_APPLICATION_LOGGING_FORWARDING_CONTEXT_DATA_INCLUDE")
                .Split([StringSeparators.CommaChar, ' '], StringSplitOptions.RemoveEmptyEntries);

        public IEnumerable<string> ContextDataExclude =>
            EnvironmentOverrides(_localConfiguration.applicationLogging.forwarding.contextData.exclude,
                    "NEW_RELIC_APPLICATION_LOGGING_FORWARDING_CONTEXT_DATA_EXCLUDE")
                .Split([StringSeparators.CommaChar, ' '], StringSplitOptions.RemoveEmptyEntries);

        public TimeSpan LogEventsHarvestCycle => ServerOverrides(_serverConfiguration.EventHarvestConfig?.LogEventHarvestCycle(), TimeSpan.FromSeconds(5));

        public virtual int LogEventsMaxSamplesStored =>
            // This is different from the other faster event harvest settings since we want to ensure that local values are properly distributed across the harvest.
            // Using the GetValueOrDefault to ensure that a value is provided if all other values are removed.
            ServerOverrides(_serverConfiguration.EventHarvestConfig?.LogEventHarvestLimit(),
                EnvironmentOverrides(_localConfiguration.applicationLogging.forwarding.maxSamplesStored,
                    "NEW_RELIC_APPLICATION_LOGGING_FORWARDING_MAX_SAMPLES_STORED").GetValueOrDefault(10000));

        public virtual bool LogDecoratorEnabled =>
            ApplicationLoggingEnabled &&
            EnvironmentOverrides(_localConfiguration.applicationLogging.localDecorating.enabled, "NEW_RELIC_APPLICATION_LOGGING_LOCAL_DECORATING_ENABLED");

        private HashSet<string> _logLevelDenyList;
        public virtual HashSet<string> LogLevelDenyList
        {
            get
            {
                if (_logLevelDenyList == null)
                {
                    _logLevelDenyList =
                    [
                        ..EnvironmentOverrides(_localConfiguration.applicationLogging.forwarding.logLevelDenyList,
                                  "NEW_RELIC_APPLICATION_LOGGING_FORWARDING_LOG_LEVEL_DENYLIST")
                              ?.Split([StringSeparators.CommaChar, ' '], StringSplitOptions.RemoveEmptyEntries)
                              .Select(s => s.ToUpper())
                          ?? []
                    ];

                    if (_logLevelDenyList.Count > 0)
                    {
                        var logLevels = string.Join(",", _logLevelDenyList);
                        Log.Info($"Log Level Filtering is enabled for the following levels: {logLevels}");
                    }
                }

                return _logLevelDenyList;
            }
        }

        public virtual bool LabelsEnabled =>
            LogEventCollectorEnabled &&
            EnvironmentOverrides(_localConfiguration.applicationLogging.forwarding.labels.enabled, "NEW_RELIC_APPLICATION_LOGGING_FORWARDING_LABELS_ENABLED");

        private HashSet<string> _labelsExclude;
        public virtual IEnumerable<string> LabelsExclude
        {
            get
            {
                return _labelsExclude ??= [
                    ..EnvironmentOverrides(_localConfiguration.applicationLogging.forwarding.labels.exclude,
                              "NEW_RELIC_APPLICATION_LOGGING_FORWARDING_LABELS_EXCLUDE")
                          ?.Split([StringSeparators.CommaChar, ' '], StringSplitOptions.RemoveEmptyEntries)
                      ?? []
                ];
            }
        }

        #endregion

        private IEnumerable<IDictionary<string, string>> _ignoredInstrumentation;
        public IEnumerable<IDictionary<string, string>> IgnoredInstrumentation =>
            _ignoredInstrumentation ??= _localConfiguration.instrumentation.rules
                .Select(i => new ReadOnlyDictionary<string, string>(
                    new Dictionary<string, string>
                    {
                        { "assemblyName", i.assemblyName }, { "className", i.className }
                    }
                ))
                .ToList();

        public bool DisableFileSystemWatcher =>
            ServerlessModeEnabled ||
            !LoggingEnabled ||
            EnvironmentOverrides(_localConfiguration.service.disableFileSystemWatcher, "NEW_RELIC_DISABLE_FILE_SYSTEM_WATCHER");

        #region AI Monitoring

        public bool AiMonitoringEnabled =>
            // AI Monitoring is disabled in High Security Mode and can be disabled at the account level
            !HighSecurityModeEnabled && ServerCanDisable(_serverConfiguration.AICollectionEnabled, EnvironmentOverrides(_localConfiguration.aiMonitoring.enabled, "NEW_RELIC_AI_MONITORING_ENABLED"));

        public bool AiMonitoringStreamingEnabled =>
            AiMonitoringEnabled &&
            EnvironmentOverrides(_localConfiguration.aiMonitoring.streaming.enabled, "NEW_RELIC_AI_MONITORING_STREAMING_ENABLED");

        public bool AiMonitoringRecordContentEnabled =>
            AiMonitoringEnabled &&
            EnvironmentOverrides(_localConfiguration.aiMonitoring.recordContent.enabled, "NEW_RELIC_AI_MONITORING_RECORD_CONTENT_ENABLED");

        public Func<string, string, int> LlmTokenCountingCallback => _runTimeConfiguration.LlmTokenCountingCallback;

        #region Azure function support

        public bool AzureFunctionModeDetected => _bootstrapConfiguration.AzureFunctionModeDetected;

        private bool? _azureFunctionModeEnabled;
        public bool AzureFunctionModeEnabled =>
            _azureFunctionModeEnabled ??= EnvironmentOverrides(TryGetAppSettingAsBoolWithDefault("AzureFunctionModeEnabled", true), "NEW_RELIC_AZURE_FUNCTION_MODE_ENABLED");

        // Code to support AWS Lambda APM mode for transaction naming [ By default it is disabled ]
        private bool? _awsLambdaApmModeEnabled;
        public bool AwsLambdaApmModeEnabled =>
            _awsLambdaApmModeEnabled ??= EnvironmentOverrides(TryGetAppSettingAsBoolWithDefault("AwsLambdaApmModeEnabled", false), "NEW_RELIC_APM_LAMBDA_MODE");

        public string AzureFunctionResourceId
        {
            get
            {
                var websiteResourceGroup = AzureFunctionResourceGroupName;
                var subscriptionId = AzureFunctionSubscriptionId;

                if (string.IsNullOrEmpty(websiteResourceGroup) || string.IsNullOrEmpty(subscriptionId))
                {
                    return string.Empty;
                }

                return $"/subscriptions/{subscriptionId}/resourceGroups/{websiteResourceGroup}/providers/Microsoft.Web/sites/{(string.IsNullOrEmpty(AzureFunctionAppName) ? "unknown" : AzureFunctionAppName)}";
            }
        }

        public string AzureFunctionResourceIdWithFunctionName(string functionName)
        {
            return string.IsNullOrEmpty(AzureFunctionResourceId) || string.IsNullOrEmpty(functionName)
                ? string.Empty
                : $"{AzureFunctionResourceId}/functions/{functionName}";
        }

        public string AzureFunctionResourceGroupName
        {
            get
            {
                // WEBSITE_RESOURCE_GROUP doesn't seem to always be available for Linux.
                var websiteResourceGroup = _environment.GetEnvironmentVariable("WEBSITE_RESOURCE_GROUP");
                if (!string.IsNullOrEmpty(websiteResourceGroup))
                {
                    return websiteResourceGroup; // Must be Windows function
                }

                // The WEBSITE_OWNER_NAME variable also has the resource group name, but we need to parse it out.
                // Must be a Linux function.
                var websiteOwnerName = _environment.GetEnvironmentVariable("WEBSITE_OWNER_NAME");
                if (string.IsNullOrEmpty(websiteOwnerName))
                {
                    return websiteOwnerName; // This should not happen, but just in case.
                }

                var idx = websiteOwnerName.IndexOf("+", StringComparison.Ordinal);
                if (idx <= 0)
                {
                    return websiteOwnerName; // This means that the format of the WEBSITE_OWNER_NAME is not as expected (subscription+resourcegroup-region-Linux).
                }

                // We should have a WEBSITE_OWNER_NAME in the expected format here.
                idx += 1; // move past the "+"
                var resourceData = websiteOwnerName.Substring(idx, websiteOwnerName.Length - idx - 6); // -6 to remove the "-Linux" suffix.

                // Remove the region from the resourceData.
                return resourceData.Substring(0, resourceData.LastIndexOf("-", StringComparison.Ordinal));
            }
        }

        public string AzureFunctionRegion => _environment.GetEnvironmentVariable("REGION_NAME");

        public string AzureFunctionSubscriptionId
        {
            get
            {
                var websiteOwnerName = _environment.GetEnvironmentVariable("WEBSITE_OWNER_NAME") ?? string.Empty;
                var idx = websiteOwnerName.IndexOf("+", StringComparison.Ordinal);
                return idx > 0 ? websiteOwnerName.Substring(0, idx) : websiteOwnerName;
            }
        }

        public string AzureFunctionAppName => _environment.GetEnvironmentVariable("WEBSITE_SITE_NAME");
        #endregion

        #endregion

        public virtual bool AppDomainCachingDisabled => EnvironmentOverrides(false, "NEW_RELIC_DISABLE_APPDOMAIN_CACHING");

        public virtual bool ForceNewTransactionOnNewThread => EnvironmentOverrides(_localConfiguration.service.forceNewTransactionOnNewThread, "NEW_RELIC_FORCE_NEW_TRANSACTION_ON_NEW_THREAD");

        private bool? _diagnosticsCaptureAgentTiming;
        public bool DiagnosticsCaptureAgentTiming
        {
            get
            {
                if (_diagnosticsCaptureAgentTiming == null)
                {
                    UpdateDiagnosticsAgentTimingSettings();
                }

                return _diagnosticsCaptureAgentTiming!.Value;

            }
        }

        private int? _diagnosticsCaptureAgentTimingFrequency;
        public int DiagnosticsCaptureAgentTimingFrequency
        {
            get
            {
                if (_diagnosticsCaptureAgentTimingFrequency == null)
                {
                    UpdateDiagnosticsAgentTimingSettings();
                }

                return _diagnosticsCaptureAgentTimingFrequency!.Value;

            }
        }

        private void UpdateDiagnosticsAgentTimingSettings()
        {
            var captureTiming = _localConfiguration.diagnostics.captureAgentTiming;
            var configFreq = _localConfiguration.diagnostics.captureAgentTimingFrequency;

            if (configFreq <= 0)
            {
                captureTiming = false;
            }

            _diagnosticsCaptureAgentTiming = captureTiming;
            _diagnosticsCaptureAgentTimingFrequency = configFreq;
        }

        private bool? _forceSynchronousTimingCalculationHttpClient;
        public bool ForceSynchronousTimingCalculationHttpClient => _forceSynchronousTimingCalculationHttpClient ??= TryGetAppSettingAsBoolWithDefault("ForceSynchronousTimingCalculation.HttpClient", false);

        private bool? _enableAspNetCore6PlusBrowserInjection;
        public bool EnableAspNetCore6PlusBrowserInjection =>
            _enableAspNetCore6PlusBrowserInjection ??= EnvironmentOverrides(TryGetAppSettingAsBoolWithDefault("EnableAspNetCore6PlusBrowserInjection", true), "NEW_RELIC_ENABLE_ASPNETCORE6PLUS_BROWSER_INJECTION");

        private TimeSpan? _metricsHarvestCycleOverride = null;
        public TimeSpan MetricsHarvestCycle
        {
            get
            {
                if (_metricsHarvestCycleOverride.HasValue)
                {
                    return _metricsHarvestCycleOverride.Value;
                }

                if (_newRelicAppSettings.TryGetValue("OverrideMetricsHarvestCycle", out var harvestCycle))
                {
                    if (int.TryParse(harvestCycle, out var parsedHarvestCycle) && parsedHarvestCycle > 0)
                    {
                        Log.Info("Metrics harvest cycle overridden to " + parsedHarvestCycle + " seconds.");
                        _metricsHarvestCycleOverride = TimeSpan.FromSeconds(parsedHarvestCycle);
                        return _metricsHarvestCycleOverride.Value;
                    }
                }

                return DefaultHarvestCycle;
            }
        }

        private TimeSpan? _transactionTraceHarvestCycleOverride = null;
        public TimeSpan TransactionTracesHarvestCycle
        {
            get
            {
                if (_transactionTraceHarvestCycleOverride.HasValue)
                {
                    return _transactionTraceHarvestCycleOverride.Value;
                }

                if (_newRelicAppSettings.TryGetValue("OverrideTransactionTracesHarvestCycle", out var harvestCycle))
                {
                    if (int.TryParse(harvestCycle, out var parsedHarvestCycle) && parsedHarvestCycle > 0)
                    {
                        Log.Info("Transaction traces harvest cycle overridden to " + parsedHarvestCycle + " seconds.");
                        _transactionTraceHarvestCycleOverride = TimeSpan.FromSeconds(parsedHarvestCycle);
                        return _transactionTraceHarvestCycleOverride.Value;
                    }
                }

                return DefaultHarvestCycle;
            }
        }

        private TimeSpan? _errorTracesHarvestCycleOverride = null;
        public TimeSpan ErrorTracesHarvestCycle
        {
            get
            {
                if (_errorTracesHarvestCycleOverride.HasValue)
                {
                    return _errorTracesHarvestCycleOverride.Value;
                }

                if (_newRelicAppSettings.TryGetValue("OverrideErrorTracesHarvestCycle", out var harvestCycle))
                {
                    if (int.TryParse(harvestCycle, out var parsedHarvestCycle) && parsedHarvestCycle > 0)
                    {
                        Log.Info("Error traces harvest cycle overridden to " + parsedHarvestCycle + " seconds.");
                        _errorTracesHarvestCycleOverride = TimeSpan.FromSeconds(parsedHarvestCycle);
                        return _errorTracesHarvestCycleOverride.Value;
                    }
                }

                return DefaultHarvestCycle;
            }
        }

        private TimeSpan? _getAgentCommandsCycleOverride = null;
        public TimeSpan GetAgentCommandsCycle
        {
            get
            {
                if (_getAgentCommandsCycleOverride.HasValue)
                {
                    return _getAgentCommandsCycleOverride.Value;
                }

                if (_newRelicAppSettings.TryGetValue("OverrideGetAgentCommandsCycle", out var harvestCycle))
                {
                    if (int.TryParse(harvestCycle, out var parsedHarvestCycle) && parsedHarvestCycle > 0)
                    {
                        Log.Info("Get agent commands cycle overridden to " + parsedHarvestCycle + " seconds.");
                        _getAgentCommandsCycleOverride = TimeSpan.FromSeconds(parsedHarvestCycle);
                        return _getAgentCommandsCycleOverride.Value;
                    }
                }

                return DefaultHarvestCycle;
            }
        }

        private TimeSpan? _sqlTracesHarvestCycleOverride = null;
        public TimeSpan SqlTracesHarvestCycle
        {
            get
            {
                if (_sqlTracesHarvestCycleOverride.HasValue)
                {
                    return _sqlTracesHarvestCycleOverride.Value;
                }

                if (_newRelicAppSettings.TryGetValue("OverrideSqlTracesHarvestCycle", out var harvestCycle))
                {
                    if (int.TryParse(harvestCycle, out var parsedHarvestCycle) && parsedHarvestCycle > 0)
                    {
                        Log.Info("SQL traces harvest cycle overridden to " + parsedHarvestCycle + " seconds.");
                        _sqlTracesHarvestCycleOverride = TimeSpan.FromSeconds(parsedHarvestCycle);
                        return _sqlTracesHarvestCycleOverride.Value;
                    }
                }

                return DefaultHarvestCycle;
            }
        }

        private TimeSpan? _updateLoadedModulesCycleOverride = null;
        public TimeSpan UpdateLoadedModulesCycle
        {
            get
            {
                if (_updateLoadedModulesCycleOverride.HasValue)
                {
                    return _updateLoadedModulesCycleOverride.Value;
                }

                if (_newRelicAppSettings.TryGetValue("OverrideUpdateLoadedModulesCycle", out var harvestCycle))
                {
                    if (int.TryParse(harvestCycle, out var parsedHarvestCycle) && parsedHarvestCycle > 0)
                    {
                        Log.Info("Update loaded modules cycle overridden to " + parsedHarvestCycle + " seconds.");
                        _updateLoadedModulesCycleOverride = TimeSpan.FromSeconds(parsedHarvestCycle);
                        return _updateLoadedModulesCycleOverride.Value;
                    }
                }

                return DefaultHarvestCycle;
            }
        }

        private TimeSpan? _stackExchangeRedisCleanupCycleOverride = null;
        public TimeSpan StackExchangeRedisCleanupCycle
        {
            get
            {
                if (_stackExchangeRedisCleanupCycleOverride.HasValue)
                {
                    return _stackExchangeRedisCleanupCycleOverride.Value;
                }

                if (_newRelicAppSettings.TryGetValue("OverrideStackExchangeRedisCleanupCycle", out var harvestCycle))
                {
                    if (int.TryParse(harvestCycle, out var parsedHarvestCycle) && parsedHarvestCycle > 0)
                    {
                        Log.Info("StackExchange.Redis cleanup cycle overridden to " + parsedHarvestCycle + " seconds.");
                        _stackExchangeRedisCleanupCycleOverride = TimeSpan.FromSeconds(parsedHarvestCycle);
                        return _stackExchangeRedisCleanupCycleOverride.Value;
                    }
                }

                return DefaultHarvestCycle;
            }
        }

        public bool GCSamplerV2Enabled => _bootstrapConfiguration.GCSamplerV2Enabled;

        #region Agent Control

        public bool AgentControlEnabled => _bootstrapConfiguration.AgentControlEnabled;

        public string HealthDeliveryLocation => _bootstrapConfiguration.HealthDeliveryLocation;

        public int HealthFrequency => _bootstrapConfiguration.HealthFrequency;

        #endregion Agent Control

        #endregion Properties

        #region Helpers

        private TimeSpan ParseTransactionThreshold(string threshold, Func<double, TimeSpan> numberToTimeSpanConverter)
        {
            return string.IsNullOrEmpty(threshold)
                ? TransactionTraceApdexF
                : double.TryParse(threshold, out var parsedTransactionThreshold)
                    ? numberToTimeSpanConverter(parsedTransactionThreshold)
                    : TransactionTraceApdexF;
        }

        private static bool ServerCanDisable(bool? server, bool local)
        {
            return server == null ? local : server.Value && local;
        }

        private static string ServerOverrides(string server, string local)
        {
            return server ?? local ?? string.Empty;
        }

        private static T ServerOverrides<T>(T? server, T local) where T : struct
        {
            return server ?? local;
        }

        private T HighSecurityModeOverrides<T>(T overriddenValue, T originalValue)
        {
            return HighSecurityModeEnabled ? overriddenValue : originalValue;
        }

        private static T ServerOverrides<T>(T server, T local) where T : class
        {
            return server ?? local;
        }

        private IEnumerable<string> EnvironmentOverrides(IEnumerable<string> local, params string[] environmentVariableNames)
        {
            var envValue = _environment.GetEnvironmentVariableFromList(environmentVariableNames ?? []);

            // took this approach to eliminate a null object issue when combining the different calls together. Also a bit easier to read.
            if (string.IsNullOrWhiteSpace(envValue))
            {
                return local;
            }

            char[] delimiters = [',', ' '];
            return envValue
                .Split(delimiters, StringSplitOptions.RemoveEmptyEntries)
                .ToList();
        }

        private string EnvironmentOverrides(string local, params string[] environmentVariableNames)
        {
            return EnvironmentOverrides(_environment, local, environmentVariableNames);
        }

        public static string EnvironmentOverrides(IEnvironment environment, string local, params string[] environmentVariableNames)
        {
            var envValue = environment.GetEnvironmentVariableFromList(environmentVariableNames ?? []);

            // if we get a null, we use local - should not get whitespace
            if (string.IsNullOrWhiteSpace(envValue))
            {
                return local;
            }

            return envValue.Trim();
        }

        private uint? EnvironmentOverrides(uint? local, params string[] environmentVariableNames)
        {
            var env = _environment.GetEnvironmentVariableFromList(environmentVariableNames ?? []);

            return uint.TryParse(env, out uint parsedValue) ? parsedValue : local;
        }

        private int? EnvironmentOverrides(int? local, params string[] environmentVariableNames)
        {
            return EnvironmentOverrides(_environment, local, environmentVariableNames);
        }

        public static int? EnvironmentOverrides(IEnvironment environment, int? local, params string[] environmentVariableNames)
        {
            var env = environment.GetEnvironmentVariableFromList(environmentVariableNames ?? []);

            return int.TryParse(env, out int parsedValue) ? parsedValue : local;
        }

        private double? EnvironmentOverrides(double? local, params string[] environmentVariableNames)
        {
            var env = _environment.GetEnvironmentVariableFromList(environmentVariableNames ?? []);

            return double.TryParse(env, out double parsedValue) ? parsedValue : local;
        }

        private bool EnvironmentOverrides(bool local, params string[] environmentVariableNames)
        {
            return EnvironmentOverrides(_environment, local, environmentVariableNames);
        }

        public static bool EnvironmentOverrides(IEnvironment environment, bool local, params string[] environmentVariableNames)
        {
            var env = environment.GetEnvironmentVariableFromList(environmentVariableNames ?? []);

            env = env?.ToLower();

            if (bool.TryParse(env, out var parsedValue))
            {
                return parsedValue;
            }

            return env switch
            {
                "0" => false,
                "1" => true,
                _ => local
            };
        }

        private IList<Regex> ReadUrlBlacklist(configuration config)
        {
            var list = new List<Regex>();

            if (config.browserMonitoring.requestPathsExcluded is { Count: > 0 })
            {
                foreach (var p in config.browserMonitoring.requestPathsExcluded)
                {
                    try
                    {
                        Regex regex = new Regex(p.regex,
                            RegexOptions.Compiled |
                            RegexOptions.Multiline |
                            RegexOptions.IgnoreCase);
                        list.Add(regex);
                    }
                    catch (Exception ex)
                    {
                        Log.Error(ex, "A Browser Monitoring Request Path failed regular expression parsing: {0}",
                            p.regex);
                    }
                }
            }

            return list;
        }

        public static IEnumerable<RegexRule> GetRegexRules(IEnumerable<ServerConfiguration.RegexRule> rules)
        {
            if (rules == null)
                return [];

            return rules
                .Select(TryGetRegexRule)
                .Where(rule => rule != null)
                .Select(rule => rule.Value)
                .ToList();
        }

        private static RegexRule? TryGetRegexRule(ServerConfiguration.RegexRule rule)
        {
            if (rule?.MatchExpression == null)
                return null;

            var matchExpression = rule.MatchExpression;
            var replacement = UpdateRegexForDotNet(rule.Replacement);
            var ignore = rule.Ignore ?? false;
            var evaluationOrder = rule.EvaluationOrder ?? 0;
            var terminateChain = rule.TerminateChain ?? false;
            var eachSegment = rule.EachSegment ?? false;
            var replaceAll = rule.ReplaceAll ?? false;

            return new RegexRule(matchExpression, replacement, ignore, evaluationOrder, terminateChain, eachSegment, replaceAll);
        }

        private static string UpdateRegexForDotNet(string replacement)
        {
            if (string.IsNullOrEmpty(replacement))
                return replacement;

            //search for \1, \2 etc, and replace with $1, $2, etc
            var backreferencePattern = new Regex(@"\\(\d+)");
            return backreferencePattern.Replace(replacement, "$$$1");
        }

        public static IDictionary<string, IEnumerable<string>> GetWhitelistRules(IEnumerable<ServerConfiguration.WhitelistRule> whitelistRules)
        {
            return whitelistRules == null
                ? []
                : whitelistRules
                    .Where(rule => rule != null)
                    .Select(TryGetValidPrefixAndTerms)
                    .Where(rule => rule != null)
                    .Select(rule => rule.Value)
                    .ToDictionary(IEnumerableExtensions.DuplicateKeyBehavior.KeepLast);
        }

        private static KeyValuePair<string, IEnumerable<string>>? TryGetValidPrefixAndTerms(ServerConfiguration.WhitelistRule rule)
        {
            if (rule.Terms == null)
            {
                Log.Warn("Ignoring transaction_segment_term with null terms for prefix '{0}'", rule.Prefix);
                return null;
            }

            var prefix = TryGetValidPrefix(rule.Prefix);
            if (prefix == null)
            {
                Log.Warn("Ignoring transaction_segment_term with invalid prefix '{0}'", rule.Prefix);
                return null;
            }

            var terms = rule.Terms;
            return new KeyValuePair<string, IEnumerable<string>>(prefix, terms);
        }

        private void ParseExpectedErrorConfigurations()
        {
            var expectedErrorInfo = _serverConfiguration.RpmConfig.ErrorCollectorExpectedMessages?.ToDictionary(IEnumerableExtensions.DuplicateKeyBehavior.KeepFirst);

            if (expectedErrorInfo == null)
            {
                expectedErrorInfo = _localConfiguration.errorCollector.expectedMessages
                .Where(x => x.message != null)
                .Select(x => new KeyValuePair<string, IEnumerable<string>>(x.name, x.message))
                .ToDictionary(IEnumerableExtensions.DuplicateKeyBehavior.KeepFirst);
            }

            //Keeping the original expected messages configuration for agent setting report on connect before
            //the expectedErrorInfo dictionary gets mixed up between expected messages and expected classes configurations.
            var expectedMessages = new Dictionary<string, IEnumerable<string>>(expectedErrorInfo);

            var expectedClasses = ServerOverrides(_serverConfiguration.RpmConfig.ErrorCollectorExpectedClasses, _localConfiguration.errorCollector.expectedClasses.errorClass);

            var count = expectedErrorInfo.Count;

            foreach (var className in expectedClasses)
            {
                if (expectedErrorInfo.ContainsKey(className))
                {
                    expectedErrorInfo[className] = Enumerable.Empty<string>();
                    Log.Warn($"Expected Errors - {className} class is specified in both errorCollector.expectedClasses and errorCollector.expectedMessages configurations. Any errors of this class will be marked as expected.");
                }
                else if (count >= MaxExptectedErrorConfigEntries)
                {
                    Log.Warn($"Expected Errors - {className} Exceeds the limit of {MaxExptectedErrorConfigEntries} and will be ignored.");
                }
                else
                {
                    expectedErrorInfo[className] = Enumerable.Empty<string>();
                    count++;
                }
            }

            var expectedStatusCodesArrayLocal = _localConfiguration.errorCollector.expectedStatusCodes?.Split(StringSeparators.Comma, StringSplitOptions.RemoveEmptyEntries);
            var expectedStatusCodesArrayServer = _serverConfiguration.RpmConfig.ErrorCollectorExpectedStatusCodes;

            var expectedStatusCodesArray = EnvironmentOverrides(ServerOverrides(expectedStatusCodesArrayServer, expectedStatusCodesArrayLocal), "NEW_RELIC_ERROR_COLLECTOR_EXPECTED_ERROR_CODES");

            ExpectedStatusCodes = ParseExpectedStatusCodesArray(expectedStatusCodesArray);
            ExpectedErrorStatusCodesForAgentSettings = expectedStatusCodesArray ?? [];

            ExpectedErrorsConfiguration = new ReadOnlyDictionary<string, IEnumerable<string>>(expectedErrorInfo);
            ExpectedErrorMessagesForAgentSettings = new ReadOnlyDictionary<string, IEnumerable<string>>(expectedMessages);
            ExpectedErrorClassesForAgentSettings = expectedClasses;
        }

        private void ParseIgnoreErrorConfigurations()
        {
            var ignoreErrorInfo = _serverConfiguration.RpmConfig.ErrorCollectorIgnoreMessages?
                .ToDictionary(IEnumerableExtensions.DuplicateKeyBehavior.KeepFirst);

            if (ignoreErrorInfo == null)
            {
                ignoreErrorInfo = _localConfiguration.errorCollector.ignoreMessages
                .Where(x => x.message != null)
                .Select(x => new KeyValuePair<string, IEnumerable<string>>(x.name, x.message))
                .ToDictionary(IEnumerableExtensions.DuplicateKeyBehavior.KeepFirst);
            }

            //Keeping the original ignore messages configuration for agent setting report on connect before
            //the ignoreErrorInfo dictionary gets mixed up between ignore messages and ignore classes configurations.
            var ignoreMessages = new Dictionary<string, IEnumerable<string>>(ignoreErrorInfo);

            var ignoreClasses = ServerOverrides(_serverConfiguration.RpmConfig.ErrorCollectorIgnoreClasses, _localConfiguration.errorCollector.ignoreClasses.errorClass);

            var count = ignoreErrorInfo.Count;

            foreach (var className in ignoreClasses)
            {
                if (ignoreErrorInfo.ContainsKey(className))
                {
                    ignoreErrorInfo[className] = Enumerable.Empty<string>();
                    Log.Warn($"Ignore Errors - {className} class is specified in both errorCollector.ignoreClasses and errorCollector.ingoreMessages configurations. Any errors of this class will be ignored.");
                }
                else if (count >= MaxIgnoreErrorConfigEntries)
                {
                    Log.Warn($"Ignore Errors - {className} Exceeds the limit of {MaxIgnoreErrorConfigEntries} and will be ignored.");
                }
                else
                {
                    ignoreErrorInfo.Add(className, Enumerable.Empty<string>());
                    count++;
                }
            }

            IEnumerable<string> ignoreStatusCodes = EnvironmentOverrides(_serverConfiguration.RpmConfig.ErrorCollectorStatusCodesToIgnore, "NEW_RELIC_ERROR_COLLECTOR_IGNORE_ERROR_CODES");
            if (ignoreStatusCodes == null)
            {
                ignoreStatusCodes = _localConfiguration.errorCollector.ignoreStatusCodes.code
                    .Select(x => x.ToString(CultureInfo.InvariantCulture))
                    .ToList();
            }

            foreach (var code in ignoreStatusCodes)
            {
                if (!ignoreErrorInfo.ContainsKey(code))
                {
                    ignoreErrorInfo.Add(code, Enumerable.Empty<string>());
                }
            }

            IgnoreErrorsConfiguration = new ReadOnlyDictionary<string, IEnumerable<string>>(ignoreErrorInfo);
            IgnoreErrorMessagesForAgentSettings = new ReadOnlyDictionary<string, IEnumerable<string>>(ignoreMessages);
            IgnoreErrorClassesForAgentSettings = ignoreClasses;
            HttpStatusCodesToIgnore = ignoreStatusCodes;
        }


        private static string TryGetValidPrefix(string prefix)
        {
            if (prefix == null)
                return null;

            // A single trailing slash on prefix can be ignored
            prefix = prefix.TrimEnd(MetricNames.PathSeparatorChar, 1);

            // Prefixes should always be exactly two segments
            if (prefix.Count(c => c == MetricNames.PathSeparatorChar) != 1)
                return null;

            return prefix;
        }

        private static int? GetNullableIntValue(bool specified, int value) => specified ? value : null;

        #endregion

        #region deprecated/disabled parameter group settings

        private void LogDisabledWarnings()
        {
            // analyticsEvents.*
            if (_localConfiguration.analyticsEvents.transactions.enabledSpecified)
            {
                LogDisabledPropertyUse("analyticsEvents.transactions.enabled", "transactionEvents.transactions.enabled");
            }
            if (_localConfiguration.analyticsEvents.enabledSpecified)
            {
                LogDisabledPropertyUse("analyticsEvents.enabled", "transactionEvents.enabled");
            }
            if (_localConfiguration.analyticsEvents.captureAttributesSpecified)
            {
                LogDisabledPropertyUse("analyticsEvents.captureAttributes", "transaction_events.attributes.enabled");
            }
            if (_localConfiguration.analyticsEvents.maximumSamplesStoredSpecified)
            {
                LogDisabledPropertyUse("analyticsEvents.maximumSamplesStored", "transaction_events.maximumSamplesStored");
            }
            if (_localConfiguration.analyticsEvents.maximumSamplesPerMinuteSpecified)
            {
                LogDisabledPropertyUse("analyticsEvents.maximumSamplesPerMinute");
            }

            // transactionEvents.maximumSamplesPerMinute
            if (_localConfiguration.transactionEvents.maximumSamplesPerMinuteSpecified)
            {
                LogDisabledPropertyUse("transactionEvents.maximumSamplesPerMinute");
            }

            // parameterGroups.*
            // parameterGroups.responseHeaderParameters.* has no replacement equivalent, the others
            // are replaced with attributes.include/exclude
            if (_localConfiguration.parameterGroups.identityParameters.enabledSpecified)
            {
                LogDisabledPropertyUse("parameterGroups.identityParameters.enabled", "attributes.include");
            }
            if (_localConfiguration.parameterGroups.identityParameters?.ignore?.Count > 0)
            {
                LogDisabledPropertyUse("parameterGroups.identityParameters.ignore", "attributes.exclude");
            }
            if (_localConfiguration.parameterGroups.responseHeaderParameters.enabledSpecified)
            {
                LogDisabledPropertyUse("parameterGroups.responseHeaderParameters.enabled");
            }
            if (_localConfiguration.parameterGroups.responseHeaderParameters?.ignore?.Count > 0)
            {
                LogDisabledPropertyUse("parameterGroups.responseHeaderParameters.ignore");
            }
            if (_localConfiguration.parameterGroups.customParameters.enabledSpecified)
            {
                LogDisabledPropertyUse("parameterGroups.customParameters.enabled", "attributes.include");
            }
            if (_localConfiguration.parameterGroups.customParameters?.ignore?.Count > 0)
            {
                LogDisabledPropertyUse("parameterGroups.customParameters.ignore", "attributes.exclude");
            }
            if (_localConfiguration.parameterGroups.requestHeaderParameters.enabledSpecified)
            {
                LogDisabledPropertyUse("parameterGroups.requestHeaderParameters.enabled", "attributes.include");
            }
            if (_localConfiguration.parameterGroups.requestHeaderParameters?.ignore?.Count > 0)
            {
                LogDisabledPropertyUse("parameterGroups.requestHeaderParameters.ignore", "attributes.exclude");
            }

            //requestParameters.*
            //requestParameters.ignore
            //requestParameters.enabled
            if (_localConfiguration.requestParameters?.ignore?.Count > 0)
            {
                LogDisabledPropertyUse("requestParameters.ignore", "attributes.exclude");
            }
            if (_localConfiguration.requestParameters?.enabledSpecified == true)
            {
                LogDisabledPropertyUse("requestParameters.enabled", "request.parameters.* in attributes.include");
            }


            //transactionTracer.captureAttributes
            if (_localConfiguration.transactionTracer.captureAttributesSpecified)
            {
                LogDisabledPropertyUse("transactionTracer.captureAttributes", "transactionTracer.attributes.enabled");
            }
            //errorCollector.captureAttributes
            if (_localConfiguration.errorCollector.captureAttributesSpecified)
            {
                LogDisabledPropertyUse("errorCollector.captureAttributes", "errorCollector.attributes.enabled");
            }
            //browserMonitoring.captureAttributes
            if (_localConfiguration.browserMonitoring.captureAttributesSpecified)
            {
                LogDisabledPropertyUse("browserMonitoring.captureAttributes", "browserMonitoring.attributes.enabled");
            }

            //errorColelctor.ignoreErrors
            if (_localConfiguration.errorCollector.ignoreErrors?.exception?.Any() ?? false)
            {
                LogDisabledPropertyUse("errorCollector.ignoreErrors", "errorCollector.ignoreClasses");
            }
        }

        // This method is now unused as all previously deprecated config properties have been fully disabled.
        // However, we may wish to deprecate more config properties in the future, so it seems prudent to
        // leave this code in here, commented out.
        //private void LogDeprecatedPropertyUse(string deprecatedPropertyName, string newPropertyName)
        //{
        //    Log.WarnFormat("Deprecated configuration property '{0}'.  Use '{1}'.  See https://docs.newrelic.com/docs/agents/net-agent/configuration/net-agent-configuration/ for details.", deprecatedPropertyName, newPropertyName);
        //}

        private void LogDisabledPropertyUse(string disabledPropertyName, string newPropertyName = "")
        {
            var replacementText = "No replacement is available";
            if (newPropertyName != "")
            {
                replacementText = $"Use {newPropertyName} instead.";
            }
            Log.Warn("Configuration property '{0}' is disabled (unused) and will be removed from the config schema in a future release.  {1}  See https://docs.newrelic.com/docs/agents/net-agent/configuration/net-agent-configuration/ for details.", disabledPropertyName, replacementText);
        }

        int? _databaseStatementCacheCapacity = null;
        public int DatabaseStatementCacheCapacity => _databaseStatementCacheCapacity ?? (_databaseStatementCacheCapacity =
            TryGetAppSettingAsIntWithDefault("SqlStatementCacheCapacity", DefaultSqlStatementCacheCapacity)).Value;

        private bool? _codeLevelMetricsEnabled;
        public bool CodeLevelMetricsEnabled => _codeLevelMetricsEnabled ??= EnvironmentOverrides(_localConfiguration.codeLevelMetrics.enabled, "NEW_RELIC_CODE_LEVEL_METRICS_ENABLED");

        #endregion

        #region Cloud
        private string _awsAccountId;
        public string AwsAccountId => _awsAccountId ??= EnvironmentOverrides(_localConfiguration.cloud.aws.accountId, "NEW_RELIC_CLOUD_AWS_ACCOUNT_ID");

        #endregion

        #region Otel Bridge

        // The activity sources we listen to by default - these are the sources that we will automatically instrument
        private static readonly string[] DefaultIncludedActivitySources = [NewRelicActivitySourceProxy.ActivitySourceName,"Elastic.Transport","RabbitMQ.Client.Subscriber","RabbitMQ.Client.Publisher"]; 

        private List<string> _includedActivitySources;
        public List<string> IncludedActivitySources
        {
            get
            {
                if (_includedActivitySources == null)
                {
                    var includedActivitySources = DefaultIncludedActivitySources.ToList();

                    var appSetting = TryGetAppSettingAsString("OpenTelemetry.ActivitySource.Include");
                    if (!string.IsNullOrEmpty(appSetting))
                    {
                        includedActivitySources.AddRange(
                 appSetting
                            .Split([','], StringSplitOptions.RemoveEmptyEntries)
                            .Select(s => s.Trim())
                            .Where(s => !string.IsNullOrEmpty(s))
                        );
                    }

                    _includedActivitySources = includedActivitySources.Distinct().ToList();
                }

                return _includedActivitySources;
            }
        }

        // The activity sources we do not want to listen to - these sources will not be instrumented even if they are in the include list
        // TODO: we probably want to have a default set of excluded activity sources at some point
        private static readonly string[] DefaultExcludedActivitySources = [];

        private List<string> _excludedActivitySources;
        public List<string> ExcludedActivitySources
        {
            get
            {
                if (_excludedActivitySources == null)
                {
                    var excludedActivitySources = DefaultExcludedActivitySources.ToList();

                    var appSetting = TryGetAppSettingAsString("OpenTelemetry.ActivitySource.Exclude");
                    if (!string.IsNullOrEmpty(appSetting))
                    {
                        excludedActivitySources.AddRange(
                          appSetting
                            .Split([','], StringSplitOptions.RemoveEmptyEntries)
                            .Select(s => s.Trim())
                            .Where(s => !string.IsNullOrEmpty(s))
                        );
                    }
                    _excludedActivitySources = excludedActivitySources.Distinct().ToList();
                }

                return _excludedActivitySources;
            }
        }

<<<<<<< HEAD
=======
        // globally enables/disables otel bridge
        public bool OpenTelemetryBridgeEnabled => EnvironmentOverrides(TryGetAppSettingAsBoolWithDefault("OpenTelemetry.Enabled", false), "NEW_RELIC_OPEN_TELEMETRY_BRIDGE_ENABLED");
        // defaults to enabled if otel bridge is enabled
        public bool OpenTelemetryBridgeTracingEnabled => OpenTelemetryBridgeEnabled && EnvironmentOverrides(TryGetAppSettingAsBoolWithDefault("OpenTelemetry.Tracing.Enabled", true), "NEW_RELIC_OPEN_TELEMETRY_BRIDGE_TRACING_ENABLED");

>>>>>>> 1266e067
        public int MaxCustomInstrumentationSupportabilityMetrics => 25; // in case we want to make this configurable in the future

        #region OpenTelemetry Configuration

        public bool OpenTelemetryEnabled => EnvironmentOverrides(_localConfiguration.opentelemetry.enabled, "NEW_RELIC_OPENTELEMETRY_ENABLED");

        public bool OpenTelemetryMetricsEnabled
        {
            get
            {
                // Both the global OpenTelemetry setting and the metrics-specific setting must be true
                return OpenTelemetryEnabled && EnvironmentOverrides(_localConfiguration.opentelemetry.metrics.enabled, "NEW_RELIC_OPENTELEMETRY_METRICS_ENABLED");
            }
        }

        private IEnumerable<string> _openTelemetryMetricsIncludeFilters;
        public IEnumerable<string> OpenTelemetryMetricsIncludeFilters
        {
            get
            {
                if (_openTelemetryMetricsIncludeFilters == null)
                {
                    var includeString = EnvironmentOverrides(_localConfiguration.opentelemetry.metrics.include, "NEW_RELIC_OPENTELEMETRY_METRICS_INCLUDE") ?? string.Empty;
                    _openTelemetryMetricsIncludeFilters = includeString
                        .Split([','], StringSplitOptions.RemoveEmptyEntries)
                        .Select(s => s.Trim())
                        .Where(s => !string.IsNullOrEmpty(s))
                        .ToList();
                }
                return _openTelemetryMetricsIncludeFilters;
            }
        }

        private IEnumerable<string> _openTelemetryMetricsExcludeFilters;
        public IEnumerable<string> OpenTelemetryMetricsExcludeFilters
        {
            get
            {
                if (_openTelemetryMetricsExcludeFilters == null)
                {
                    var excludeString = EnvironmentOverrides(_localConfiguration.opentelemetry.metrics.exclude, "NEW_RELIC_OPENTELEMETRY_METRICS_EXCLUDE") ?? string.Empty;
                    _openTelemetryMetricsExcludeFilters = excludeString
                        .Split([','], StringSplitOptions.RemoveEmptyEntries)
                        .Select(s => s.Trim())
                        .Where(s => !string.IsNullOrEmpty(s))
                        .ToList();
                }
                return _openTelemetryMetricsExcludeFilters;
            }
        }

        #endregion

        public bool HybridHttpContextStorageEnabled => EnvironmentOverrides(TryGetAppSettingAsBoolWithDefault("HybridHttpContextStorageEnabled", false), "NEW_RELIC_HYBRID_HTTP_CONTEXT_STORAGE_ENABLED");

        #endregion

        public static bool GetLoggingEnabledValue(IEnvironment environment, configurationLog localLogConfiguration)
        {
            return EnvironmentOverrides(environment, localLogConfiguration.enabled, "NEW_RELIC_LOG_ENABLED");
        }

        private bool? _loggingEnabled;
        public bool LoggingEnabled => _loggingEnabled ??= GetLoggingEnabledValue(_environment, _localConfiguration.log);

        public static string GetLoggingLevelValue(IEnvironment environment, configurationLog localLogConfiguration, bool isLoggingEnabled)
        {
            var logLevel = "off";
            if (isLoggingEnabled)
            {
                logLevel = EnvironmentOverrides(environment, localLogConfiguration.level, "NEW_RELIC_LOG_LEVEL", "NEWRELIC_LOG_LEVEL").ToUpper();
            }

            return logLevel;
        }

        private string _loggingLevel;
        public string LoggingLevel => _loggingLevel ??= GetLoggingLevelValue(_environment, _localConfiguration.log, LoggingEnabled);

        private const bool CaptureTransactionTraceAttributesDefault = true;
        private const bool CaptureErrorCollectorAttributesDefault = true;
        private const bool CaptureBrowserMonitoringAttributesDefault = false;
        private const bool CaptureCustomParametersAttributesDefault = true;

        private const bool TransactionEventsTransactionsEnabledDefault = true;
        private const int MaxPayloadSizeInBytes = 1000000; // 1 MiB
    }
}<|MERGE_RESOLUTION|>--- conflicted
+++ resolved
@@ -2859,19 +2859,13 @@
             }
         }
 
-<<<<<<< HEAD
-=======
-        // globally enables/disables otel bridge
-        public bool OpenTelemetryBridgeEnabled => EnvironmentOverrides(TryGetAppSettingAsBoolWithDefault("OpenTelemetry.Enabled", false), "NEW_RELIC_OPEN_TELEMETRY_BRIDGE_ENABLED");
-        // defaults to enabled if otel bridge is enabled
-        public bool OpenTelemetryBridgeTracingEnabled => OpenTelemetryBridgeEnabled && EnvironmentOverrides(TryGetAppSettingAsBoolWithDefault("OpenTelemetry.Tracing.Enabled", true), "NEW_RELIC_OPEN_TELEMETRY_BRIDGE_TRACING_ENABLED");
-
->>>>>>> 1266e067
         public int MaxCustomInstrumentationSupportabilityMetrics => 25; // in case we want to make this configurable in the future
 
         #region OpenTelemetry Configuration
 
         public bool OpenTelemetryEnabled => EnvironmentOverrides(_localConfiguration.opentelemetry.enabled, "NEW_RELIC_OPENTELEMETRY_ENABLED");
+
+        public bool OpenTelemetryTracingEnabled => OpenTelemetryEnabled && EnvironmentOverrides(TryGetAppSettingAsBoolWithDefault("OpenTelemetry.Tracing.Enabled", true), "NEW_RELIC_OPENTELEMETRY_TRACING_ENABLED");
 
         public bool OpenTelemetryMetricsEnabled
         {
@@ -2917,7 +2911,6 @@
                 return _openTelemetryMetricsExcludeFilters;
             }
         }
-
         #endregion
 
         public bool HybridHttpContextStorageEnabled => EnvironmentOverrides(TryGetAppSettingAsBoolWithDefault("HybridHttpContextStorageEnabled", false), "NEW_RELIC_HYBRID_HTTP_CONTEXT_STORAGE_ENABLED");
