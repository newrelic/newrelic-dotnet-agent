--- conflicted
+++ resolved
@@ -2694,12 +2694,8 @@
         #region Otel Bridge
 
         // The activity sources we listen to by default - these are the sources that we will automatically instrument
-<<<<<<< HEAD
-        private static readonly string[] DefaultIncludedActivitySources = ["NewRelic.Agent", "Elastic.Transport", "RabbitMQ.Client.Subscriber", "RabbitMQ.Client.Publisher"];
-=======
-        // TODO: eventually we want to include "Elastic.Transport" by default
+        // TODO: eventually we want to include "Elastic.Transport", "RabbitMQ.Client.Subscriber", "RabbitMQ.Client.Publisher" by default
         private static readonly string[] DefaultIncludedActivitySources = ["NewRelic.Agent"]; 
->>>>>>> 6d171261
 
         private List<string> _includedActivitySources;
         public List<string> IncludedActivitySources
