// Copyright 2020 New Relic, Inc. All rights reserved.
// SPDX-License-Identifier: Apache-2.0

using NewRelic.Agent.Configuration;
using NewRelic.Agent.Core.Config;
using NewRelic.Agent.Core.Metrics;
using NewRelic.Agent.Helpers;
using NewRelic.Core;
using NewRelic.Core.Logging;
using NewRelic.Memoization;
using NewRelic.SystemExtensions;
using NewRelic.SystemExtensions.Collections.Generic;
using NewRelic.SystemInterfaces;
using NewRelic.SystemInterfaces.Web;
using System;
using System.Collections.Generic;
using System.Collections.ObjectModel;
using System.Globalization;
using System.Linq;
using System.Text.RegularExpressions;
using System.Threading;

namespace NewRelic.Agent.Core.Configuration
{
    /// <summary>
    /// Default implementation of IConfiguration.  This should only be used by ConfigurationService.  If you need configuration, get it from the ConfigurationService, not here.
    /// </summary>
    public class DefaultConfiguration : IConfiguration
    {
        private const int DefaultSslPort = 443;
        private const int DefaultSqlStatementCacheCapacity = 1000;

        public static readonly string RawStringValue = Enum.GetName(typeof(configurationTransactionTracerRecordSql), configurationTransactionTracerRecordSql.raw);
        public static readonly string ObfuscatedStringValue = Enum.GetName(typeof(configurationTransactionTracerRecordSql), configurationTransactionTracerRecordSql.obfuscated);
        public static readonly string OffStringValue = Enum.GetName(typeof(configurationTransactionTracerRecordSql), configurationTransactionTracerRecordSql.off);
        private static readonly char HyphenChar = '-';

        private const string HighSecurityConfigSource = "High Security Mode";
        private const string SecurityPolicyConfigSource = "Security Policy";
        private const string LocalConfigSource = "Local Configuration";
        private const string ServerConfigSource = "Server Configuration";
        private const int MaxExptectedErrorConfigEntries = 50;
        private const int MaxIgnoreErrorConfigEntries = 50;

        private static long _currentConfigurationVersion;
        private readonly IEnvironment _environment = new EnvironmentMock();
        private readonly IProcessStatic _processStatic = new ProcessStatic();
        private readonly IHttpRuntimeStatic _httpRuntimeStatic = new HttpRuntimeStatic();
        private readonly IConfigurationManagerStatic _configurationManagerStatic = new ConfigurationManagerStaticMock();
        private readonly IDnsStatic _dnsStatic;

        /// <summary>
        /// Default configuration.  It will contain reasonable default values for everything and never anything more.  Useful when you don't have configuration off disk or a collector response yet.
        /// </summary>
        public static readonly DefaultConfiguration Instance = new DefaultConfiguration();
        private readonly configuration _localConfiguration = new configuration();
        private readonly ServerConfiguration _serverConfiguration = ServerConfiguration.GetDefault();
        private readonly RunTimeConfiguration _runTimeConfiguration = new RunTimeConfiguration();
        private readonly SecurityPoliciesConfiguration _securityPoliciesConfiguration = new SecurityPoliciesConfiguration();
        private Dictionary<string, string> _newRelicAppSettings { get; }

        public bool UseResourceBasedNamingForWCFEnabled { get; }
        public bool EventListenerSamplersEnabled { get; set; }

        public TimeSpan DefaultHarvestCycle => TimeSpan.FromMinutes(1);

        /// <summary>
        /// Default configuration constructor.  It will contain reasonable default values for everything and never anything more.
        /// </summary>
        private DefaultConfiguration()
        {
            ConfigurationVersion = Interlocked.Increment(ref _currentConfigurationVersion);
        }

        protected DefaultConfiguration(IEnvironment environment, configuration localConfiguration, ServerConfiguration serverConfiguration, RunTimeConfiguration runTimeConfiguration, SecurityPoliciesConfiguration securityPoliciesConfiguration, IProcessStatic processStatic, IHttpRuntimeStatic httpRuntimeStatic, IConfigurationManagerStatic configurationManagerStatic, IDnsStatic dnsStatic)
            : this()
        {
            _environment = environment;
            _processStatic = processStatic;
            _httpRuntimeStatic = httpRuntimeStatic;
            _configurationManagerStatic = configurationManagerStatic;
            _dnsStatic = dnsStatic;

            _utilizationFullHostName = new Lazy<string>(_dnsStatic.GetFullHostName);
            _utilizationHostName = new Lazy<string>(_dnsStatic.GetHostName);



            if (localConfiguration != null)
            {
                _localConfiguration = localConfiguration;
            }
            if (serverConfiguration != null)
            {
                _serverConfiguration = serverConfiguration;
            }
            if (runTimeConfiguration != null)
            {
                _runTimeConfiguration = runTimeConfiguration;
            }
            if (securityPoliciesConfiguration != null)
            {
                _securityPoliciesConfiguration = securityPoliciesConfiguration;
            }

            LogDisabledWarnings();

            _newRelicAppSettings = TransformAppSettings();

            UseResourceBasedNamingForWCFEnabled = TryGetAppSettingAsBoolWithDefault("NewRelic.UseResourceBasedNamingForWCF", false);

            EventListenerSamplersEnabled = TryGetAppSettingAsBoolWithDefault("NewRelic.EventListenerSamplersEnabled", true);

            ParseExpectedErrorConfigurations();
            ParseIgnoreErrorConfigurations();
        }

        public IReadOnlyDictionary<string, string> GetAppSettings()
        {
            return _newRelicAppSettings;
        }

        private Dictionary<string, string> TransformAppSettings()
        {
            if (_localConfiguration.appSettings == null)
                return new Dictionary<string, string>();

            return _localConfiguration.appSettings
                .Where(setting => setting != null)
                .Select(setting => new KeyValuePair<string, string>(setting.key, setting.value))
                .ToDictionary(IEnumerableExtensions.DuplicateKeyBehavior.KeepFirst);
        }

        private bool TryGetAppSettingAsBoolWithDefault(string key, bool defaultValue)
        {
            var value = _newRelicAppSettings.GetValueOrDefault(key);

            bool parsedBool;
            var parsedSuccessfully = bool.TryParse(value, out parsedBool);
            if (!parsedSuccessfully)
                return defaultValue;

            return parsedBool;
        }

        private string TryGetAppSettingAsString(string key)
        {
            return _newRelicAppSettings.TryGetValue(key, out var valueStr) ? valueStr : null;
        }

        private float? TryGetAppSettingAsFloat(string key)
        {
            if (_newRelicAppSettings.TryGetValue(key, out var valueStr))
            {
                if (float.TryParse(valueStr, out var valueFloat))
                {
                    return valueFloat;
                }
            }
            return null;
        }

        private int TryGetAppSettingAsIntWithDefault(string key, int defaultValue)
        {
            return TryGetAppSettingAsInt(key).GetValueOrDefault(defaultValue);
        }

        private int? TryGetAppSettingAsInt(string key)
        {
            if (_newRelicAppSettings.TryGetValue(key, out var valueStr))
            {
                if (int.TryParse(valueStr, out var valueInt))
                {
                    return valueInt;
                }
            }
            return null;
        }

        public bool SecurityPoliciesTokenExists => !string.IsNullOrEmpty(SecurityPoliciesToken);

        #region IConfiguration Properties

        public object AgentRunId { get { return _serverConfiguration.AgentRunId; } }

        // protected to allow unit test wrapper to manipulate
        protected static bool? _agentEnabledAppSettingParsed;
        protected static bool _appSettingAgentEnabled;
        private static readonly object _lockObj = new object();


        public virtual bool AgentEnabled
        {
            get
            {
                // read from app setting one time only and cache the result
                if (!_agentEnabledAppSettingParsed.HasValue)
                {
                    lock (_lockObj)
                    {
                        _agentEnabledAppSettingParsed ??= bool.TryParse(_configurationManagerStatic.GetAppSetting(Constants.AppSettingsAgentEnabled),
                            out _appSettingAgentEnabled);
                    }
                }

                // read from local config if we couldn't parse from app settings
                return _agentEnabledAppSettingParsed.Value ? _appSettingAgentEnabled : _localConfiguration.agentEnabled;
            }
        }

        private string _agentLicenseKey;
        public virtual string AgentLicenseKey
        {
            get
            {
                if (_agentLicenseKey != null)
                    return _agentLicenseKey;

                _agentLicenseKey = _configurationManagerStatic.GetAppSetting(Constants.AppSettingsLicenseKey)
                    ?? EnvironmentOverrides(_localConfiguration.service.licenseKey, "NEW_RELIC_LICENSE_KEY", "NEWRELIC_LICENSEKEY");

                if (_agentLicenseKey != null)
                    _agentLicenseKey = _agentLicenseKey.Trim();

                return _agentLicenseKey;
            }
        }

        private IEnumerable<string> _applicationNames;
        public virtual IEnumerable<string> ApplicationNames { get { return _applicationNames ?? (_applicationNames = GetApplicationNames()); } }

        private string _applicationNamesSource;
        public virtual string ApplicationNamesSource => _applicationNamesSource;

        private IEnumerable<string> GetApplicationNames()
        {
            var runtimeAppNames = _runTimeConfiguration.ApplicationNames.ToList();
            if (runtimeAppNames.Any())
            {
                Log.Info("Application name from SetApplicationName API.");
                _applicationNamesSource = "API";

                return runtimeAppNames;
            }

            var appName = _configurationManagerStatic.GetAppSetting(Constants.AppSettingsAppName);
            if (appName != null)
            {
                Log.Info("Application name from web.config or app.config.");
                _applicationNamesSource = "Application Config";

                return appName.Split(StringSeparators.Comma);
            }

            appName = _environment.GetEnvironmentVariable("IISEXPRESS_SITENAME");
            if (appName != null)
            {
                Log.Info("Application name from IISEXPRESS_SITENAME Environment Variable.");
                _applicationNamesSource = "Environment Variable (IISEXPRESS_SITENAME)";

                return appName.Split(StringSeparators.Comma);
            }

            appName = _environment.GetEnvironmentVariable("NEW_RELIC_APP_NAME");
            if (appName != null)
            {
                Log.Info("Application name from NEW_RELIC_APP_NAME Environment Variable.");
                _applicationNamesSource = "Environment Variable (NEW_RELIC_APP_NAME)";

                return appName.Split(StringSeparators.Comma);
            }

            appName = _environment.GetEnvironmentVariable("RoleName");
            if (appName != null)
            {
                Log.Info("Application name from RoleName Environment Variable.");
                _applicationNamesSource = "Environment Variable (RoleName)";

                return appName.Split(StringSeparators.Comma);
            }

            if (_localConfiguration.application.name.Count > 0)
            {
                Log.Info("Application name from newrelic.config.");
                _applicationNamesSource = "NewRelic Config";

                return _localConfiguration.application.name;
            }

            appName = GetAppPoolId();
            if (!string.IsNullOrWhiteSpace(appName))
            {
                Log.Info("Application name from Application Pool name.");
                _applicationNamesSource = "Application Pool";

                return appName.Split(StringSeparators.Comma);
            }

            if (_httpRuntimeStatic.AppDomainAppVirtualPath == null)
            {
                Log.Info("Application name from process name.");
                _applicationNamesSource = "Process Name";

                return new List<string> { _processStatic.GetCurrentProcess().ProcessName };
            }

            throw new Exception("An application name must be provided");
        }

        private string GetAppPoolId()
        {
            var appPoolId = _environment.GetEnvironmentVariable("APP_POOL_ID");
            if (!string.IsNullOrEmpty(appPoolId)) return appPoolId;

            var isW3wp = _processStatic.GetCurrentProcess().ProcessName?.Equals("w3wp", StringComparison.InvariantCultureIgnoreCase);
            if (!isW3wp.HasValue || !isW3wp.Value) return appPoolId;

            var commandLineArgs = _environment.GetCommandLineArgs();
            const string appPoolCommandLineArg = "-ap";
            for (var i = 0; i < commandLineArgs.Length - 1; ++i)
            {
                if (commandLineArgs[i].Equals(appPoolCommandLineArg))
                {
                    appPoolId = commandLineArgs[i + 1];
                    if (appPoolId.Length >= 3 && appPoolId[0] == '"')
                    {
                        appPoolId = appPoolId.Substring(1, appPoolId.Length - 2);
                    }

                    Log.Info($"Found application pool name from command line: {appPoolId}");
                    return appPoolId;
                }
            }

            return appPoolId;
        }

        public bool AutoStartAgent { get { return _localConfiguration.service.autoStart; } }

        public int WrapperExceptionLimit { get { return TryGetAppSettingAsIntWithDefault("WrapperExceptionLimit", 5); } }

        #region Browser Monitoring

        public virtual string BrowserMonitoringApplicationId { get { return _serverConfiguration.RumSettingsApplicationId ?? string.Empty; } }
        public virtual bool BrowserMonitoringAutoInstrument { get { return _localConfiguration.browserMonitoring.autoInstrument; } }
        public virtual string BrowserMonitoringBeaconAddress { get { return _serverConfiguration.RumSettingsBeacon ?? string.Empty; } }
        public virtual string BrowserMonitoringErrorBeaconAddress { get { return _serverConfiguration.RumSettingsErrorBeacon ?? string.Empty; } }
        public virtual string BrowserMonitoringJavaScriptAgent { get { return _serverConfiguration.RumSettingsJavaScriptAgentLoader ?? string.Empty; } }
        public virtual string BrowserMonitoringJavaScriptAgentFile { get { return _serverConfiguration.RumSettingsJavaScriptAgentFile ?? string.Empty; } }
        public virtual string BrowserMonitoringJavaScriptAgentLoaderType { get { return ServerOverrides(_serverConfiguration.RumSettingsBrowserMonitoringLoader, _localConfiguration.browserMonitoring.loader); } }
        public virtual string BrowserMonitoringKey { get { return _serverConfiguration.RumSettingsBrowserKey ?? string.Empty; } }
        public virtual bool BrowserMonitoringUseSsl { get { return HighSecurityModeOverrides(true, _localConfiguration.browserMonitoring.sslForHttp); } }

        #endregion

        private string _securityPoliciesToken;

        public virtual string SecurityPoliciesToken
        {
            get
            {
                if (_securityPoliciesToken != null)
                {
                    return _securityPoliciesToken;
                }

                _securityPoliciesToken = EnvironmentOverrides(_localConfiguration.securityPoliciesToken ?? string.Empty,
                        "NEW_RELIC_SECURITY_POLICIES_TOKEN")
                    .Trim();

                return _securityPoliciesToken;
            }
        }

        private string _processHostDisplayName;

        public string ProcessHostDisplayName
        {
            get
            {
                if (_processHostDisplayName != null)
                {
                    return _processHostDisplayName;
                }

                _processHostDisplayName = string.IsNullOrWhiteSpace(_localConfiguration.processHost.displayName)
                    ? _dnsStatic.GetHostName() : _localConfiguration.processHost.displayName;

                _processHostDisplayName = EnvironmentOverrides(_processHostDisplayName, "NEW_RELIC_PROCESS_HOST_DISPLAY_NAME").Trim();

                return _processHostDisplayName;
            }
        }

        private bool? _ignoreServerSideConfiguration;

        public bool IgnoreServerSideConfiguration
        {
            get
            {
                if (!_ignoreServerSideConfiguration.HasValue)
                {
                    _ignoreServerSideConfiguration = EnvironmentOverrides(false, "NEW_RELIC_IGNORE_SERVER_SIDE_CONFIG");
                }

                return _ignoreServerSideConfiguration.Value;
            }
        }

        public bool AllowAllRequestHeaders
        {
            get
            {
                return HighSecurityModeOverrides(false,
                    EnvironmentOverrides(_localConfiguration.allowAllHeaders.enabled,
                    "NEW_RELIC_ALLOW_ALL_HEADERS"));
            }
        }

        #region Attributes

        public virtual bool CaptureAttributes
        {
            get
            {
                return EnvironmentOverrides(_localConfiguration.attributes.enabled,
                    "NEW_RELIC_ATTRIBUTES_ENABLED");
            }
        }

        private BoolConfigurationItem _canUseAttributesIncludes;

        public string CanUseAttributesIncludesSource
        {
            get
            {
                if (_canUseAttributesIncludes == null)
                {
                    _canUseAttributesIncludes = GetCanUseAttributesIncludesConfiguration();
                }

                return _canUseAttributesIncludes.Source;
            }
        }

        public virtual bool CanUseAttributesIncludes
        {
            get
            {
                if (_canUseAttributesIncludes == null)
                {
                    _canUseAttributesIncludes = GetCanUseAttributesIncludesConfiguration();
                }

                return _canUseAttributesIncludes.Value;
            }
        }

        private BoolConfigurationItem GetCanUseAttributesIncludesConfiguration()
        {
            if (HighSecurityModeEnabled)
            {
                return new BoolConfigurationItem(false, HighSecurityConfigSource);
            }

            if (_securityPoliciesConfiguration.SecurityPolicyExistsFor(SecurityPoliciesConfiguration.AttributesIncludePolicyName)
                && (_securityPoliciesConfiguration.AttributesInclude.Enabled == false))
            {
                return new BoolConfigurationItem(false, SecurityPolicyConfigSource);
            }

            return new BoolConfigurationItem(CaptureAttributes, LocalConfigSource);
        }

        private IEnumerable<string> _captureAttributesIncludes;

        public virtual IEnumerable<string> CaptureAttributesIncludes
        {
            get
            {
                if (CanUseAttributesIncludes)
                {
                    return Memoizer.Memoize(ref _captureAttributesIncludes, () =>
                    {
                        var includes = EnvironmentOverrides(_localConfiguration.attributes.include, "NEW_RELIC_ATTRIBUTES_INCLUDE");
                        return new HashSet<string>(includes);
                    });
                }

                return Memoizer.Memoize(ref _captureAttributesIncludes, () => new List<string>());
            }
        }

        private IEnumerable<string> _captureAttributesExcludes;

        public virtual IEnumerable<string> CaptureAttributesExcludes
        {
            get
            {
                return Memoizer.Memoize(ref _captureAttributesExcludes, () =>
                {
                    var excludes = EnvironmentOverrides(_localConfiguration.attributes.exclude, "NEW_RELIC_ATTRIBUTES_EXCLUDE");
                    return new HashSet<string>(excludes);
                });
            }
        }

        private IEnumerable<string> _captureAttributesDefaultExcludes;

        public virtual IEnumerable<string> CaptureAttributesDefaultExcludes
        {
            get
            {
                return Memoizer.Memoize(ref _captureAttributesDefaultExcludes, () => new HashSet<string> { "identity.*" });
            }
        }

        private bool IsAttributesAllowedByConfigurableSecurityPolicy
        {
            get
            {
                if (HighSecurityModeEnabled) return false;

                if (_securityPoliciesConfiguration.SecurityPolicyExistsFor(SecurityPoliciesConfiguration.AttributesIncludePolicyName))
                {
                    return _securityPoliciesConfiguration.AttributesInclude.Enabled;
                }

                return true;
            }
        }

        public virtual bool TransactionEventsAttributesEnabled => CaptureAttributes && _localConfiguration.transactionEvents.attributes.enabled;

        private HashSet<string> _transactionEventsAttributesInclude;
        public HashSet<string> TransactionEventsAttributesInclude
        {
            get
            {
                if (_transactionEventsAttributesInclude == null)
                {
                    _transactionEventsAttributesInclude = IsAttributesAllowedByConfigurableSecurityPolicy && TransactionEventsAttributesEnabled
                        ? new HashSet<string>(_localConfiguration.transactionEvents.attributes.include)
                        : new HashSet<string>();
                }

                return _transactionEventsAttributesInclude;
            }
        }

        private HashSet<string> _transactionEventsAttributesExclude;
        public HashSet<string> TransactionEventsAttributesExclude
        {
            get
            {
                if (_transactionEventsAttributesExclude == null)
                {
                    _transactionEventsAttributesExclude = new HashSet<string>(_localConfiguration.transactionEvents.attributes.exclude);
                }

                return _transactionEventsAttributesExclude;
            }
        }

        public virtual bool CaptureTransactionTraceAttributes => ShouldCaptureTransactionTraceAttributes();

        private bool ShouldCaptureTransactionTraceAttributes()
        {
            if (_localConfiguration.attributes.enabled == false)
            {
                return false;
            }

            if (_localConfiguration.transactionTracer.attributes.enabledSpecified)
            {
                return _localConfiguration.transactionTracer.attributes.enabled;
            }

            return CaptureTransactionTraceAttributesDefault;
        }

        private IEnumerable<string> _captureTransactionTraceAttributesIncludes;

        public virtual IEnumerable<string> CaptureTransactionTraceAttributesIncludes
        {
            get
            {
                if (ShouldCaptureTransactionTraceAttributesIncludes())
                {
                    return Memoizer.Memoize(ref _captureTransactionTraceAttributesIncludes, () =>
                    {
                        var includes = new HashSet<string>(_localConfiguration.transactionTracer.attributes.include);


                        return includes;
                    });
                }

                return Memoizer.Memoize(ref _captureTransactionTraceAttributesIncludes, () => new List<string>());
            }
        }

        private bool ShouldCaptureTransactionTraceAttributesIncludes()
        {
            var shouldCapture = !HighSecurityModeEnabled && CaptureTransactionTraceAttributes;

            if (_securityPoliciesConfiguration.SecurityPolicyExistsFor(SecurityPoliciesConfiguration.AttributesIncludePolicyName))
            {
                shouldCapture = shouldCapture && _securityPoliciesConfiguration.AttributesInclude.Enabled;
            }

            return shouldCapture;
        }

        public virtual IEnumerable<string> CaptureTransactionTraceAttributesExcludes
        {
            get
            {
                return Memoizer.Memoize(ref _captureTransactionTraceAttributesExcludes, () => new HashSet<string>(_localConfiguration.transactionTracer.attributes.exclude));
            }
        }
        private IEnumerable<string> _captureTransactionTraceAttributesExcludes;


        public virtual bool CaptureErrorCollectorAttributes => ShouldCaptureErrorCollectorAttributes();

        private bool ShouldCaptureErrorCollectorAttributes()
        {
            if (_localConfiguration.attributes.enabled == false)
            {
                return false;
            }

            if (_localConfiguration.errorCollector.attributes.enabledSpecified)
            {
                return _localConfiguration.errorCollector.attributes.enabled;
            }

            return CaptureErrorCollectorAttributesDefault;
        }


        private IEnumerable<string> _captureErrorCollectorAttributesIncludes;

        public virtual IEnumerable<string> CaptureErrorCollectorAttributesIncludes
        {
            get
            {
                if (ShouldCaptureErrorCollectorAttributesIncludes())
                {
                    return Memoizer.Memoize(ref _captureErrorCollectorAttributesIncludes, () =>
                    {
                        var includes = new HashSet<string>(_localConfiguration.errorCollector.attributes.include);


                        return includes;
                    });
                }

                return Memoizer.Memoize(ref _captureErrorCollectorAttributesExcludes, () => new List<string>());
            }
        }

        private bool ShouldCaptureErrorCollectorAttributesIncludes()
        {
            var shouldCapture = !HighSecurityModeEnabled && CaptureErrorCollectorAttributes;

            if (_securityPoliciesConfiguration.SecurityPolicyExistsFor(SecurityPoliciesConfiguration.AttributesIncludePolicyName))
            {
                shouldCapture = shouldCapture && _securityPoliciesConfiguration.AttributesInclude.Enabled;
            }

            return shouldCapture;
        }

        private IEnumerable<string> _captureErrorCollectorAttributesExcludes;

        public virtual IEnumerable<string> CaptureErrorCollectorAttributesExcludes
        {
            get
            {
                return Memoizer.Memoize(ref _captureErrorCollectorAttributesExcludes, () => new HashSet<string>(_localConfiguration.errorCollector.attributes.exclude));
            }
        }

        public virtual bool CaptureBrowserMonitoringAttributes => ShouldCaptureBrowserMonitorAttributes();

        private bool ShouldCaptureBrowserMonitorAttributes()
        {
            if (_localConfiguration.attributes.enabled == false)
            {
                return false;
            }

            if (_localConfiguration.browserMonitoring.attributes.enabledSpecified)
            {
                return _localConfiguration.browserMonitoring.attributes.enabled;
            }

            return CaptureBrowserMonitoringAttributesDefault;
        }

        private IEnumerable<string> _captureBrowserMonitoringAttributesIncludes;

        public virtual IEnumerable<string> CaptureBrowserMonitoringAttributesIncludes
        {
            get
            {
                if (ShouldCaptureBrowserMonitoringAttributesIncludes())
                {
                    return Memoizer.Memoize(ref _captureBrowserMonitoringAttributesIncludes, () => new HashSet<string>(_localConfiguration.browserMonitoring.attributes.include));
                }

                return Memoizer.Memoize(ref _captureBrowserMonitoringAttributesIncludes, () => new List<string>());
            }
        }

        private bool ShouldCaptureBrowserMonitoringAttributesIncludes()
        {
            var shouldCapture = !HighSecurityModeEnabled && CaptureBrowserMonitoringAttributes;

            if (_securityPoliciesConfiguration.SecurityPolicyExistsFor(SecurityPoliciesConfiguration.AttributesIncludePolicyName))
            {
                shouldCapture = shouldCapture && _securityPoliciesConfiguration.AttributesInclude.Enabled;
            }

            return shouldCapture;
        }

        public virtual IEnumerable<string> CaptureBrowserMonitoringAttributesExcludes
        {
            get
            {
                return Memoizer.Memoize(ref _captureBrowserMonitoringAttributesExcludes, () => new HashSet<string>(_localConfiguration.browserMonitoring.attributes.exclude));
            }
        }
        private IEnumerable<string> _captureBrowserMonitoringAttributesExcludes;


        private BoolConfigurationItem _shouldCaptureCustomParameters;

        public string CaptureCustomParametersSource
        {
            get
            {
                if (_shouldCaptureCustomParameters == null)
                {
                    _shouldCaptureCustomParameters = GetShouldCaptureCustomParametersConfiguration();
                }

                return _shouldCaptureCustomParameters.Source;
            }
        }

        public virtual bool CaptureCustomParameters
        {
            get
            {
                if (_shouldCaptureCustomParameters == null)
                {
                    _shouldCaptureCustomParameters = GetShouldCaptureCustomParametersConfiguration();
                }

                return _shouldCaptureCustomParameters.Value;
            }
        }

        private BoolConfigurationItem GetShouldCaptureCustomParametersConfiguration()
        {
            if (HighSecurityModeEnabled)
            {
                return new BoolConfigurationItem(false, HighSecurityConfigSource);
            }

            if (_securityPoliciesConfiguration.SecurityPolicyExistsFor(SecurityPoliciesConfiguration.CustomParametersPolicyName)
                && (_securityPoliciesConfiguration.CustomParameters.Enabled == false))
            {
                return new BoolConfigurationItem(false, SecurityPolicyConfigSource);
            }

            var localConfigValue = GetLocalShouldCaptureCustomParameters();

            return new BoolConfigurationItem(localConfigValue, LocalConfigSource);
        }

        private bool GetLocalShouldCaptureCustomParameters()
        {
            return _localConfiguration.customParameters.enabledSpecified ? _localConfiguration.customParameters.enabled : CaptureCustomParametersAttributesDefault;
        }

        #endregion

        #region Collector Connection

        public virtual string CollectorHost { get { return EnvironmentOverrides(_localConfiguration.service.host, @"NEW_RELIC_HOST"); } }
        public virtual int CollectorPort => EnvironmentOverrides(_localConfiguration.service.port > 0 ? _localConfiguration.service.port : (int?)null, "NEW_RELIC_PORT") ?? DefaultSslPort;
        public virtual bool CollectorSendDataOnExit { get { return EnvironmentOverrides(_localConfiguration.service.sendDataOnExit, "NEW_RELIC_SEND_DATA_ON_EXIT"); } }
        public virtual float CollectorSendDataOnExitThreshold { get { return EnvironmentOverrides((uint?)null, "NEW_RELIC_SEND_DATA_ON_EXIT_THRESHOLD_MS") ?? _localConfiguration.service.sendDataOnExitThreshold; } }
        public virtual bool CollectorSendEnvironmentInfo { get { return _localConfiguration.service.sendEnvironmentInfo; } }
        public virtual bool CollectorSyncStartup { get { return _localConfiguration.service.syncStartup; } }
        public virtual uint CollectorTimeout { get { return (_localConfiguration.service.requestTimeout > 0) ? (uint)_localConfiguration.service.requestTimeout : CollectorSendDataOnExit ? 2000u : 60 * 2 * 1000; } }
        public virtual int CollectorMaxPayloadSizeInBytes { get { return _serverConfiguration.MaxPayloadSizeInBytes ?? MaxPayloadSizeInBytes; } }
        #endregion

        public virtual bool CompleteTransactionsOnThread { get { return _localConfiguration.service.completeTransactionsOnThread; } }

        public long ConfigurationVersion { get; private set; }

        #region Cross Application Tracing

        public virtual string CrossApplicationTracingCrossProcessId { get { return _serverConfiguration.CatId; } }

        private bool? _crossApplicationTracingEnabled;
        public virtual bool CrossApplicationTracingEnabled => _crossApplicationTracingEnabled ?? (_crossApplicationTracingEnabled = IsCatEnabled()).Value;

        private bool IsCatEnabled()
        {
            var localenabled = _localConfiguration.crossApplicationTracingEnabled;
            //If config.crossApplicationTracingEnabled is true or default then we want to check the
            //config.crossApplicationTracer, if that object is not null then use it's default or value
            if (localenabled && _localConfiguration.crossApplicationTracer != null)
            {
                localenabled = _localConfiguration.crossApplicationTracer.enabled;
            }

            var enabled = ServerCanDisable(_serverConfiguration.RpmConfig.CrossApplicationTracerEnabled, localenabled);

            if (enabled && CrossApplicationTracingCrossProcessId == null)
            {
                Log.Warn("CAT is enabled but CrossProcessID is null. Disabling CAT.");
                enabled = false;
            }

            return enabled;
        }

        #endregion Cross Application Tracing

        #region Span Events

        bool? _spanEventsEnabled = null;
        public virtual bool SpanEventsEnabled
        {
            get
            {
                if (!_spanEventsEnabled.HasValue)
                {
                    var enabled = ServerCanDisable(_serverConfiguration.SpanEventCollectionEnabled, EnvironmentOverrides(_localConfiguration.spanEvents.enabled, "NEW_RELIC_SPAN_EVENTS_ENABLED"));
                    _spanEventsEnabled = enabled && DistributedTracingEnabled;
                }

                return _spanEventsEnabled.Value;
            }
        }

        private TimeSpan? _spanEventsHarvestCycleOverride = null;
        public TimeSpan SpanEventsHarvestCycle
        {
            get
            {
                if (_spanEventsHarvestCycleOverride.HasValue)
                {
                    return _spanEventsHarvestCycleOverride.Value;
                }

                if (_newRelicAppSettings.TryGetValue("OverrideSpanEventsHarvestCycle", out var harvestCycle))
                {
                    if (int.TryParse(harvestCycle, out var parsedHarvestCycle) && parsedHarvestCycle > 0)
                    {
                        Log.Info("Span events harvest cycle overridden to " + parsedHarvestCycle + " seconds.");
                        _spanEventsHarvestCycleOverride = TimeSpan.FromSeconds(parsedHarvestCycle);
                        return _spanEventsHarvestCycleOverride.Value;
                    }
                }

                return ServerOverrides(_serverConfiguration.SpanEventHarvestConfig?.HarvestCycle, DefaultHarvestCycle);
            }
        }

        public bool SpanEventsAttributesEnabled => CaptureAttributes && _localConfiguration.spanEvents.attributes.enabled;

        private HashSet<string> _spanEventsAttributesInclude;
        public HashSet<string> SpanEventsAttributesInclude
        {
            get
            {
                if (_spanEventsAttributesInclude == null)
                {
                    _spanEventsAttributesInclude = IsAttributesAllowedByConfigurableSecurityPolicy && SpanEventsAttributesEnabled
                        ? new HashSet<string>(_localConfiguration.spanEvents.attributes.include)
                        : new HashSet<string>();
                }

                return _spanEventsAttributesInclude;
            }
        }

        private HashSet<string> _spanEventsAttributesExclude;
        public virtual HashSet<string> SpanEventsAttributesExclude
        {
            get
            {
                if (_spanEventsAttributesExclude == null)
                {
                    _spanEventsAttributesExclude = new HashSet<string>(_localConfiguration.spanEvents.attributes.exclude);
                }

                return _spanEventsAttributesExclude;
            }
        }

        #endregion

        #region Distributed Tracing

        private bool? _distributedTracingEnabled;
        public virtual bool DistributedTracingEnabled => _distributedTracingEnabled ?? (_distributedTracingEnabled = IsDistributedTracingEnabled()).Value;

        private bool IsDistributedTracingEnabled()
        {
            return EnvironmentOverrides(_localConfiguration.distributedTracing.enabled, "NEW_RELIC_DISTRIBUTED_TRACING_ENABLED");
        }

        public string PrimaryApplicationId => _serverConfiguration.PrimaryApplicationId;

        public string TrustedAccountKey => _serverConfiguration.TrustedAccountKey;

        public string AccountId => _serverConfiguration.AccountId;

        public int? SamplingTarget => _serverConfiguration.SamplingTarget;

        // Faster Event Harvest configuration rules apply here, which is why ServerOverrides takes precedence over EnvironmentOverrides
        public int SpanEventsMaxSamplesStored => ServerOverrides(_serverConfiguration.SpanEventHarvestConfig?.HarvestLimit,
           EnvironmentOverrides(_localConfiguration.spanEvents.maximumSamplesStored, "NEW_RELIC_SPAN_EVENTS_MAX_SAMPLES_STORED").GetValueOrDefault());

        public int? SamplingTargetPeriodInSeconds => _serverConfiguration.SamplingTargetPeriodInSeconds;

        public bool PayloadSuccessMetricsEnabled => _localConfiguration.distributedTracing.enableSuccessMetrics;

        public bool ExcludeNewrelicHeader => _localConfiguration.distributedTracing.excludeNewrelicHeader;

        #endregion Distributed Tracing

        #region Infinite Tracing

        private int? _infiniteTracingTimeoutMsConnect = null;
        public int InfiniteTracingTraceTimeoutMsConnect => (_infiniteTracingTimeoutMsConnect
            ?? (_infiniteTracingTimeoutMsConnect = EnvironmentOverrides(TryGetAppSettingAsIntWithDefault("InfiniteTracingTimeoutConnect", 10000), "NEW_RELIC_INFINITE_TRACING_TIMEOUT_CONNECT")).Value);

        private int? _infiniteTracingTimeoutMsSendData = null;
        public int InfiniteTracingTraceTimeoutMsSendData => (_infiniteTracingTimeoutMsSendData
            ?? (_infiniteTracingTimeoutMsSendData = EnvironmentOverrides(
                TryGetAppSettingAsIntWithDefault("InfiniteTracingTimeoutSend", 10000)
                , "NEW_RELIC_INFINITE_TRACING_TIMEOUT_SEND")).Value);

        private int? _infiniteTracingExitTimeoutMs = null;
        public int InfiniteTracingExitTimeoutMs => GetInfiniteTracingExitTimeoutMs();
        private int GetInfiniteTracingExitTimeoutMs()
        {
            const int infiniteTracingExitTimeoutMsDefault = 5000;
            return _infiniteTracingExitTimeoutMs
                ?? (_infiniteTracingExitTimeoutMs = EnvironmentOverrides(TryGetAppSettingAsIntWithDefault("InfiniteTracingExitTimeout", infiniteTracingExitTimeoutMsDefault), "NEW_RELIC_INFINITE_TRACING_EXIT_TIMEOUT")).GetValueOrDefault();
        }

        private int? _infiniteTracingCountWorkers = null;
        public int InfiniteTracingTraceCountConsumers => GetInfiniteTracingCountWorkers();

        private int GetInfiniteTracingCountWorkers()
        {
            const int countWorkersDefault = 10;
            return _infiniteTracingCountWorkers
                ?? (_infiniteTracingCountWorkers = EnvironmentOverrides(TryGetAppSettingAsIntWithDefault("InfiniteTracingSpanEventsStreamsCount", countWorkersDefault), "NEW_RELIC_INFINITE_TRACING_SPAN_EVENTS_STREAMS_COUNT")).GetValueOrDefault();
        }


        private bool _infiniteTracingObserverObtained;
        private void GetInfiniteTracingObserver()
        {
            _infiniteTracingTraceObserverHost = _environment.GetEnvironmentVariable("NEW_RELIC_INFINITE_TRACING_TRACE_OBSERVER_HOST");
            if (_infiniteTracingTraceObserverHost != null)
            {
                _infiniteTracingTraceObserverPort = _environment.GetEnvironmentVariable("NEW_RELIC_INFINITE_TRACING_TRACE_OBSERVER_PORT");
                _infiniteTracingTraceObserverSsl = _environment.GetEnvironmentVariable("NEW_RELIC_INFINITE_TRACING_TRACE_OBSERVER_SSL");
            }
            else
            {
                _infiniteTracingTraceObserverHost = _localConfiguration.infiniteTracing?.trace_observer?.host;
                _infiniteTracingTraceObserverPort = _localConfiguration.infiniteTracing?.trace_observer?.port;
                _infiniteTracingTraceObserverSsl = TryGetAppSettingAsString("InfiniteTracingTraceObserverSsl");
            }

            _infiniteTracingObserverObtained = true;
        }

        private string _infiniteTracingTraceObserverHost = null;
        public string InfiniteTracingTraceObserverHost
        {
            get
            {
                if (!_infiniteTracingObserverObtained)
                {
                    GetInfiniteTracingObserver();
                }

                return _infiniteTracingTraceObserverHost;
            }
        }

        private string _infiniteTracingTraceObserverPort = null;
        public string InfiniteTracingTraceObserverPort
        {
            get
            {
                if (!_infiniteTracingObserverObtained)
                {
                    GetInfiniteTracingObserver();
                }

                return _infiniteTracingTraceObserverPort;
            }
        }

        private string _infiniteTracingTraceObserverSsl = null;
        public string InfiniteTracingTraceObserverSsl
        {
            get
            {
                if (!_infiniteTracingObserverObtained)
                {
                    GetInfiniteTracingObserver();
                }

                return _infiniteTracingTraceObserverSsl;
            }
        }


        private int? _infiniteTracingQueueSizeSpans;
        public int InfiniteTracingQueueSizeSpans => GetInfiniteTracingQueueSizeSpans();

        private int GetInfiniteTracingQueueSizeSpans()
        {
            return _infiniteTracingQueueSizeSpans
                ?? (_infiniteTracingQueueSizeSpans = EnvironmentOverrides(_localConfiguration.infiniteTracing?.span_events?.queue_size, "NEW_RELIC_INFINITE_TRACING_SPAN_EVENTS_QUEUE_SIZE"))
                .GetValueOrDefault(100000);
        }

        private int? _infiniteTracingPartitionCountSpans;
        public int InfiniteTracingPartitionCountSpans => _infiniteTracingPartitionCountSpans
                ?? (_infiniteTracingPartitionCountSpans = EnvironmentOverrides(TryGetAppSettingAsInt("InfiniteTracingSpanEventsPartitionCount"), "NEW_RELIC_INFINITE_TRACING_SPAN_EVENTS_PARTITION_COUNT").GetValueOrDefault(62)).Value;

        private int? _infiniteTracingBatchSizeSpans;
        public int InfiniteTracingBatchSizeSpans => _infiniteTracingBatchSizeSpans
                ?? (_infiniteTracingBatchSizeSpans = EnvironmentOverrides(TryGetAppSettingAsInt("InfiniteTracingSpanEventsBatchSize"), "NEW_RELIC_INFINITE_TRACING_SPAN_EVENTS_BATCH_SIZE").GetValueOrDefault(700)).Value;

        private bool _infiniteTracingObtainedSettingsForTest;
        private void GetInfiniteTracingFlakyAndDelayTestSettings()
        {

            if (float.TryParse(_environment.GetEnvironmentVariable("NEW_RELIC_INFINITE_TRACING_SPAN_EVENTS_TEST_FLAKY"), out var flakyVal))
            {
                _infiniteTracingObserverTestFlaky = flakyVal;
            }
            else
            {
                _infiniteTracingObserverTestFlaky = TryGetAppSettingAsFloat("InfiniteTracingSpanEventsTestFlaky");
            }

            if (int.TryParse(_environment.GetEnvironmentVariable("NEW_RELIC_INFINITE_TRACING_SPAN_EVENTS_TEST_FLAKY_CODE"), out var flakyCodeVal))
            {
                _infiniteTracingObserverTestFlakyCode = flakyCodeVal;
            }
            else
            {
                _infiniteTracingObserverTestFlakyCode = TryGetAppSettingAsInt("InfiniteTracingSpanEventsTestFlakyCode");
            }

            if (int.TryParse(_environment.GetEnvironmentVariable("NEW_RELIC_INFINITE_TRACING_SPAN_EVENTS_TEST_DELAY"), out var delayVal))
            {
                _infiniteTracingObserverTestDelayMs = delayVal;
            }
            else
            {
                _infiniteTracingObserverTestDelayMs = TryGetAppSettingAsInt("InfiniteTracingSpanEventsTestDelay");
            }

            _infiniteTracingObtainedSettingsForTest = true;
        }

        private float? _infiniteTracingObserverTestFlaky;
        public float? InfiniteTracingTraceObserverTestFlaky
        {
            get
            {
                if (!_infiniteTracingObtainedSettingsForTest)
                {
                    GetInfiniteTracingFlakyAndDelayTestSettings();
                }

                return _infiniteTracingObserverTestFlaky;
            }
        }

        private int? _infiniteTracingObserverTestFlakyCode;
        public int? InfiniteTracingTraceObserverTestFlakyCode
        {
            get
            {
                if (!_infiniteTracingObtainedSettingsForTest)
                {
                    GetInfiniteTracingFlakyAndDelayTestSettings();
                }

                return _infiniteTracingObserverTestFlakyCode;
            }
        }

        private int? _infiniteTracingObserverTestDelayMs;
        public int? InfiniteTracingTraceObserverTestDelayMs
        {
            get
            {
                if (!_infiniteTracingObtainedSettingsForTest)
                {
                    GetInfiniteTracingFlakyAndDelayTestSettings();
                }

                return _infiniteTracingObserverTestDelayMs;
            }
        }

        private bool? _infiniteTracingCompression;
        public bool InfiniteTracingCompression
        {
            get
            {
                if (!_infiniteTracingCompression.HasValue)
                {
                    _infiniteTracingCompression = EnvironmentOverrides(_localConfiguration.infiniteTracing.compression, "NEW_RELIC_INFINITE_TRACING_COMPRESSION");
                }
                return _infiniteTracingCompression.Value;
            }
        }




        #endregion

        #region Errors

        public virtual bool ErrorCollectorEnabled
        {
            get
            {
                var configuredValue = ServerOverrides(_serverConfiguration.RpmConfig.ErrorCollectorEnabled, _localConfiguration.errorCollector.enabled);
                return ServerCanDisable(_serverConfiguration.ErrorCollectionEnabled, configuredValue);
            }
        }

        public virtual bool ErrorCollectorCaptureEvents
        {
            get
            {
                if (ErrorCollectorMaxEventSamplesStored == 0)
                {
                    return false;
                }
                return ServerCanDisable(_serverConfiguration.ErrorEventCollectionEnabled, _localConfiguration.errorCollector.captureEvents);
            }
        }

        public virtual int ErrorCollectorMaxEventSamplesStored
        {
            get
            {
                // Faster Event Harvest configuration rules apply here, if/when we add an environment variable for this property we need to make sure that
                // ServerOverrides takes precedence over EnvironmentOverrides
                return ServerOverrides(_serverConfiguration.EventHarvestConfig?.ErrorEventHarvestLimit(), _localConfiguration.errorCollector.maxEventSamplesStored);
            }
        }

        public TimeSpan ErrorEventsHarvestCycle
        {
            get
            {
                return ServerOverrides(_serverConfiguration.EventHarvestConfig?.ErrorEventHarvestCycle(), TimeSpan.FromMinutes(1));
            }
        }

        public virtual uint ErrorsMaximumPerPeriod { get { return 20; } }

        public IDictionary<string, IEnumerable<string>> IgnoreErrorsConfiguration { get; private set; }
        public IEnumerable<string> IgnoreErrorClassesForAgentSettings { get; private set; }
        public IDictionary<string, IEnumerable<string>> IgnoreErrorMessagesForAgentSettings { get; private set; }

        private IEnumerable<MatchRule> ParseExpectedStatusCodesArray(IEnumerable<string> expectedStatusCodeArray)
        {
            var expectedStatusCodes = new List<MatchRule>();

            if (expectedStatusCodeArray == null)
            {
                return expectedStatusCodes;
            }

            foreach (var singleCodeOrRange in expectedStatusCodeArray)
            {
                MatchRule matchRule;
                var index = singleCodeOrRange.IndexOf(HyphenChar);
                if (index != -1)
                {
                    var lowerBoundString = singleCodeOrRange.Substring(0, index).Trim();
                    var upperBoundString = singleCodeOrRange.Substring(index + 1).Trim();

                    matchRule = StatusCodeInRangeMatchRule.GenerateRule(lowerBoundString, upperBoundString);
                }
                else
                {
                    matchRule = StatusCodeExactMatchRule.GenerateRule(singleCodeOrRange);
                }

                if (matchRule == null)
                {
                    Log.Warn($"Cannot parse {singleCodeOrRange} status code. This status code format is not supported.");
                    continue;
                }

                expectedStatusCodes.Add(matchRule);
            }

            return expectedStatusCodes;
        }

        public IDictionary<string, IEnumerable<string>> ExpectedErrorsConfiguration { get; private set; }
        public IEnumerable<MatchRule> ExpectedStatusCodes { get; private set; }
        public IEnumerable<string> ExpectedErrorClassesForAgentSettings { get; private set; }
        public IDictionary<string, IEnumerable<string>> ExpectedErrorMessagesForAgentSettings { get; private set; }
        public IEnumerable<string> ExpectedErrorStatusCodesForAgentSettings { get; private set; }

        public Func<IReadOnlyDictionary<string, object>, string> ErrorGroupCallback => _runTimeConfiguration.ErrorGroupCallback;

        #endregion

        public Dictionary<string, string> RequestHeadersMap => _serverConfiguration.RequestHeadersMap;

        public virtual string EncodingKey { get { return _serverConfiguration.EncodingKey; } }

        public virtual string EntityGuid { get { return _serverConfiguration.EntityGuid; } }

        private bool? _highSecurityModeEnabled;
        public virtual bool HighSecurityModeEnabled
        {
            get
            {
                _highSecurityModeEnabled ??= EnvironmentOverrides(_localConfiguration.highSecurity.enabled, "NEW_RELIC_HIGH_SECURITY");

                return _highSecurityModeEnabled.Value;
            }
        }


        private BoolConfigurationItem _customInstrumentationEditorIsEnabled;

        public string CustomInstrumentationEditorEnabledSource
        {
            get
            {
                if (_customInstrumentationEditorIsEnabled == null)
                {
                    _customInstrumentationEditorIsEnabled = GetCustomInstrumentationEditorConfiguration();
                }

                return _customInstrumentationEditorIsEnabled.Source;
            }
        }

        public virtual bool CustomInstrumentationEditorEnabled
        {
            get
            {
                if (_customInstrumentationEditorIsEnabled == null)
                {
                    _customInstrumentationEditorIsEnabled = GetCustomInstrumentationEditorConfiguration();
                }

                return _customInstrumentationEditorIsEnabled.Value;
            }
        }

        private BoolConfigurationItem GetCustomInstrumentationEditorConfiguration()
        {
            if (HighSecurityModeEnabled)
            {
                return new BoolConfigurationItem(false, HighSecurityConfigSource);
            }

            if (_securityPoliciesConfiguration.SecurityPolicyExistsFor(SecurityPoliciesConfiguration.CustomInstrumentationEditorPolicyName)
                && (_securityPoliciesConfiguration.CustomInstrumentationEditor.Enabled == false))
            {
                return new BoolConfigurationItem(false, SecurityPolicyConfigSource);
            }

            return new BoolConfigurationItem(_localConfiguration.customInstrumentationEditor.enabled, LocalConfigSource);
        }

        private BoolConfigurationItem _shouldStripExceptionMessages;

        public string StripExceptionMessagesSource
        {
            get
            {
                if (_shouldStripExceptionMessages == null)
                {
                    _shouldStripExceptionMessages = GetShouldStripExceptionMessagesConfiguration();
                }

                return _shouldStripExceptionMessages.Source;
            }
        }

        public virtual bool StripExceptionMessages
        {
            get
            {
                if (_shouldStripExceptionMessages == null)
                {
                    _shouldStripExceptionMessages = GetShouldStripExceptionMessagesConfiguration();
                }

                return _shouldStripExceptionMessages.Value;
            }
        }

        private BoolConfigurationItem GetShouldStripExceptionMessagesConfiguration()
        {
            // true is the more secure state, which will remove raw exception messages

            if (HighSecurityModeEnabled)
            {
                return new BoolConfigurationItem(true, HighSecurityConfigSource);
            }

            if (_securityPoliciesConfiguration.SecurityPolicyExistsFor(SecurityPoliciesConfiguration.AllowRawExceptionMessagePolicyName)
                && (_securityPoliciesConfiguration.AllowRawExceptionMessage.Enabled == false))
            {
                return new BoolConfigurationItem(true, SecurityPolicyConfigSource);
            }

            return new BoolConfigurationItem(_localConfiguration.stripExceptionMessages.enabled, LocalConfigSource);
        }

        public virtual bool InstrumentationLoggingEnabled { get { return _localConfiguration.instrumentation.log; } }

        #region Labels

        private string _labels;
        private bool _labelsChecked;
        public virtual string Labels
        {
            get
            {
                if (!_labelsChecked)
                {
                    var labels = _configurationManagerStatic.GetAppSetting(Constants.AppSettingsLabels);
                    if (labels != null)
                    {
                        Log.Info("Application labels from web.config, app.config, or appsettings.json.");
                        _labels = labels;
                    }
                    else
                    {
                        _labels = EnvironmentOverrides(_localConfiguration.labels, @"NEW_RELIC_LABELS");
                    }
                    _labelsChecked = true;
                }
                return _labels;
            }
        }

        #endregion

        #region Proxy

        public virtual string ProxyHost
        {
            get
            {
                return EnvironmentOverrides(_localConfiguration.service.proxy.host, "NEW_RELIC_PROXY_HOST");
            }
        }

        public virtual string ProxyUriPath
        {
            get
            {
                return EnvironmentOverrides(_localConfiguration.service.proxy.uriPath, "NEW_RELIC_PROXY_URI_PATH");
            }
        }

        public virtual int ProxyPort
        {
            get
            {
                return EnvironmentOverrides(_localConfiguration.service.proxy.port, "NEW_RELIC_PROXY_PORT").Value;
            }
        }

        public virtual string ProxyUsername
        {
            get
            {
                return EnvironmentOverrides(_localConfiguration.service.proxy.user, "NEW_RELIC_PROXY_USER");
            }
        }


        private bool _obscuringKeyEvaluated;
        private string _obscuringKey;
        public string ObscuringKey
        {
            get
            {
                if (!_obscuringKeyEvaluated)
                {
                    _obscuringKey = EnvironmentOverrides(_localConfiguration.service.obscuringKey, "NEW_RELIC_CONFIG_OBSCURING_KEY");
                    _obscuringKeyEvaluated = true;
                }

                return _obscuringKey;
            }
        }

        private bool _proxyPasswordEvaluated;
        private string _proxyPassword;
        public virtual string ProxyPassword
        {
            get
            {
                if (!_proxyPasswordEvaluated)
                {
                    var hasObscuringKey = !string.IsNullOrWhiteSpace(ObscuringKey);
                    var passwordObfuscated = EnvironmentOverrides(_localConfiguration.service.proxy.passwordObfuscated, "NEW_RELIC_PROXY_PASS_OBFUSCATED");
                    var hasObfuscatedPassword = !string.IsNullOrWhiteSpace(passwordObfuscated);

                    if (hasObscuringKey && hasObfuscatedPassword)
                    {
                        _proxyPassword = Strings.Base64Decode(passwordObfuscated, ObscuringKey);
                    }
                    else
                    {
                        _proxyPassword = EnvironmentOverrides(_localConfiguration.service.proxy.password, "NEW_RELIC_PROXY_PASS");
                    }

                    _proxyPasswordEvaluated = true;
                }

                return _proxyPassword;
            }
        }

        public virtual string ProxyDomain
        {
            get
            {
                return EnvironmentOverrides(_localConfiguration.service.proxy.domain, "NEW_RELIC_PROXY_DOMAIN") ?? string.Empty;
            }
        }

        #endregion

        #region DataTransmission
        public bool PutForDataSend { get { return _localConfiguration.dataTransmission.putForDataSend; } }

        public string CompressedContentEncoding
        {
            get
            {
                return _localConfiguration.dataTransmission.compressedContentEncoding.ToString();
            }
        }

        #endregion

        #region DatastoreTracer
        public bool InstanceReportingEnabled { get { return _localConfiguration.datastoreTracer.instanceReporting.enabled; } }

        public bool DatabaseNameReportingEnabled { get { return _localConfiguration.datastoreTracer.databaseNameReporting.enabled; } }

        public bool DatastoreTracerQueryParametersEnabled => _localConfiguration.datastoreTracer.queryParameters.enabled && TransactionTracerRecordSql == RawStringValue;

        #endregion

        #region Sql

        public bool SlowSqlEnabled
        {
            get { return ServerOverrides(_serverConfiguration.RpmConfig.SlowSqlEnabled, _localConfiguration.slowSql.enabled); }
        }

        public virtual TimeSpan SqlExplainPlanThreshold
        {
            get
            {
                var serverThreshold = _serverConfiguration.RpmConfig.TransactionTracerExplainThreshold;

                return serverThreshold.HasValue ?
                    TimeSpan.FromSeconds(serverThreshold.Value) :
                    TimeSpan.FromMilliseconds(_localConfiguration.transactionTracer.explainThreshold);
            }
        }

        public virtual bool SqlExplainPlansEnabled
        {
            get
            {
                return ServerOverrides(_serverConfiguration.RpmConfig.TransactionTracerExplainEnabled,
                    _localConfiguration.transactionTracer.explainEnabled);
            }
        }

        public virtual int SqlExplainPlansMax { get { return _localConfiguration.transactionTracer.maxExplainPlans; } }
        public virtual uint SqlStatementsPerTransaction { get { return 500; } }
        public virtual int SqlTracesPerPeriod { get { return 10; } }

        #endregion

        public virtual int StackTraceMaximumFrames { get { return _localConfiguration.maxStackTraceLines; } }
        public virtual IEnumerable<string> HttpStatusCodesToIgnore { get; private set; }

        public virtual IEnumerable<string> ThreadProfilingIgnoreMethods { get { return _localConfiguration.threadProfiling ?? new List<string>(); } }

        #region Custom Events


        private BoolConfigurationItem _customEventsAreEnabled;

        public string CustomEventsEnabledSource
        {
            get
            {
                if (_customEventsAreEnabled == null)
                {
                    _customEventsAreEnabled = GetCustomEventsAreEnabledConfiguration();
                }

                return _customEventsAreEnabled.Source;
            }
        }

        public virtual bool CustomEventsEnabled
        {
            get
            {
                if (_customEventsAreEnabled == null)
                {
                    _customEventsAreEnabled = GetCustomEventsAreEnabledConfiguration();
                }

                return _customEventsAreEnabled.Value;
            }
        }

        private BoolConfigurationItem GetCustomEventsAreEnabledConfiguration()
        {
            if (HighSecurityModeEnabled)
            {
                return new BoolConfigurationItem(false, HighSecurityConfigSource);
            }

            if (_securityPoliciesConfiguration.SecurityPolicyExistsFor(SecurityPoliciesConfiguration.CustomEventsPolicyName)
                && (_securityPoliciesConfiguration.CustomEvents.Enabled == false))
            {
                return new BoolConfigurationItem(false, SecurityPolicyConfigSource);
            }

            if (_serverConfiguration.CustomEventCollectionEnabled.HasValue
                && (_serverConfiguration.CustomEventCollectionEnabled.Value == false))
            {
                return new BoolConfigurationItem(false, ServerConfigSource);
            }

            if (CustomEventsMaximumSamplesStored == 0)
            {
                return new BoolConfigurationItem(false, $"{nameof(CustomEventsMaximumSamplesStored)} set to 0");
            }

            return new BoolConfigurationItem(_localConfiguration.customEvents.enabled, LocalConfigSource);
        }

        public virtual int CustomEventsMaximumSamplesStored
        {
            get
            {
                // Faster Event Harvest configuration rules apply here, which is why ServerOverrides takes precedence over EnvironmentOverrides
                var maxValue = _localConfiguration.customEvents.maximumSamplesStored;
                return ServerOverrides(_serverConfiguration.EventHarvestConfig?.CustomEventHarvestLimit(), (int)EnvironmentOverrides(maxValue, "MAX_EVENT_SAMPLES_STORED"));
            }
        }

        public TimeSpan CustomEventsHarvestCycle
        {
            get
            {
                return ServerOverrides(_serverConfiguration.EventHarvestConfig?.CustomEventHarvestCycle(), TimeSpan.FromMinutes(1));
            }
        }

        public bool CustomEventsAttributesEnabled => CaptureAttributes && _localConfiguration.customEvents.attributes.enabled;


        private HashSet<string> _customEventsAttributesInclude;
        public HashSet<string> CustomEventsAttributesInclude
        {
            get
            {
                if (_customEventsAttributesInclude == null)
                {
                    _customEventsAttributesInclude = IsAttributesAllowedByConfigurableSecurityPolicy && CustomEventsAttributesEnabled
                        ? new HashSet<string>(_localConfiguration.customEvents.attributes.include)
                        : new HashSet<string>();
                }

                return _customEventsAttributesInclude;
            }
        }

        private HashSet<string> _customEventsAttributesExclude;
        public HashSet<string> CustomEventsAttributesExclude
        {
            get
            {
                if (_customEventsAttributesExclude == null)
                {
                    _customEventsAttributesExclude = new HashSet<string>(_localConfiguration.customEvents.attributes.exclude);
                }

                return _customEventsAttributesExclude;
            }
        }


        #endregion

        public bool DisableSamplers { get { return EnvironmentOverrides(_localConfiguration.application.disableSamplers, "NEW_RELIC_DISABLE_SAMPLERS"); } }

        public bool ThreadProfilingEnabled { get { return _localConfiguration.threadProfilingEnabled; } }

        #region Transaction Events

        public virtual bool TransactionEventsEnabled
        {
            get
            {
                return TransactionEventsMaximumSamplesStored > 0 && ServerCanDisable(
                    _serverConfiguration.AnalyticsEventCollectionEnabled,
                    _localConfiguration.transactionEvents.enabled);
            }
        }

        public virtual int TransactionEventsMaximumSamplesStored
        {
            get
            {
                // Faster Event Harvest configuration rules apply here, which is why ServerOverrides takes precedence over EnvironmentOverrides
                var maxValue = _localConfiguration.transactionEvents.maximumSamplesStored;

                return ServerOverrides(_serverConfiguration.EventHarvestConfig?.TransactionEventHarvestLimit(), (int)EnvironmentOverrides(maxValue, "MAX_TRANSACTION_SAMPLES_STORED"));
            }
        }

        public TimeSpan TransactionEventsHarvestCycle
        {
            get
            {
                return ServerOverrides(_serverConfiguration.EventHarvestConfig?.TransactionEventHarvestCycle(), TimeSpan.FromMinutes(1));
            }
        }

        public virtual bool TransactionEventsTransactionsEnabled
        {
            get
            {
                return _localConfiguration.transactionEvents.transactions.enabledSpecified ? _localConfiguration.transactionEvents.transactions.enabled : TransactionEventsTransactionsEnabledDefault;
            }
        }

        #endregion

        #region Transaction Tracer

        public virtual TimeSpan TransactionTraceApdexF { get { return TransactionTraceApdexT.Multiply(4); } }
        public virtual TimeSpan TransactionTraceApdexT { get { return TimeSpan.FromSeconds(ServerOverrides(_serverConfiguration.ApdexT, 0.5)); } }

        public virtual TimeSpan TransactionTraceThreshold
        {
            get
            {
                return (_serverConfiguration.RpmConfig.TransactionTracerThreshold == null)
                    ? ParseTransactionThreshold(_localConfiguration.transactionTracer.transactionThreshold, TimeSpan.FromMilliseconds)
                    : ParseTransactionThreshold(_serverConfiguration.RpmConfig.TransactionTracerThreshold.ToString(), TimeSpan.FromSeconds);
            }
        }

        public virtual bool TransactionTracerEnabled
        {
            get
            {
                var configuredValue = ServerOverrides(_serverConfiguration.RpmConfig.TransactionTracerEnabled, _localConfiguration.transactionTracer.enabled);
                return ServerCanDisable(_serverConfiguration.TraceCollectionEnabled, configuredValue);
            }
        }
        public virtual int TransactionTracerMaxSegments { get { return _localConfiguration.transactionTracer.maxSegments; } }

        private RecordSqlConfigurationItem _recordSqlConfiguration;

        public string TransactionTracerRecordSqlSource
        {
            get
            {
                if (_recordSqlConfiguration == null)
                {
                    _recordSqlConfiguration = GetRecordSqlConfiguration();
                }

                return _recordSqlConfiguration.Source;
            }
        }

        public virtual string TransactionTracerRecordSql
        {
            get
            {
                if (_recordSqlConfiguration == null)
                {
                    _recordSqlConfiguration = GetRecordSqlConfiguration();
                }

                return _recordSqlConfiguration.Value;
            }
        }

        private RecordSqlConfigurationItem GetRecordSqlConfiguration()
        {
            if (_securityPoliciesConfiguration.SecurityPolicyExistsFor(SecurityPoliciesConfiguration.RecordSqlPolicyName))
            {
                var localRecordSql = _localConfiguration.transactionTracer.recordSql;
                var serverConfigRecordSql = _serverConfiguration.RpmConfig.TransactionTracerRecordSql;

                // "raw" is never allowed with security policies
                var policyValue = _securityPoliciesConfiguration.RecordSql.Enabled ? ObfuscatedStringValue : OffStringValue;

                var mostRestrictiveConfiguration = new RecordSqlConfigurationItem(policyValue, SecurityPolicyConfigSource)
                    .ApplyIfMoreRestrictive(serverConfigRecordSql, ServerConfigSource)
                    .ApplyIfMoreRestrictive(localRecordSql, LocalConfigSource);

                return mostRestrictiveConfiguration;
            }

            var serverOrLocalConfiguration = GetServerOverrideOrLocalRecordSqlConfiguration();

            if (HighSecurityModeEnabled)
            {
                // "raw" is never allowed with high security
                var hsmConfiguration = new RecordSqlConfigurationItem(ObfuscatedStringValue, HighSecurityConfigSource)
                    .ApplyIfMoreRestrictive(serverOrLocalConfiguration);

                return hsmConfiguration;
            }

            return serverOrLocalConfiguration;
        }

        private RecordSqlConfigurationItem GetServerOverrideOrLocalRecordSqlConfiguration()
        {
            if (string.IsNullOrWhiteSpace(_serverConfiguration.RpmConfig.TransactionTracerRecordSql) == false)
            {
                return new RecordSqlConfigurationItem(_serverConfiguration.RpmConfig.TransactionTracerRecordSql, ServerConfigSource);
            }

            var localRecordSqlString = Enum.GetName(typeof(configurationTransactionTracerRecordSql), _localConfiguration.transactionTracer.recordSql);
            return new RecordSqlConfigurationItem(localRecordSqlString, LocalConfigSource);
        }

        public virtual int TransactionTracerMaxStackTraces { get { return _localConfiguration.transactionTracer.maxStackTrace; } }
        public virtual IEnumerable<Regex> RequestPathExclusionList
        {
            get
            {
                if (_requestPathExclusionList == null)
                {
                    _requestPathExclusionList = ReadUrlBlacklist(_localConfiguration);
                }

                return _requestPathExclusionList;
            }
        }

        private IList<Regex> _requestPathExclusionList;

        #endregion

        public virtual IEnumerable<long> TrustedAccountIds { get { return _serverConfiguration.TrustedIds ?? new List<long>(); } }

        public bool ServerSideConfigurationEnabled { get { return _serverConfiguration.ServerSideConfigurationEnabled; } }

        #region Metric naming

        private IEnumerable<RegexRule> _metricNameRegexRules;
        public IEnumerable<RegexRule> MetricNameRegexRules
        {
            get { return _metricNameRegexRules ?? (_metricNameRegexRules = GetRegexRules(_serverConfiguration.MetricNameRegexRules)); }
        }

        private IEnumerable<RegexRule> _transactionNameRegexRules;
        public IEnumerable<RegexRule> TransactionNameRegexRules
        {
            get { return _transactionNameRegexRules ?? (_transactionNameRegexRules = GetRegexRules(_serverConfiguration.TransactionNameRegexRules)); }
        }

        private IEnumerable<RegexRule> _rrlRegexRules;
        public IEnumerable<RegexRule> UrlRegexRules
        {
            get { return _rrlRegexRules ?? (_rrlRegexRules = GetRegexRules(_serverConfiguration.UrlRegexRules)); }
        }

        private IDictionary<string, IEnumerable<string>> _transactionNameWhitelistRules;
        public IDictionary<string, IEnumerable<string>> TransactionNameWhitelistRules
        {
            get { return _transactionNameWhitelistRules ?? (_transactionNameWhitelistRules = GetWhitelistRules(_serverConfiguration.TransactionNameWhitelistRules)); }
        }

        private IDictionary<string, double> _webTransactionsApdex;

        public IDictionary<string, double> WebTransactionsApdex
        {
            get { return _webTransactionsApdex ?? (_webTransactionsApdex = _serverConfiguration.WebTransactionsApdex ?? new Dictionary<string, double>()); }
        }

        #endregion Metric naming

        public string NewRelicConfigFilePath => _localConfiguration.ConfigurationFileName;
        public string AppSettingsConfigFilePath => _configurationManagerStatic.AppSettingsFilePath;

        #region Utilization

        public bool UtilizationDetectAws
        {
            get { return EnvironmentOverrides(_localConfiguration.utilization.detectAws, "NEW_RELIC_UTILIZATION_DETECT_AWS"); }
        }

        public bool UtilizationDetectAzure
        {
            get { return EnvironmentOverrides(_localConfiguration.utilization.detectAzure, "NEW_RELIC_UTILIZATION_DETECT_AZURE"); }
        }

        public bool UtilizationDetectGcp
        {
            get { return EnvironmentOverrides(_localConfiguration.utilization.detectGcp, "NEW_RELIC_UTILIZATION_DETECT_GCP"); }
        }

        public bool UtilizationDetectPcf
        {
            get { return EnvironmentOverrides(_localConfiguration.utilization.detectPcf, "NEW_RELIC_UTILIZATION_DETECT_PCF"); }
        }

        public bool UtilizationDetectDocker
        {
            get { return EnvironmentOverrides(_localConfiguration.utilization.detectDocker, "NEW_RELIC_UTILIZATION_DETECT_DOCKER"); }
        }

        public bool UtilizationDetectKubernetes
        {
            get { return EnvironmentOverrides(_localConfiguration.utilization.detectKubernetes, "NEW_RELIC_UTILIZATION_DETECT_KUBERNETES"); }
        }

        public int? UtilizationLogicalProcessors
        {
            get
            {
                var localValue = GetNullableIntValue(_localConfiguration.utilization.logicalProcessorsSpecified, _localConfiguration.utilization.logicalProcessors);
                return EnvironmentOverrides(localValue, "NEW_RELIC_UTILIZATION_LOGICAL_PROCESSORS");
            }
        }

        public int? UtilizationTotalRamMib
        {
            get
            {
                var localValue = GetNullableIntValue(_localConfiguration.utilization.totalRamMibSpecified, _localConfiguration.utilization.totalRamMib);
                return EnvironmentOverrides(localValue, "NEW_RELIC_UTILIZATION_TOTAL_RAM_MIB");
            }
        }

        public string UtilizationBillingHost
        {
            get
            {
                var value = EnvironmentOverrides(_localConfiguration.utilization.billingHost, "NEW_RELIC_UTILIZATION_BILLING_HOSTNAME");
                return string.IsNullOrEmpty(value) ? null : value.Trim(); //Keeping IsNullOrEmpty just in case customer sets value to "".
            }
        }

        private readonly Lazy<string> _utilizationFullHostName;
        public string UtilizationFullHostName => _utilizationFullHostName.Value;

        private readonly Lazy<string> _utilizationHostName;

        public string UtilizationHostName => _utilizationHostName.Value;

        #endregion

        #region Log Events and Metrics

        public virtual bool ApplicationLoggingEnabled
        {
            get
            {
                return EnvironmentOverrides(_localConfiguration.applicationLogging.enabled, "NEW_RELIC_APPLICATION_LOGGING_ENABLED");
            }
        }

        public virtual bool LogMetricsCollectorEnabled
        {
            get
            {
                return ApplicationLoggingEnabled &&
                    EnvironmentOverrides(_localConfiguration.applicationLogging.metrics.enabled, "NEW_RELIC_APPLICATION_LOGGING_METRICS_ENABLED");
            }
        }

        public virtual bool LogEventCollectorEnabled
        {
            get
            {
                return ApplicationLoggingEnabled &&
                    LogEventsMaxSamplesStored > 0 &&
                    !SecurityPoliciesTokenExists &&
                    HighSecurityModeOverrides(false,
                    EnvironmentOverrides(_localConfiguration.applicationLogging.forwarding.enabled, "NEW_RELIC_APPLICATION_LOGGING_FORWARDING_ENABLED"));
            }
        }

        public bool ContextDataEnabled
        {
            get
            {
                return LogEventCollectorEnabled &&
                    EnvironmentOverrides(_localConfiguration.applicationLogging.forwarding.contextData.enabled, "NEW_RELIC_APPLICATION_LOGGING_FORWARDING_CONTEXT_DATA_ENABLED");
            }
        }

        public IEnumerable<string> ContextDataInclude
        {
            get
            {
                return EnvironmentOverrides(_localConfiguration.applicationLogging.forwarding.contextData.include,
                    "NEW_RELIC_APPLICATION_LOGGING_FORWARDING_CONTEXT_DATA_INCLUDE")
                    .Split(new[] { StringSeparators.CommaChar, ' ' }, StringSplitOptions.RemoveEmptyEntries);
            }
        }

        public IEnumerable<string> ContextDataExclude
        {
            get
            {
                return EnvironmentOverrides(_localConfiguration.applicationLogging.forwarding.contextData.exclude,
                    "NEW_RELIC_APPLICATION_LOGGING_FORWARDING_CONTEXT_DATA_EXCLUDE")
                    .Split(new[] { StringSeparators.CommaChar, ' ' }, StringSplitOptions.RemoveEmptyEntries);
            }
        }

        public TimeSpan LogEventsHarvestCycle
        {
            get
            {
                return ServerOverrides(_serverConfiguration.EventHarvestConfig?.LogEventHarvestCycle(), TimeSpan.FromSeconds(5));
            }
        }

        public virtual int LogEventsMaxSamplesStored
        {
            get
            {
                // This is different from the other faster event harvest settings since we want to ensure that local values are properly distributed across the harvest.
                // Using the GetValueOrDefault to ensure that a value is provided if all other values are remvoed.
                return ServerOverrides(_serverConfiguration.EventHarvestConfig?.LogEventHarvestLimit(),
                    EnvironmentOverrides(_localConfiguration.applicationLogging.forwarding.maxSamplesStored,
                    "NEW_RELIC_APPLICATION_LOGGING_FORWARDING_MAX_SAMPLES_STORED").GetValueOrDefault(10000));
            }
        }

        public virtual bool LogDecoratorEnabled
        {
            get
            {
                return ApplicationLoggingEnabled &&
                    EnvironmentOverrides(_localConfiguration.applicationLogging.localDecorating.enabled, "NEW_RELIC_APPLICATION_LOGGING_LOCAL_DECORATING_ENABLED");
            }
        }

        private HashSet<string> _logLevelDenyList;
        public virtual HashSet<string> LogLevelDenyList
        {
            get
            {
                if (_logLevelDenyList == null)
                {
                    _logLevelDenyList = new HashSet<string>(
                        EnvironmentOverrides(_localConfiguration.applicationLogging.forwarding.logLevelDenyList,
                                "NEW_RELIC_APPLICATION_LOGGING_FORWARDING_LOG_LEVEL_DENYLIST")
                            ?.Split(new[] { StringSeparators.CommaChar, ' ' }, StringSplitOptions.RemoveEmptyEntries)
                            .Select(s => s.ToUpper())
                        ?? Enumerable.Empty<string>());

                    if (_logLevelDenyList.Count > 0)
                    {
                        var logLevels = string.Join(",", _logLevelDenyList);
                        Log.Info($"Log Level Filtering is enabled for the following levels: {logLevels}");
                    }
                }

                return _logLevelDenyList;
            }
        }

        #endregion

<<<<<<< HEAD
        private IEnumerable<IDictionary<string, string>> _ignoredInstrumentation;
        public IEnumerable<IDictionary<string, string>> IgnoredInstrumentation
        {
            get
            {
                if (_ignoredInstrumentation == null)
                {
                    _ignoredInstrumentation =_localConfiguration.instrumentation.rules
                        .Select(i => new ReadOnlyDictionary<string, string>(
                                new Dictionary<string, string>
                                {
                                    { "assemblyName", i.assemblyName },
                                    { "className", i.className }
                                }
                            ))
                        .ToList();
                }

                return _ignoredInstrumentation;
            }
        }

=======
        #region AI Monitoring

        public bool AiMonitoringEnabled
        {
            get
            {
                return EnvironmentOverrides(_localConfiguration.aiMonitoring.enabled, "NEW_RELIC_AI_MONITORING_ENABLED");
            }
        }
        
        public bool AiMonitoringStreamingEnabled
        {
            get
            {
                return AiMonitoringEnabled &&
                    EnvironmentOverrides(_localConfiguration.aiMonitoring.streaming.enabled, "NEW_RELIC_AI_MONITORING_STREAMING_ENABLED");
            }
        }

        public bool AiMonitoringRecordContentEnabled
        {
            get
            {
                return AiMonitoringEnabled &&
                    EnvironmentOverrides(_localConfiguration.aiMonitoring.recordContent.enabled, "NEW_RELIC_AI_MONITORING_RECORD_CONTENT_ENABLED");
            }
        }

        public Func<string, string, int> LlmTokenCountingCallback => _runTimeConfiguration.LlmTokenCountingCallback;

        #endregion

>>>>>>> 7b065b91
        public virtual bool AppDomainCachingDisabled
        {
            get
            {
                return EnvironmentOverrides(false, "NEW_RELIC_DISABLE_APPDOMAIN_CACHING");
            }
        }

        public virtual bool ForceNewTransactionOnNewThread
        {
            get
            {
                return EnvironmentOverrides(_localConfiguration.service.forceNewTransactionOnNewThread, "NEW_RELIC_FORCE_NEW_TRANSACTION_ON_NEW_THREAD");
            }
        }

        private bool? _diagnosticsCaptureAgentTiming;
        public bool DiagnosticsCaptureAgentTiming
        {
            get
            {
                if (_diagnosticsCaptureAgentTiming == null)
                {
                    UpdateDiagnosticsAgentTimingSettings();
                }

                return _diagnosticsCaptureAgentTiming.Value;

            }
        }

        private int? _diagnosticsCaptureAgentTimingFrequency;
        public int DiagnosticsCaptureAgentTimingFrequency
        {
            get
            {
                if (_diagnosticsCaptureAgentTimingFrequency == null)
                {
                    UpdateDiagnosticsAgentTimingSettings();
                }

                return _diagnosticsCaptureAgentTimingFrequency.Value;

            }
        }

        private void UpdateDiagnosticsAgentTimingSettings()
        {
            var captureTiming = _localConfiguration.diagnostics.captureAgentTiming;
            var configFreq = _localConfiguration.diagnostics.captureAgentTimingFrequency;

            if (configFreq <= 0)
            {
                captureTiming = false;
            }

            _diagnosticsCaptureAgentTiming = captureTiming;
            _diagnosticsCaptureAgentTimingFrequency = configFreq;
        }

        private bool? _forceSynchronousTimingCalculationHttpClient;
        public bool ForceSynchronousTimingCalculationHttpClient
        {
            get
            {
                return _forceSynchronousTimingCalculationHttpClient.HasValue
                    ? _forceSynchronousTimingCalculationHttpClient.Value
                    : (_forceSynchronousTimingCalculationHttpClient = TryGetAppSettingAsBoolWithDefault("ForceSynchronousTimingCalculation.HttpClient", false)).Value;
            }
        }

        private bool? _enableAspNetCore6PlusBrowserInjection;
        public bool EnableAspNetCore6PlusBrowserInjection
        {
            get
            {
                return _enableAspNetCore6PlusBrowserInjection.HasValue
                    ? _enableAspNetCore6PlusBrowserInjection.Value
                    : (_enableAspNetCore6PlusBrowserInjection = TryGetAppSettingAsBoolWithDefault("EnableAspNetCore6PlusBrowserInjection", false)).Value;
            }
        }

        private TimeSpan? _metricsHarvestCycleOverride = null;
        public TimeSpan MetricsHarvestCycle
        {
            get
            {
                if (_metricsHarvestCycleOverride.HasValue)
                {
                    return _metricsHarvestCycleOverride.Value;
                }

                if (_newRelicAppSettings.TryGetValue("OverrideMetricsHarvestCycle", out var harvestCycle))
                {
                    if (int.TryParse(harvestCycle, out var parsedHarvestCycle) && parsedHarvestCycle > 0)
                    {
                        Log.Info("Metrics harvest cycle overridden to " + parsedHarvestCycle + " seconds.");
                        _metricsHarvestCycleOverride = TimeSpan.FromSeconds(parsedHarvestCycle);
                        return _metricsHarvestCycleOverride.Value;
                    }
                }

                return DefaultHarvestCycle;
            }
        }

        private TimeSpan? _transactionTraceHarvestCycleOverride = null;
        public TimeSpan TransactionTracesHarvestCycle
        {
            get
            {
                if (_transactionTraceHarvestCycleOverride.HasValue)
                {
                    return _transactionTraceHarvestCycleOverride.Value;
                }

                if (_newRelicAppSettings.TryGetValue("OverrideTransactionTracesHarvestCycle", out var harvestCycle))
                {
                    if (int.TryParse(harvestCycle, out var parsedHarvestCycle) && parsedHarvestCycle > 0)
                    {
                        Log.Info("Transaction traces harvest cycle overridden to " + parsedHarvestCycle + " seconds.");
                        _transactionTraceHarvestCycleOverride = TimeSpan.FromSeconds(parsedHarvestCycle);
                        return _transactionTraceHarvestCycleOverride.Value;
                    }
                }

                return DefaultHarvestCycle;
            }
        }

        private TimeSpan? _errorTracesHarvestCycleOverride = null;
        public TimeSpan ErrorTracesHarvestCycle
        {
            get
            {
                if (_errorTracesHarvestCycleOverride.HasValue)
                {
                    return _errorTracesHarvestCycleOverride.Value;
                }

                if (_newRelicAppSettings.TryGetValue("OverrideErrorTracesHarvestCycle", out var harvestCycle))
                {
                    if (int.TryParse(harvestCycle, out var parsedHarvestCycle) && parsedHarvestCycle > 0)
                    {
                        Log.Info("Error traces harvest cycle overridden to " + parsedHarvestCycle + " seconds.");
                        _errorTracesHarvestCycleOverride = TimeSpan.FromSeconds(parsedHarvestCycle);
                        return _errorTracesHarvestCycleOverride.Value;
                    }
                }

                return DefaultHarvestCycle;
            }
        }

        private TimeSpan? _getAgentCommandsCycleOverride = null;
        public TimeSpan GetAgentCommandsCycle
        {
            get
            {
                if (_getAgentCommandsCycleOverride.HasValue)
                {
                    return _getAgentCommandsCycleOverride.Value;
                }

                if (_newRelicAppSettings.TryGetValue("OverrideGetAgentCommandsCycle", out var harvestCycle))
                {
                    if (int.TryParse(harvestCycle, out var parsedHarvestCycle) && parsedHarvestCycle > 0)
                    {
                        Log.Info("Get agent commands cycle overridden to " + parsedHarvestCycle + " seconds.");
                        _getAgentCommandsCycleOverride = TimeSpan.FromSeconds(parsedHarvestCycle);
                        return _getAgentCommandsCycleOverride.Value;
                    }
                }

                return DefaultHarvestCycle;
            }
        }

        private TimeSpan? _sqlTracesHarvestCycleOverride = null;
        public TimeSpan SqlTracesHarvestCycle
        {
            get
            {
                if (_sqlTracesHarvestCycleOverride.HasValue)
                {
                    return _sqlTracesHarvestCycleOverride.Value;
                }

                if (_newRelicAppSettings.TryGetValue("OverrideSqlTracesHarvestCycle", out var harvestCycle))
                {
                    if (int.TryParse(harvestCycle, out var parsedHarvestCycle) && parsedHarvestCycle > 0)
                    {
                        Log.Info("SQL traces harvest cycle overridden to " + parsedHarvestCycle + " seconds.");
                        _sqlTracesHarvestCycleOverride = TimeSpan.FromSeconds(parsedHarvestCycle);
                        return _sqlTracesHarvestCycleOverride.Value;
                    }
                }

                return DefaultHarvestCycle;
            }
        }

        private TimeSpan? _updateLoadedModulesCycleOverride = null;
        public TimeSpan UpdateLoadedModulesCycle
        {
            get
            {
                if (_updateLoadedModulesCycleOverride.HasValue)
                {
                    return _updateLoadedModulesCycleOverride.Value;
                }

                if (_newRelicAppSettings.TryGetValue("OverrideUpdateLoadedModulesCycle", out var harvestCycle))
                {
                    if (int.TryParse(harvestCycle, out var parsedHarvestCycle) && parsedHarvestCycle > 0)
                    {
                        Log.Info("Update loaded modules cycle overridden to " + parsedHarvestCycle + " seconds.");
                        _updateLoadedModulesCycleOverride = TimeSpan.FromSeconds(parsedHarvestCycle);
                        return _updateLoadedModulesCycleOverride.Value;
                    }
                }

                return DefaultHarvestCycle;
            }
        }

        private TimeSpan? _stackExchangeRedisCleanupCycleOverride = null;
        public TimeSpan StackExchangeRedisCleanupCycle
        {
            get
            {
                if (_stackExchangeRedisCleanupCycleOverride.HasValue)
                {
                    return _stackExchangeRedisCleanupCycleOverride.Value;
                }

                if (_newRelicAppSettings.TryGetValue("OverrideStackExchangeRedisCleanupCycle", out var harvestCycle))
                {
                    if (int.TryParse(harvestCycle, out var parsedHarvestCycle) && parsedHarvestCycle > 0)
                    {
                        Log.Info("StackExchange.Redis cleanup cycle overridden to " + parsedHarvestCycle + " seconds.");
                        _stackExchangeRedisCleanupCycleOverride = TimeSpan.FromSeconds(parsedHarvestCycle);
                        return _stackExchangeRedisCleanupCycleOverride.Value;
                    }
                }

                return DefaultHarvestCycle;
            }
        }

        #endregion

        #region Helpers

        private TimeSpan ParseTransactionThreshold(string threshold, Func<double, TimeSpan> numberToTimeSpanConverter)
        {
            if (string.IsNullOrEmpty(threshold))
                return TransactionTraceApdexF;

            double parsedTransactionThreshold;
            return double.TryParse(threshold, out parsedTransactionThreshold)
                ? numberToTimeSpanConverter(parsedTransactionThreshold)
                : TransactionTraceApdexF;
        }

        private static bool ServerCanDisable(bool? server, bool local)
        {
            if (server == null) return local;
            return server.Value && local;
        }

        private static string ServerOverrides(string server, string local)
        {
            return server ?? local ?? string.Empty;
        }

        private static T ServerOverrides<T>(T? server, T local) where T : struct
        {
            return server ?? local;
        }

        private T HighSecurityModeOverrides<T>(T overriddenValue, T originalValue)
        {
            return HighSecurityModeEnabled ? overriddenValue : originalValue;
        }

        private static T ServerOverrides<T>(T server, T local) where T : class
        {
            return server ?? local;
        }

        private List<string> EnvironmentOverrides(List<string> local, params string[] environmentVariableNames)
        {
            var envValue = (environmentVariableNames ?? Enumerable.Empty<string>())
                .Select(_environment.GetEnvironmentVariable)
                .Where(value => value != null)
                .FirstOrDefault();

            // took this approach to eliminate a null object issue when combining the different calls together. Also a bit easier to read.
            if (string.IsNullOrWhiteSpace(envValue))
            {
                return local;
            }

            char[] delimiters = { ',', ' ' };
            return envValue
                .Split(delimiters, StringSplitOptions.RemoveEmptyEntries)
                .ToList();
        }

        private string EnvironmentOverrides(string local, params string[] environmentVariableNames)
        {
            var envValue = (environmentVariableNames ?? Enumerable.Empty<string>())
                .Select(_environment.GetEnvironmentVariable)
                .Where(value => !string.IsNullOrWhiteSpace(value))
                .FirstOrDefault(); // returns null if no env var found or if enumerable<string> is empty

            // if we get a null, we use local - should not get whitespace
            if (string.IsNullOrWhiteSpace(envValue))
            {
                return local;
            }

            return envValue.Trim();
        }

        private uint? EnvironmentOverrides(uint? local, params string[] environmentVariableNames)
        {
            var env = environmentVariableNames
                .Select(_environment.GetEnvironmentVariable)
                .FirstOrDefault(value => value != null);

            return uint.TryParse(env, out uint parsedValue) ? parsedValue : local;
        }

        private int? EnvironmentOverrides(int? local, params string[] environmentVariableNames)
        {
            var env = environmentVariableNames
                .Select(_environment.GetEnvironmentVariable)
                .FirstOrDefault(value => value != null);

            return int.TryParse(env, out int parsedValue) ? parsedValue : local;
        }

        private bool EnvironmentOverrides(bool local, params string[] environmentVariableNames)
        {
            var env = environmentVariableNames
                .Select(_environment.GetEnvironmentVariable)
                .FirstOrDefault(value => value != null);

            if (env != null)
            {
                env = env.ToLower();
            }

            if (bool.TryParse(env, out var parsedValue))
            {
                return parsedValue;
            }

            if ("0" == env)
            {
                return false;
            }

            if ("1" == env)
            {
                return true;
            }

            return local;
        }

        private IList<Regex> ReadUrlBlacklist(configuration config)
        {
            var list = new List<Regex>();

            if (config.browserMonitoring.requestPathsExcluded != null && config.browserMonitoring.requestPathsExcluded.Count > 0)
            {
                foreach (var p in config.browserMonitoring.requestPathsExcluded)
                {
                    try
                    {
                        Regex regex = new Regex(p.regex,
                            RegexOptions.Compiled |
                            RegexOptions.Multiline |
                            RegexOptions.IgnoreCase);
                        list.Add(regex);
                    }
                    catch (Exception ex)
                    {
                        Log.Error(ex, "A Browser Monitoring Request Path failed regular expression parsing: {0}",
                            p.regex);
                    }
                }
            }

            return list;
        }

        public static IEnumerable<RegexRule> GetRegexRules(IEnumerable<ServerConfiguration.RegexRule> rules)
        {
            if (rules == null)
                return new List<RegexRule>();

            return rules
                .Select(TryGetRegexRule)
                .Where(rule => rule != null)
                .Select(rule => rule.Value)
                .ToList();
        }

        private static RegexRule? TryGetRegexRule(ServerConfiguration.RegexRule rule)
        {
            if (rule == null)
                return null;
            if (rule.MatchExpression == null)
                return null;

            var matchExpression = rule.MatchExpression;
            var replacement = UpdateRegexForDotNet(rule.Replacement);
            var ignore = rule.Ignore ?? false;
            var evaluationOrder = rule.EvaluationOrder ?? 0;
            var terminateChain = rule.TerminateChain ?? false;
            var eachSegment = rule.EachSegment ?? false;
            var replaceAll = rule.ReplaceAll ?? false;

            return new RegexRule(matchExpression, replacement, ignore, evaluationOrder, terminateChain, eachSegment, replaceAll);
        }

        private static string UpdateRegexForDotNet(string replacement)
        {
            if (string.IsNullOrEmpty(replacement))
                return replacement;

            //search for \1, \2 etc, and replace with $1, $2, etc
            var backreferencePattern = new Regex(@"\\(\d+)");
            return backreferencePattern.Replace(replacement, "$$$1");
        }

        public static IDictionary<string, IEnumerable<string>> GetWhitelistRules(IEnumerable<ServerConfiguration.WhitelistRule> whitelistRules)
        {
            if (whitelistRules == null)
                return new Dictionary<string, IEnumerable<string>>();

            return whitelistRules
                .Where(rule => rule != null)
                .Select(TryGetValidPrefixAndTerms)
                .Where(rule => rule != null)
                .Select(rule => rule.Value)
                .ToDictionary(IEnumerableExtensions.DuplicateKeyBehavior.KeepLast);
        }

        private static KeyValuePair<string, IEnumerable<string>>? TryGetValidPrefixAndTerms(ServerConfiguration.WhitelistRule rule)
        {
            if (rule.Terms == null)
            {
                Log.Warn("Ignoring transaction_segment_term with null terms for prefix '{0}'", rule.Prefix);
                return null;
            }

            var prefix = TryGetValidPrefix(rule.Prefix);
            if (prefix == null)
            {
                Log.Warn("Ignoring transaction_segment_term with invalid prefix '{0}'", rule.Prefix);
                return null;
            }

            var terms = rule.Terms;
            return new KeyValuePair<string, IEnumerable<string>>(prefix, terms);
        }

        private void ParseExpectedErrorConfigurations()
        {
            var expectedErrorInfo = _serverConfiguration.RpmConfig.ErrorCollectorExpectedMessages?.ToDictionary(IEnumerableExtensions.DuplicateKeyBehavior.KeepFirst);

            if (expectedErrorInfo == null)
            {
                expectedErrorInfo = _localConfiguration.errorCollector.expectedMessages
                .Where(x => x.message != null)
                .Select(x => new KeyValuePair<string, IEnumerable<string>>(x.name, x.message))
                .ToDictionary(IEnumerableExtensions.DuplicateKeyBehavior.KeepFirst);
            }

            //Keeping the original expected messages configuration for agent setting report on connect before
            //the expectedErrorInfo dictionary gets mixed up between expected messages and expected classes configurations.
            var expectedMessages = new Dictionary<string, IEnumerable<string>>(expectedErrorInfo);

            var expectedClasses = ServerOverrides(_serverConfiguration.RpmConfig.ErrorCollectorExpectedClasses, _localConfiguration.errorCollector.expectedClasses.errorClass);

            var count = expectedErrorInfo.Count;

            foreach (var className in expectedClasses)
            {
                if (expectedErrorInfo.ContainsKey(className))
                {
                    expectedErrorInfo[className] = Enumerable.Empty<string>();
                    Log.Warn($"Expected Errors - {className} class is specified in both errorCollector.expectedClasses and errorCollector.expectedMessages configurations. Any errors of this class will be marked as expected.");
                }
                else if (count >= MaxExptectedErrorConfigEntries)
                {
                    Log.Warn($"Expected Errors - {className} Exceeds the limit of {MaxExptectedErrorConfigEntries} and will be ignored.");
                }
                else
                {
                    expectedErrorInfo[className] = Enumerable.Empty<string>();
                    count++;
                }
            }

            var expectedStatusCodesArrayLocal = _localConfiguration.errorCollector.expectedStatusCodes?.Split(StringSeparators.Comma, StringSplitOptions.RemoveEmptyEntries);
            var expectedStatusCodesArrayServer = _serverConfiguration.RpmConfig.ErrorCollectorExpectedStatusCodes;

            var expectedStatusCodesArray = ServerOverrides(expectedStatusCodesArrayServer, expectedStatusCodesArrayLocal);

            ExpectedStatusCodes = ParseExpectedStatusCodesArray(expectedStatusCodesArray);
            ExpectedErrorStatusCodesForAgentSettings = expectedStatusCodesArray ?? new string[0];

            ExpectedErrorsConfiguration = new ReadOnlyDictionary<string, IEnumerable<string>>(expectedErrorInfo);
            ExpectedErrorMessagesForAgentSettings = new ReadOnlyDictionary<string, IEnumerable<string>>(expectedMessages);
            ExpectedErrorClassesForAgentSettings = expectedClasses;
        }

        private void ParseIgnoreErrorConfigurations()
        {
            var ignoreErrorInfo = _serverConfiguration.RpmConfig.ErrorCollectorIgnoreMessages?
                .ToDictionary(IEnumerableExtensions.DuplicateKeyBehavior.KeepFirst);

            if (ignoreErrorInfo == null)
            {
                ignoreErrorInfo = _localConfiguration.errorCollector.ignoreMessages
                .Where(x => x.message != null)
                .Select(x => new KeyValuePair<string, IEnumerable<string>>(x.name, x.message))
                .ToDictionary(IEnumerableExtensions.DuplicateKeyBehavior.KeepFirst);
            }

            //Keeping the original ignore messages configuration for agent setting report on connect before
            //the ignoreErrorInfo dictionary gets mixed up between ignore messages and ignore classes configurations.
            var ignoreMessages = new Dictionary<string, IEnumerable<string>>(ignoreErrorInfo);

            var ignoreClasses = ServerOverrides(_serverConfiguration.RpmConfig.ErrorCollectorIgnoreClasses, _localConfiguration.errorCollector.ignoreClasses.errorClass);

            var count = ignoreErrorInfo.Count;

            foreach (var className in ignoreClasses)
            {
                if (ignoreErrorInfo.ContainsKey(className))
                {
                    ignoreErrorInfo[className] = Enumerable.Empty<string>();
                    Log.Warn($"Ignore Errors - {className} class is specified in both errorCollector.ignoreClasses and errorCollector.ingoreMessages configurations. Any errors of this class will be ignored.");
                }
                else if (count >= MaxIgnoreErrorConfigEntries)
                {
                    Log.Warn($"Ignore Errors - {className} Exceeds the limit of {MaxIgnoreErrorConfigEntries} and will be ignored.");
                }
                else
                {
                    ignoreErrorInfo.Add(className, Enumerable.Empty<string>());
                    count++;
                }
            }

            var ignoreStatusCodes = _serverConfiguration.RpmConfig.ErrorCollectorStatusCodesToIgnore;
            if (ignoreStatusCodes == null)
            {
                ignoreStatusCodes = _localConfiguration.errorCollector.ignoreStatusCodes.code
                    .Select(x => x.ToString(CultureInfo.InvariantCulture))
                    .ToList();
            }

            foreach (var code in ignoreStatusCodes)
            {
                if (!ignoreErrorInfo.ContainsKey(code))
                {
                    ignoreErrorInfo.Add(code, Enumerable.Empty<string>());
                }
            }

            IgnoreErrorsConfiguration = new ReadOnlyDictionary<string, IEnumerable<string>>(ignoreErrorInfo);
            IgnoreErrorMessagesForAgentSettings = new ReadOnlyDictionary<string, IEnumerable<string>>(ignoreMessages);
            IgnoreErrorClassesForAgentSettings = ignoreClasses;
            HttpStatusCodesToIgnore = ignoreStatusCodes;
        }

        private static string TryGetValidPrefix(string prefix)
        {
            if (prefix == null)
                return null;

            // A single trailing slash on prefix can be ignored
            prefix = prefix.TrimEnd(MetricNames.PathSeparatorChar, 1);

            // Prefixes should always be exactly two segments
            if (prefix.Count(c => c == MetricNames.PathSeparatorChar) != 1)
                return null;

            return prefix;
        }

        private static int? GetNullableIntValue(bool specified, int value)
        {
            return specified ? value : default(int?);
        }

        #endregion

        #region deprecated/disabled parameter group settings

        private void LogDisabledWarnings()
        {
            // analyticsEvents.*
            if (_localConfiguration.analyticsEvents.transactions.enabledSpecified)
            {
                LogDisabledPropertyUse("analyticsEvents.transactions.enabled", "transactionEvents.transactions.enabled");
            }
            if (_localConfiguration.analyticsEvents.enabledSpecified)
            {
                LogDisabledPropertyUse("analyticsEvents.enabled", "transactionEvents.enabled");
            }
            if (_localConfiguration.analyticsEvents.captureAttributesSpecified)
            {
                LogDisabledPropertyUse("analyticsEvents.captureAttributes", "transaction_events.attributes.enabled");
            }
            if (_localConfiguration.analyticsEvents.maximumSamplesStoredSpecified)
            {
                LogDisabledPropertyUse("analyticsEvents.maximumSamplesStored", "transaction_events.maximumSamplesStored");
            }
            if (_localConfiguration.analyticsEvents.maximumSamplesPerMinuteSpecified)
            {
                LogDisabledPropertyUse("analyticsEvents.maximumSamplesPerMinute");
            }

            // transactionEvents.maximumSamplesPerMinute
            if (_localConfiguration.transactionEvents.maximumSamplesPerMinuteSpecified)
            {
                LogDisabledPropertyUse("transactionEvents.maximumSamplesPerMinute");
            }

            // parameterGroups.*
            // parameterGroups.responseHeaderParameters.* has no replacement equivalent, the others
            // are replaced with attributes.include/exclude
            if (_localConfiguration.parameterGroups.identityParameters.enabledSpecified)
            {
                LogDisabledPropertyUse("parameterGroups.identityParameters.enabled", "attributes.include");
            }
            if (_localConfiguration.parameterGroups.identityParameters?.ignore?.Count > 0)
            {
                LogDisabledPropertyUse("parameterGroups.identityParameters.ignore", "attributes.exclude");
            }
            if (_localConfiguration.parameterGroups.responseHeaderParameters.enabledSpecified)
            {
                LogDisabledPropertyUse("parameterGroups.responseHeaderParameters.enabled");
            }
            if (_localConfiguration.parameterGroups.responseHeaderParameters?.ignore?.Count > 0)
            {
                LogDisabledPropertyUse("parameterGroups.responseHeaderParameters.ignore");
            }
            if (_localConfiguration.parameterGroups.customParameters.enabledSpecified)
            {
                LogDisabledPropertyUse("parameterGroups.customParameters.enabled", "attributes.include");
            }
            if (_localConfiguration.parameterGroups.customParameters?.ignore?.Count > 0)
            {
                LogDisabledPropertyUse("parameterGroups.customParameters.ignore", "attributes.exclude");
            }
            if (_localConfiguration.parameterGroups.requestHeaderParameters.enabledSpecified)
            {
                LogDisabledPropertyUse("parameterGroups.requestHeaderParameters.enabled", "attributes.include");
            }
            if (_localConfiguration.parameterGroups.requestHeaderParameters?.ignore?.Count > 0)
            {
                LogDisabledPropertyUse("parameterGroups.requestHeaderParameters.ignore", "attributes.exclude");
            }

            //requestParameters.*
            //requestParameters.ignore
            //requestParameters.enabled
            if (_localConfiguration.requestParameters?.ignore?.Count > 0)
            {
                LogDisabledPropertyUse("requestParameters.ignore", "attributes.exclude");
            }
            if (_localConfiguration.requestParameters?.enabledSpecified == true)
            {
                LogDisabledPropertyUse("requestParameters.enabled", "request.parameters.* in attributes.include");
            }


            //transactionTracer.captureAttributes
            if (_localConfiguration.transactionTracer.captureAttributesSpecified)
            {
                LogDisabledPropertyUse("transactionTracer.captureAttributes", "transactionTracer.attributes.enabled");
            }
            //errorCollector.captureAttributes
            if (_localConfiguration.errorCollector.captureAttributesSpecified)
            {
                LogDisabledPropertyUse("errorCollector.captureAttributes", "errorCollector.attributes.enabled");
            }
            //browserMonitoring.captureAttributes
            if (_localConfiguration.browserMonitoring.captureAttributesSpecified)
            {
                LogDisabledPropertyUse("browserMonitoring.captureAttributes", "browserMonitoring.attributes.enabled");
            }

            //errorColelctor.ignoreErrors
            if (_localConfiguration.errorCollector.ignoreErrors?.exception?.Any() ?? false)
            {
                LogDisabledPropertyUse("errorCollector.ignoreErrors", "errorCollector.ignoreClasses");
            }
        }

        // This method is now unused as all previously deprecated config properties have been fully disabled.
        // However, we may wish to deprecate more config properties in the future, so it seems prudent to
        // leave this code in here, commented out.
        //private void LogDeprecatedPropertyUse(string deprecatedPropertyName, string newPropertyName)
        //{
        //    Log.WarnFormat("Deprecated configuration property '{0}'.  Use '{1}'.  See https://docs.newrelic.com/docs/agents/net-agent/configuration/net-agent-configuration/ for details.", deprecatedPropertyName, newPropertyName);
        //}

        private void LogDisabledPropertyUse(string disabledPropertyName, string newPropertyName = "")
        {
            var replacementText = "No replacement is available";
            if (newPropertyName != "")
            {
                replacementText = $"Use {newPropertyName} instead.";
            }
            Log.Warn("Configuration property '{0}' is disabled (unused) and will be removed from the config schema in a future release.  {1}  See https://docs.newrelic.com/docs/agents/net-agent/configuration/net-agent-configuration/ for details.", disabledPropertyName, replacementText);
        }

        int? _databaseStatementCacheCapacity = null;

        public int DatabaseStatementCacheCapacity => _databaseStatementCacheCapacity ?? (_databaseStatementCacheCapacity =
            TryGetAppSettingAsIntWithDefault("SqlStatementCacheCapacity", DefaultSqlStatementCacheCapacity)).Value;

        private bool? _codeLevelMetricsEnabled;

        public bool CodeLevelMetricsEnabled
        {
            get
            {
                if (!_codeLevelMetricsEnabled.HasValue)
                {
                    _codeLevelMetricsEnabled = EnvironmentOverrides(_localConfiguration.codeLevelMetrics.enabled, "NEW_RELIC_CODE_LEVEL_METRICS_ENABLED");
                }

                return _codeLevelMetricsEnabled.Value;
            }
        }

        #endregion

        public bool LoggingEnabled => _localConfiguration.log.Enabled;

        private const bool CaptureTransactionTraceAttributesDefault = true;
        private const bool CaptureErrorCollectorAttributesDefault = true;
        private const bool CaptureBrowserMonitoringAttributesDefault = false;
        private const bool CaptureCustomParametersAttributesDefault = true;

        private const bool TransactionEventsTransactionsEnabledDefault = true;
        private const int MaxPayloadSizeInBytes = 1000000; // 1 MiB
    }
}<|MERGE_RESOLUTION|>--- conflicted
+++ resolved
@@ -2025,7 +2025,6 @@
 
         #endregion
 
-<<<<<<< HEAD
         private IEnumerable<IDictionary<string, string>> _ignoredInstrumentation;
         public IEnumerable<IDictionary<string, string>> IgnoredInstrumentation
         {
@@ -2048,7 +2047,6 @@
             }
         }
 
-=======
         #region AI Monitoring
 
         public bool AiMonitoringEnabled
@@ -2081,7 +2079,6 @@
 
         #endregion
 
->>>>>>> 7b065b91
         public virtual bool AppDomainCachingDisabled
         {
             get
