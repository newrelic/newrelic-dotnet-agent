// Copyright 2020 New Relic, Inc. All rights reserved.
// SPDX-License-Identifier: Apache-2.0

using NewRelic.Agent.Configuration;
using NewRelic.Agent.Core.Config;
using NewRelic.Agent.Core.Metrics;
using NewRelic.Agent.Helpers;
using NewRelic.Agent.Core.Utilities;
using NewRelic.Agent.Extensions.Logging;
using NewRelic.Agent.Extensions.SystemExtensions;
using NewRelic.Agent.Extensions.SystemExtensions.Collections.Generic;
using NewRelic.Agent.Core.SharedInterfaces;
using NewRelic.Agent.Core.SharedInterfaces.Web;
using System;
using System.Collections.Generic;
using System.Collections.ObjectModel;
using System.Globalization;
using System.Linq;
using System.Text.RegularExpressions;
using System.Threading;
using NewRelic.Agent.Core.AgentHealth;

namespace NewRelic.Agent.Core.Configuration
{
    /// <summary>
    /// Default implementation of IConfiguration.  This should only be used by ConfigurationService.  If you need configuration, get it from the ConfigurationService, not here.
    /// </summary>
    public class DefaultConfiguration : IConfiguration
    {
        private const int DefaultSslPort = 443;
        private const int DefaultSqlStatementCacheCapacity = 1000;

        public static readonly string RawStringValue = Enum.GetName(typeof(configurationTransactionTracerRecordSql), configurationTransactionTracerRecordSql.raw);
        public static readonly string ObfuscatedStringValue = Enum.GetName(typeof(configurationTransactionTracerRecordSql), configurationTransactionTracerRecordSql.obfuscated);
        public static readonly string OffStringValue = Enum.GetName(typeof(configurationTransactionTracerRecordSql), configurationTransactionTracerRecordSql.off);
        private static readonly char HyphenChar = '-';

        private const string HighSecurityConfigSource = "High Security Mode";
        private const string SecurityPolicyConfigSource = "Security Policy";
        private const string LocalConfigSource = "Local Configuration";
        private const string ServerConfigSource = "Server Configuration";
        private const int MaxExptectedErrorConfigEntries = 50;
        private const int MaxIgnoreErrorConfigEntries = 50;

        private static long _currentConfigurationVersion;
        private readonly IEnvironment _environment = new EnvironmentMock();
        private readonly IProcessStatic _processStatic = new ProcessStatic();
        private readonly IHttpRuntimeStatic _httpRuntimeStatic = new HttpRuntimeStatic();
        private readonly IConfigurationManagerStatic _configurationManagerStatic = new ConfigurationManagerStaticMock();
        private readonly IDnsStatic _dnsStatic;
        private readonly IAgentHealthReporter _agentHealthReporter;

        /// <summary>
        /// Default configuration.  It will contain reasonable default values for everything and never anything more.  Useful when you don't have configuration off disk or a collector response yet.
        /// </summary>
        public static readonly DefaultConfiguration Instance = new DefaultConfiguration();
        private readonly configuration _localConfiguration = new configuration();
        private readonly ServerConfiguration _serverConfiguration = ServerConfiguration.GetDefault();
        private readonly RunTimeConfiguration _runTimeConfiguration = new RunTimeConfiguration();
        private readonly SecurityPoliciesConfiguration _securityPoliciesConfiguration = new SecurityPoliciesConfiguration();
        private readonly IBootstrapConfiguration _bootstrapConfiguration = BootstrapConfiguration.GetDefault();
        private Dictionary<string, string> _newRelicAppSettings { get; }

        public bool UseResourceBasedNamingForWCFEnabled { get; }
        public bool EventListenerSamplersEnabled { get; set; }

        public TimeSpan DefaultHarvestCycle => TimeSpan.FromMinutes(1);

        /// <summary>
        /// Default configuration constructor.  It will contain reasonable default values for everything and never anything more.
        /// </summary>
        private DefaultConfiguration()
        {
            ConfigurationVersion = Interlocked.Increment(ref _currentConfigurationVersion);
        }

        protected DefaultConfiguration(IEnvironment environment, configuration localConfiguration, ServerConfiguration serverConfiguration, RunTimeConfiguration runTimeConfiguration, SecurityPoliciesConfiguration securityPoliciesConfiguration, IBootstrapConfiguration bootstrapConfiguration, IProcessStatic processStatic, IHttpRuntimeStatic httpRuntimeStatic, IConfigurationManagerStatic configurationManagerStatic, IDnsStatic dnsStatic, IAgentHealthReporter agentHealthReporter)
            : this()
        {
            _environment = environment;
            _processStatic = processStatic;
            _httpRuntimeStatic = httpRuntimeStatic;
            _configurationManagerStatic = configurationManagerStatic;
            _dnsStatic = dnsStatic;

            _utilizationFullHostName = new Lazy<string>(_dnsStatic.GetFullHostName);
            _utilizationHostName = new Lazy<string>(_dnsStatic.GetHostName);

            _agentHealthReporter = agentHealthReporter;

            if (localConfiguration != null)
            {
                _localConfiguration = localConfiguration;
            }
            if (serverConfiguration != null)
            {
                _serverConfiguration = serverConfiguration;
            }
            if (runTimeConfiguration != null)
            {
                _runTimeConfiguration = runTimeConfiguration;
            }
            if (securityPoliciesConfiguration != null)
            {
                _securityPoliciesConfiguration = securityPoliciesConfiguration;
            }
            if (_bootstrapConfiguration != null)
            {
                _bootstrapConfiguration = bootstrapConfiguration;
            }

            LogDisabledWarnings();

            _newRelicAppSettings = TransformAppSettings();

            UseResourceBasedNamingForWCFEnabled = TryGetAppSettingAsBoolWithDefault("NewRelic.UseResourceBasedNamingForWCF", false);

            EventListenerSamplersEnabled = TryGetAppSettingAsBoolWithDefault("NewRelic.EventListenerSamplersEnabled", true);

            ParseExpectedErrorConfigurations();
            ParseIgnoreErrorConfigurations();
        }

        public IReadOnlyDictionary<string, string> GetAppSettings()
        {
            return _newRelicAppSettings;
        }

        private Dictionary<string, string> TransformAppSettings()
        {
            if (_localConfiguration.appSettings == null)
                return new Dictionary<string, string>();

            return _localConfiguration.appSettings
                .Where(setting => setting != null)
                .Select(setting => new KeyValuePair<string, string>(setting.key, setting.value))
                .ToDictionary(IEnumerableExtensions.DuplicateKeyBehavior.KeepFirst);
        }

        private bool TryGetAppSettingAsBoolWithDefault(string key, bool defaultValue)
        {
            var value = _newRelicAppSettings.GetValueOrDefault(key);

            bool parsedBool;
            var parsedSuccessfully = bool.TryParse(value, out parsedBool);
            if (!parsedSuccessfully)
                return defaultValue;

            return parsedBool;
        }

        private string TryGetAppSettingAsString(string key)
        {
            return _newRelicAppSettings.TryGetValue(key, out var valueStr) ? valueStr : null;
        }

        private float? TryGetAppSettingAsFloat(string key)
        {
            if (_newRelicAppSettings.TryGetValue(key, out var valueStr))
            {
                if (float.TryParse(valueStr, out var valueFloat))
                {
                    return valueFloat;
                }
            }
            return null;
        }

        private int TryGetAppSettingAsIntWithDefault(string key, int defaultValue)
        {
            return TryGetAppSettingAsInt(key).GetValueOrDefault(defaultValue);
        }

        private int? TryGetAppSettingAsInt(string key)
        {
            if (_newRelicAppSettings.TryGetValue(key, out var valueStr))
            {
                if (int.TryParse(valueStr, out var valueInt))
                {
                    return valueInt;
                }
            }
            return null;
        }

        public bool SecurityPoliciesTokenExists => !string.IsNullOrEmpty(SecurityPoliciesToken);

        #region IConfiguration Properties

        public object AgentRunId { get { return _serverConfiguration.AgentRunId; } }

        // protected to allow unit test wrapper to manipulate
        protected static bool? _agentEnabledAppSettingParsed;
        protected static bool _appSettingAgentEnabled;
        private static readonly object _lockObj = new object();


        public virtual bool AgentEnabled => _bootstrapConfiguration.AgentEnabled;

        public string AgentEnabledAt => _bootstrapConfiguration.AgentEnabledAt;

        public bool ServerlessModeEnabled => _bootstrapConfiguration.ServerlessModeEnabled;

        public string ServerlessFunctionName => _bootstrapConfiguration.ServerlessFunctionName;

        public string ServerlessFunctionVersion => _bootstrapConfiguration.ServerlessFunctionVersion;

        private string _agentLicenseKey;
        public virtual string AgentLicenseKey
        {
            get
            {
                return _agentLicenseKey ??= TryGetLicenseKey();
            }
        }

        private string TryGetLicenseKey()
        {
            // same order as old process - appsettings > env var(a/b) > newrelic.config
            var candidateKeys = new Dictionary<string, string>
            {
                { "AppSettings", _configurationManagerStatic.GetAppSetting(Constants.AppSettingsLicenseKey) },
                { "EnvironmentVariable", _environment.GetEnvironmentVariableFromList("NEW_RELIC_LICENSE_KEY", "NEWRELIC_LICENSEKEY") },
                { "newrelic.config", _localConfiguration.service.licenseKey }
            };

            foreach (var candidateKey in candidateKeys)
            {
                // Did we find a key?
                if (string.IsNullOrWhiteSpace(candidateKey.Value))
                {
                    continue;
                }

                // We found something, but is it a valid key?

                // If the key is the default value from newrelic.config, we return the default value
                // AgentManager.AssertAgentEnabled() relies on this behavior and will throw an exception if the key is the default value
                if (candidateKey.Value.Equals("REPLACE_WITH_LICENSE_KEY"))
                {
                    // newrelic.config is the last place to look
                    return candidateKey.Value;
                }

<<<<<<< HEAD
                // Keys are only 40 characters long, but we trim to be safe
                var trimmedCandidateKey = candidateKey.Value.Trim();
                if (trimmedCandidateKey.Length != 40)
                {
                    Log.Finest($"License key from {candidateKey.Key} is not 40 characters long. Checking for other license keys.");
                    continue;
=======
                _agentLicenseKey = _agentLicenseKey?.Trim();

                if (string.IsNullOrEmpty(_agentLicenseKey) && !ServerlessModeEnabled)
                {
                    TrySetAgentControlStatus(HealthCodes.LicenseKeyMissing);
>>>>>>> 18b4c63c
                }

                // Keys can only contain printable ASCII characters from 0x21 to 0x7E
                if (!trimmedCandidateKey.All(c => c >= 0x21 && c <= 0x7E))
                {
                    Log.Finest($"License key from {candidateKey.Key} contains invalid characters. Checking for other license keys.");
                    continue;
                }

                Log.Finest($"License key from {candidateKey.Key} appears valid.");
                return trimmedCandidateKey;
            }

            // return string.Empty instead of null to allow caching and prevent checking repeatedly
            Log.Finest("No valid license key found.");
            return null;
        }

        private IEnumerable<string> _applicationNames;
        public virtual IEnumerable<string> ApplicationNames { get { return _applicationNames ?? (_applicationNames = GetApplicationNames()); } }

        private string _applicationNamesSource;
        public virtual string ApplicationNamesSource => _applicationNamesSource;

        private IEnumerable<string> GetApplicationNames()
        {
            var runtimeAppNames = _runTimeConfiguration.ApplicationNames.ToList();
            if (runtimeAppNames.Any())
            {
                Log.Info("Application name from SetApplicationName API.");
                _applicationNamesSource = "API";

                return runtimeAppNames;
            }

            var appName = _configurationManagerStatic.GetAppSetting(Constants.AppSettingsAppName);
            if (appName != null)
            {
                Log.Info("Application name from web.config or app.config.");
                _applicationNamesSource = "Application Config";

                return appName.Split(StringSeparators.Comma);
            }

            appName = _environment.GetEnvironmentVariable("IISEXPRESS_SITENAME");
            if (appName != null)
            {
                Log.Info("Application name from IISEXPRESS_SITENAME Environment Variable.");
                _applicationNamesSource = "Environment Variable (IISEXPRESS_SITENAME)";

                return appName.Split(StringSeparators.Comma);
            }

            appName = _environment.GetEnvironmentVariable("NEW_RELIC_APP_NAME");
            if (appName != null)
            {
                Log.Info("Application name from NEW_RELIC_APP_NAME Environment Variable.");
                _applicationNamesSource = "Environment Variable (NEW_RELIC_APP_NAME)";

                return appName.Split(StringSeparators.Comma);
            }

            if (AzureFunctionModeDetected && AzureFunctionModeEnabled && !string.IsNullOrEmpty(AzureFunctionAppName))
            {
                Log.Info("Application name from Azure Function site name.");
                _applicationNamesSource = "Azure Function";
                return new List<string> { AzureFunctionAppName };
            }

            appName = _environment.GetEnvironmentVariable("RoleName");
            if (appName != null)
            {
                Log.Info("Application name from RoleName Environment Variable.");
                _applicationNamesSource = "Environment Variable (RoleName)";

                return appName.Split(StringSeparators.Comma);
            }

            if (ServerlessModeEnabled)
            {
                if (!string.IsNullOrEmpty(ServerlessFunctionName))
                {
                    Log.Info("Application name from Lambda Function Name.");
                    _applicationNamesSource = "Environment Variable (AWS_LAMBDA_FUNCTION_NAME)";
                    return new List<string> { ServerlessFunctionName };
                }
            }

            if (_localConfiguration.application.name.Count > 0)
            {
                Log.Info("Application name from newrelic.config.");
                _applicationNamesSource = "NewRelic Config";

                return _localConfiguration.application.name;
            }

            appName = GetAppPoolId();
            if (!string.IsNullOrWhiteSpace(appName))
            {
                Log.Info("Application name from Application Pool name.");
                _applicationNamesSource = "Application Pool";

                return appName.Split(StringSeparators.Comma);
            }

            if (_httpRuntimeStatic.AppDomainAppVirtualPath == null)
            {
                Log.Info("Application name from process name.");
                _applicationNamesSource = "Process Name";

                return new List<string> { _processStatic.GetCurrentProcess().ProcessName };
            }

            TrySetAgentControlStatus(HealthCodes.ApplicationNameMissing);
            throw new Exception("An application name must be provided");
        }

        private string GetAppPoolId()
        {
            var appPoolId = _environment.GetEnvironmentVariable("APP_POOL_ID");
            if (!string.IsNullOrEmpty(appPoolId)) return appPoolId;

            var isW3wp = _processStatic.GetCurrentProcess().ProcessName?.Equals("w3wp", StringComparison.InvariantCultureIgnoreCase);
            if (!isW3wp.HasValue || !isW3wp.Value) return appPoolId;

            var commandLineArgs = _environment.GetCommandLineArgs();
            const string appPoolCommandLineArg = "-ap";
            for (var i = 0; i < commandLineArgs.Length - 1; ++i)
            {
                if (commandLineArgs[i].Equals(appPoolCommandLineArg))
                {
                    appPoolId = commandLineArgs[i + 1];
                    if (appPoolId.Length >= 3 && appPoolId[0] == '"')
                    {
                        appPoolId = appPoolId.Substring(1, appPoolId.Length - 2);
                    }

                    Log.Info($"Found application pool name from command line: {appPoolId}");
                    return appPoolId;
                }
            }

            return appPoolId;
        }

        public bool AutoStartAgent { get { return _localConfiguration.service.autoStart; } }

        public int WrapperExceptionLimit { get { return TryGetAppSettingAsIntWithDefault("WrapperExceptionLimit", 5); } }

        #region Browser Monitoring

        public virtual string BrowserMonitoringApplicationId { get { return _serverConfiguration.RumSettingsApplicationId ?? string.Empty; } }
        public virtual bool BrowserMonitoringAutoInstrument { get { return _localConfiguration.browserMonitoring.autoInstrument; } }
        public virtual string BrowserMonitoringBeaconAddress { get { return _serverConfiguration.RumSettingsBeacon ?? string.Empty; } }
        public virtual string BrowserMonitoringErrorBeaconAddress { get { return _serverConfiguration.RumSettingsErrorBeacon ?? string.Empty; } }
        public virtual string BrowserMonitoringJavaScriptAgent { get { return _serverConfiguration.RumSettingsJavaScriptAgentLoader ?? string.Empty; } }
        public virtual string BrowserMonitoringJavaScriptAgentFile { get { return _serverConfiguration.RumSettingsJavaScriptAgentFile ?? string.Empty; } }
        public virtual string BrowserMonitoringJavaScriptAgentLoaderType { get { return ServerOverrides(_serverConfiguration.RumSettingsBrowserMonitoringLoader, _localConfiguration.browserMonitoring.loader); } }
        public virtual string BrowserMonitoringKey { get { return _serverConfiguration.RumSettingsBrowserKey ?? string.Empty; } }
        public virtual bool BrowserMonitoringUseSsl { get { return HighSecurityModeOverrides(true, _localConfiguration.browserMonitoring.sslForHttp); } }

        #endregion

        private string _securityPoliciesToken;

        public virtual string SecurityPoliciesToken
        {
            get
            {
                if (_securityPoliciesToken != null)
                {
                    return _securityPoliciesToken;
                }

                _securityPoliciesToken = EnvironmentOverrides(_localConfiguration.securityPoliciesToken ?? string.Empty,
                        "NEW_RELIC_SECURITY_POLICIES_TOKEN")
                    .Trim();

                return _securityPoliciesToken;
            }
        }

        private string _processHostDisplayName;

        public string ProcessHostDisplayName
        {
            get
            {
                if (_processHostDisplayName != null)
                {
                    return _processHostDisplayName;
                }

                _processHostDisplayName = string.IsNullOrWhiteSpace(_localConfiguration.processHost.displayName)
                    ? _dnsStatic.GetHostName() : _localConfiguration.processHost.displayName;

                _processHostDisplayName = EnvironmentOverrides(_processHostDisplayName, "NEW_RELIC_PROCESS_HOST_DISPLAY_NAME").Trim();

                return _processHostDisplayName;
            }
        }

        private bool? _ignoreServerSideConfiguration;

        public bool IgnoreServerSideConfiguration
        {
            get
            {
                if (!_ignoreServerSideConfiguration.HasValue)
                {
                    _ignoreServerSideConfiguration = EnvironmentOverrides(false, "NEW_RELIC_IGNORE_SERVER_SIDE_CONFIG");
                }

                return _ignoreServerSideConfiguration.Value;
            }
        }

        public bool AllowAllRequestHeaders
        {
            get
            {
                return HighSecurityModeOverrides(false,
                    EnvironmentOverrides(_localConfiguration.allowAllHeaders.enabled,
                    "NEW_RELIC_ALLOW_ALL_HEADERS"));
            }
        }

        #region Attributes

        public virtual bool CaptureAttributes
        {
            get
            {
                return EnvironmentOverrides(_localConfiguration.attributes.enabled,
                    "NEW_RELIC_ATTRIBUTES_ENABLED");
            }
        }

        private BoolConfigurationItem _canUseAttributesIncludes;

        public string CanUseAttributesIncludesSource
        {
            get
            {
                if (_canUseAttributesIncludes == null)
                {
                    _canUseAttributesIncludes = GetCanUseAttributesIncludesConfiguration();
                }

                return _canUseAttributesIncludes.Source;
            }
        }

        public virtual bool CanUseAttributesIncludes
        {
            get
            {
                if (_canUseAttributesIncludes == null)
                {
                    _canUseAttributesIncludes = GetCanUseAttributesIncludesConfiguration();
                }

                return _canUseAttributesIncludes.Value;
            }
        }

        private BoolConfigurationItem GetCanUseAttributesIncludesConfiguration()
        {
            if (HighSecurityModeEnabled)
            {
                return new BoolConfigurationItem(false, HighSecurityConfigSource);
            }

            if (_securityPoliciesConfiguration.SecurityPolicyExistsFor(SecurityPoliciesConfiguration.AttributesIncludePolicyName)
                && (_securityPoliciesConfiguration.AttributesInclude.Enabled == false))
            {
                return new BoolConfigurationItem(false, SecurityPolicyConfigSource);
            }

            return new BoolConfigurationItem(CaptureAttributes, LocalConfigSource);
        }

        private IEnumerable<string> _captureAttributesIncludes;

        public virtual IEnumerable<string> CaptureAttributesIncludes
        {
            get
            {
                if (CanUseAttributesIncludes)
                {
                    return Memoizer.Memoize(ref _captureAttributesIncludes, () =>
                    {
                        var includes = EnvironmentOverrides(_localConfiguration.attributes.include, "NEW_RELIC_ATTRIBUTES_INCLUDE");
                        return new HashSet<string>(includes);
                    });
                }

                return Memoizer.Memoize(ref _captureAttributesIncludes, () => new List<string>());
            }
        }

        private IEnumerable<string> _captureAttributesExcludes;

        public virtual IEnumerable<string> CaptureAttributesExcludes
        {
            get
            {
                return Memoizer.Memoize(ref _captureAttributesExcludes, () =>
                {
                    var excludes = EnvironmentOverrides(_localConfiguration.attributes.exclude, "NEW_RELIC_ATTRIBUTES_EXCLUDE");
                    return new HashSet<string>(excludes);
                });
            }
        }

        private IEnumerable<string> _captureAttributesDefaultExcludes;

        public virtual IEnumerable<string> CaptureAttributesDefaultExcludes
        {
            get
            {
                return Memoizer.Memoize(ref _captureAttributesDefaultExcludes, () => new HashSet<string> { "identity.*" });
            }
        }

        private bool IsAttributesAllowedByConfigurableSecurityPolicy
        {
            get
            {
                if (HighSecurityModeEnabled) return false;

                if (_securityPoliciesConfiguration.SecurityPolicyExistsFor(SecurityPoliciesConfiguration.AttributesIncludePolicyName))
                {
                    return _securityPoliciesConfiguration.AttributesInclude.Enabled;
                }

                return true;
            }
        }

        public virtual bool TransactionEventsAttributesEnabled => CaptureAttributes && _localConfiguration.transactionEvents.attributes.enabled;

        private HashSet<string> _transactionEventsAttributesInclude;
        public HashSet<string> TransactionEventsAttributesInclude
        {
            get
            {
                if (_transactionEventsAttributesInclude == null)
                {
                    _transactionEventsAttributesInclude = IsAttributesAllowedByConfigurableSecurityPolicy && TransactionEventsAttributesEnabled
                        ? new HashSet<string>(_localConfiguration.transactionEvents.attributes.include)
                        : new HashSet<string>();
                }

                return _transactionEventsAttributesInclude;
            }
        }

        private HashSet<string> _transactionEventsAttributesExclude;
        public HashSet<string> TransactionEventsAttributesExclude
        {
            get
            {
                if (_transactionEventsAttributesExclude == null)
                {
                    _transactionEventsAttributesExclude = new HashSet<string>(_localConfiguration.transactionEvents.attributes.exclude);
                }

                return _transactionEventsAttributesExclude;
            }
        }

        public virtual bool CaptureTransactionTraceAttributes => ShouldCaptureTransactionTraceAttributes();

        private bool ShouldCaptureTransactionTraceAttributes()
        {
            if (_localConfiguration.attributes.enabled == false)
            {
                return false;
            }

            if (_localConfiguration.transactionTracer.attributes.enabledSpecified)
            {
                return _localConfiguration.transactionTracer.attributes.enabled;
            }

            return CaptureTransactionTraceAttributesDefault;
        }

        private IEnumerable<string> _captureTransactionTraceAttributesIncludes;

        public virtual IEnumerable<string> CaptureTransactionTraceAttributesIncludes
        {
            get
            {
                if (ShouldCaptureTransactionTraceAttributesIncludes())
                {
                    return Memoizer.Memoize(ref _captureTransactionTraceAttributesIncludes, () =>
                    {
                        var includes = new HashSet<string>(_localConfiguration.transactionTracer.attributes.include);


                        return includes;
                    });
                }

                return Memoizer.Memoize(ref _captureTransactionTraceAttributesIncludes, () => new List<string>());
            }
        }

        private bool ShouldCaptureTransactionTraceAttributesIncludes()
        {
            var shouldCapture = !HighSecurityModeEnabled && CaptureTransactionTraceAttributes;

            if (_securityPoliciesConfiguration.SecurityPolicyExistsFor(SecurityPoliciesConfiguration.AttributesIncludePolicyName))
            {
                shouldCapture = shouldCapture && _securityPoliciesConfiguration.AttributesInclude.Enabled;
            }

            return shouldCapture;
        }

        public virtual IEnumerable<string> CaptureTransactionTraceAttributesExcludes
        {
            get
            {
                return Memoizer.Memoize(ref _captureTransactionTraceAttributesExcludes, () => new HashSet<string>(_localConfiguration.transactionTracer.attributes.exclude));
            }
        }
        private IEnumerable<string> _captureTransactionTraceAttributesExcludes;


        public virtual bool CaptureErrorCollectorAttributes => ShouldCaptureErrorCollectorAttributes();

        private bool ShouldCaptureErrorCollectorAttributes()
        {
            if (_localConfiguration.attributes.enabled == false)
            {
                return false;
            }

            if (_localConfiguration.errorCollector.attributes.enabledSpecified)
            {
                return _localConfiguration.errorCollector.attributes.enabled;
            }

            return CaptureErrorCollectorAttributesDefault;
        }


        private IEnumerable<string> _captureErrorCollectorAttributesIncludes;

        public virtual IEnumerable<string> CaptureErrorCollectorAttributesIncludes
        {
            get
            {
                if (ShouldCaptureErrorCollectorAttributesIncludes())
                {
                    return Memoizer.Memoize(ref _captureErrorCollectorAttributesIncludes, () =>
                    {
                        var includes = new HashSet<string>(_localConfiguration.errorCollector.attributes.include);


                        return includes;
                    });
                }

                return Memoizer.Memoize(ref _captureErrorCollectorAttributesExcludes, () => new List<string>());
            }
        }

        private bool ShouldCaptureErrorCollectorAttributesIncludes()
        {
            var shouldCapture = !HighSecurityModeEnabled && CaptureErrorCollectorAttributes;

            if (_securityPoliciesConfiguration.SecurityPolicyExistsFor(SecurityPoliciesConfiguration.AttributesIncludePolicyName))
            {
                shouldCapture = shouldCapture && _securityPoliciesConfiguration.AttributesInclude.Enabled;
            }

            return shouldCapture;
        }

        private IEnumerable<string> _captureErrorCollectorAttributesExcludes;

        public virtual IEnumerable<string> CaptureErrorCollectorAttributesExcludes
        {
            get
            {
                return Memoizer.Memoize(ref _captureErrorCollectorAttributesExcludes, () => new HashSet<string>(_localConfiguration.errorCollector.attributes.exclude));
            }
        }

        public virtual bool CaptureBrowserMonitoringAttributes => ShouldCaptureBrowserMonitorAttributes();

        private bool ShouldCaptureBrowserMonitorAttributes()
        {
            if (_localConfiguration.attributes.enabled == false)
            {
                return false;
            }

            if (_localConfiguration.browserMonitoring.attributes.enabledSpecified)
            {
                return _localConfiguration.browserMonitoring.attributes.enabled;
            }

            return CaptureBrowserMonitoringAttributesDefault;
        }

        private IEnumerable<string> _captureBrowserMonitoringAttributesIncludes;

        public virtual IEnumerable<string> CaptureBrowserMonitoringAttributesIncludes
        {
            get
            {
                if (ShouldCaptureBrowserMonitoringAttributesIncludes())
                {
                    return Memoizer.Memoize(ref _captureBrowserMonitoringAttributesIncludes, () => new HashSet<string>(_localConfiguration.browserMonitoring.attributes.include));
                }

                return Memoizer.Memoize(ref _captureBrowserMonitoringAttributesIncludes, () => new List<string>());
            }
        }

        private bool ShouldCaptureBrowserMonitoringAttributesIncludes()
        {
            var shouldCapture = !HighSecurityModeEnabled && CaptureBrowserMonitoringAttributes;

            if (_securityPoliciesConfiguration.SecurityPolicyExistsFor(SecurityPoliciesConfiguration.AttributesIncludePolicyName))
            {
                shouldCapture = shouldCapture && _securityPoliciesConfiguration.AttributesInclude.Enabled;
            }

            return shouldCapture;
        }

        public virtual IEnumerable<string> CaptureBrowserMonitoringAttributesExcludes
        {
            get
            {
                return Memoizer.Memoize(ref _captureBrowserMonitoringAttributesExcludes, () => new HashSet<string>(_localConfiguration.browserMonitoring.attributes.exclude));
            }
        }
        private IEnumerable<string> _captureBrowserMonitoringAttributesExcludes;


        private BoolConfigurationItem _shouldCaptureCustomParameters;

        public string CaptureCustomParametersSource
        {
            get
            {
                if (_shouldCaptureCustomParameters == null)
                {
                    _shouldCaptureCustomParameters = GetShouldCaptureCustomParametersConfiguration();
                }

                return _shouldCaptureCustomParameters.Source;
            }
        }

        public virtual bool CaptureCustomParameters
        {
            get
            {
                if (_shouldCaptureCustomParameters == null)
                {
                    _shouldCaptureCustomParameters = GetShouldCaptureCustomParametersConfiguration();
                }

                return _shouldCaptureCustomParameters.Value;
            }
        }

        private BoolConfigurationItem GetShouldCaptureCustomParametersConfiguration()
        {
            if (HighSecurityModeEnabled)
            {
                return new BoolConfigurationItem(false, HighSecurityConfigSource);
            }

            if (_securityPoliciesConfiguration.SecurityPolicyExistsFor(SecurityPoliciesConfiguration.CustomParametersPolicyName)
                && (_securityPoliciesConfiguration.CustomParameters.Enabled == false))
            {
                return new BoolConfigurationItem(false, SecurityPolicyConfigSource);
            }

            var localConfigValue = GetLocalShouldCaptureCustomParameters();

            return new BoolConfigurationItem(localConfigValue, LocalConfigSource);
        }

        private bool GetLocalShouldCaptureCustomParameters()
        {
            return _localConfiguration.customParameters.enabledSpecified ? _localConfiguration.customParameters.enabled : CaptureCustomParametersAttributesDefault;
        }

        #endregion

        #region Collector Connection

        public virtual string CollectorHost { get { return EnvironmentOverrides(_localConfiguration.service.host, @"NEW_RELIC_HOST"); } }
        public virtual int CollectorPort => EnvironmentOverrides(_localConfiguration.service.port > 0 ? _localConfiguration.service.port : (int?)null, "NEW_RELIC_PORT") ?? DefaultSslPort;
        public virtual bool CollectorSendDataOnExit { get { return EnvironmentOverrides(_localConfiguration.service.sendDataOnExit, "NEW_RELIC_SEND_DATA_ON_EXIT"); } }
        public virtual float CollectorSendDataOnExitThreshold { get { return EnvironmentOverrides((uint?)null, "NEW_RELIC_SEND_DATA_ON_EXIT_THRESHOLD_MS") ?? _localConfiguration.service.sendDataOnExitThreshold; } }
        public virtual bool CollectorSendEnvironmentInfo { get { return _localConfiguration.service.sendEnvironmentInfo; } }
        public virtual bool CollectorSyncStartup { get { return _localConfiguration.service.syncStartup; } }
        public virtual uint CollectorTimeout { get { return (_localConfiguration.service.requestTimeout > 0) ? (uint)_localConfiguration.service.requestTimeout : CollectorSendDataOnExit ? 2000u : 60 * 2 * 1000; } }
        public virtual int CollectorMaxPayloadSizeInBytes { get { return _serverConfiguration.MaxPayloadSizeInBytes ?? MaxPayloadSizeInBytes; } }
        #endregion

        public virtual bool CompleteTransactionsOnThread { get { return _localConfiguration.service.completeTransactionsOnThread || ServerlessModeEnabled; } }

        public long ConfigurationVersion { get; private set; }

        #region Cross Application Tracing

        public virtual string CrossApplicationTracingCrossProcessId { get { return _serverConfiguration.CatId; } }

        private bool? _crossApplicationTracingEnabled;
        public virtual bool CrossApplicationTracingEnabled => _crossApplicationTracingEnabled ?? (_crossApplicationTracingEnabled = IsCatEnabled()).Value;

        private bool IsCatEnabled()
        {
            // CAT must be disabled in serverless mode
            if (ServerlessModeEnabled)
                return false;

            var localenabled = _localConfiguration.crossApplicationTracingEnabled;
            //If config.crossApplicationTracingEnabled is true or default then we want to check the
            //config.crossApplicationTracer, if that object is not null then use it's default or value
            if (localenabled && _localConfiguration.crossApplicationTracer != null)
            {
                localenabled = _localConfiguration.crossApplicationTracer.enabled;
            }

            var enabled = ServerCanDisable(_serverConfiguration.RpmConfig.CrossApplicationTracerEnabled, localenabled);

            if (enabled && CrossApplicationTracingCrossProcessId == null)
            {
                Log.Warn("CAT is enabled but CrossProcessID is null. Disabling CAT.");
                enabled = false;
            }

            return enabled;
        }

        #endregion Cross Application Tracing

        #region Span Events

        bool? _spanEventsEnabled = null;
        public virtual bool SpanEventsEnabled
        {
            get
            {
                if (!_spanEventsEnabled.HasValue)
                {
                    var enabled = ServerCanDisable(_serverConfiguration.SpanEventCollectionEnabled, EnvironmentOverrides(_localConfiguration.spanEvents.enabled, "NEW_RELIC_SPAN_EVENTS_ENABLED"));
                    _spanEventsEnabled = enabled && DistributedTracingEnabled;
                }

                return _spanEventsEnabled.Value;
            }
        }

        private TimeSpan? _spanEventsHarvestCycleOverride = null;
        public TimeSpan SpanEventsHarvestCycle
        {
            get
            {
                if (_spanEventsHarvestCycleOverride.HasValue)
                {
                    return _spanEventsHarvestCycleOverride.Value;
                }

                if (_newRelicAppSettings.TryGetValue("OverrideSpanEventsHarvestCycle", out var harvestCycle))
                {
                    if (int.TryParse(harvestCycle, out var parsedHarvestCycle) && parsedHarvestCycle > 0)
                    {
                        Log.Info("Span events harvest cycle overridden to " + parsedHarvestCycle + " seconds.");
                        _spanEventsHarvestCycleOverride = TimeSpan.FromSeconds(parsedHarvestCycle);
                        return _spanEventsHarvestCycleOverride.Value;
                    }
                }

                return ServerOverrides(_serverConfiguration.SpanEventHarvestConfig?.HarvestCycle, DefaultHarvestCycle);
            }
        }

        public bool SpanEventsAttributesEnabled => CaptureAttributes && _localConfiguration.spanEvents.attributes.enabled;

        private HashSet<string> _spanEventsAttributesInclude;
        public HashSet<string> SpanEventsAttributesInclude
        {
            get
            {
                if (_spanEventsAttributesInclude == null)
                {
                    _spanEventsAttributesInclude = IsAttributesAllowedByConfigurableSecurityPolicy && SpanEventsAttributesEnabled
                        ? new HashSet<string>(_localConfiguration.spanEvents.attributes.include)
                        : new HashSet<string>();
                }

                return _spanEventsAttributesInclude;
            }
        }

        private HashSet<string> _spanEventsAttributesExclude;
        public virtual HashSet<string> SpanEventsAttributesExclude
        {
            get
            {
                if (_spanEventsAttributesExclude == null)
                {
                    _spanEventsAttributesExclude = new HashSet<string>(_localConfiguration.spanEvents.attributes.exclude);
                }

                return _spanEventsAttributesExclude;
            }
        }

        #endregion

        #region Distributed Tracing

        private bool? _distributedTracingEnabled;
        public virtual bool DistributedTracingEnabled => _distributedTracingEnabled ?? (_distributedTracingEnabled = IsDistributedTracingEnabled()).Value;

        private bool IsDistributedTracingEnabled()
        {
            return EnvironmentOverrides(_localConfiguration.distributedTracing.enabled, "NEW_RELIC_DISTRIBUTED_TRACING_ENABLED");
        }

        public string PrimaryApplicationId => ServerlessModeEnabled ?
            EnvironmentOverrides(_localConfiguration.distributedTracing.primary_application_id, "NEW_RELIC_PRIMARY_APPLICATION_ID")
            : _serverConfiguration.PrimaryApplicationId;

        public string TrustedAccountKey => ServerlessModeEnabled ?
            EnvironmentOverrides(_localConfiguration.distributedTracing.trusted_account_key, "NEW_RELIC_TRUSTED_ACCOUNT_KEY")
            : _serverConfiguration.TrustedAccountKey;

        public string AccountId => ServerlessModeEnabled ?
            EnvironmentOverrides(_localConfiguration.distributedTracing.account_id, "NEW_RELIC_ACCOUNT_ID")
            : _serverConfiguration.AccountId;

        public int? SamplingTarget => ServerlessModeEnabled ? 10 : _serverConfiguration.SamplingTarget;

        // Faster Event Harvest configuration rules apply here, which is why ServerOverrides takes precedence over EnvironmentOverrides
        public int SpanEventsMaxSamplesStored => ServerOverrides(_serverConfiguration.SpanEventHarvestConfig?.HarvestLimit,
           EnvironmentOverrides(_localConfiguration.spanEvents.maximumSamplesStored, "NEW_RELIC_SPAN_EVENTS_MAX_SAMPLES_STORED").GetValueOrDefault());

        public int? SamplingTargetPeriodInSeconds => ServerlessModeEnabled ? 60 : _serverConfiguration.SamplingTargetPeriodInSeconds;

        public bool PayloadSuccessMetricsEnabled => _localConfiguration.distributedTracing.enableSuccessMetrics;

        public bool ExcludeNewrelicHeader => _localConfiguration.distributedTracing.excludeNewrelicHeader;

        #endregion Distributed Tracing

        #region Infinite Tracing

        private int? _infiniteTracingTimeoutMsConnect = null;
        public int InfiniteTracingTraceTimeoutMsConnect => (_infiniteTracingTimeoutMsConnect
            ?? (_infiniteTracingTimeoutMsConnect = EnvironmentOverrides(TryGetAppSettingAsIntWithDefault("InfiniteTracingTimeoutConnect", 10000), "NEW_RELIC_INFINITE_TRACING_TIMEOUT_CONNECT")).Value);

        private int? _infiniteTracingTimeoutMsSendData = null;
        public int InfiniteTracingTraceTimeoutMsSendData => (_infiniteTracingTimeoutMsSendData
            ?? (_infiniteTracingTimeoutMsSendData = EnvironmentOverrides(
                TryGetAppSettingAsIntWithDefault("InfiniteTracingTimeoutSend", 10000)
                , "NEW_RELIC_INFINITE_TRACING_TIMEOUT_SEND")).Value);

        private int? _infiniteTracingExitTimeoutMs = null;
        public int InfiniteTracingExitTimeoutMs => GetInfiniteTracingExitTimeoutMs();
        private int GetInfiniteTracingExitTimeoutMs()
        {
            const int infiniteTracingExitTimeoutMsDefault = 5000;
            return _infiniteTracingExitTimeoutMs
                ?? (_infiniteTracingExitTimeoutMs = EnvironmentOverrides(TryGetAppSettingAsIntWithDefault("InfiniteTracingExitTimeout", infiniteTracingExitTimeoutMsDefault), "NEW_RELIC_INFINITE_TRACING_EXIT_TIMEOUT")).GetValueOrDefault();
        }

        private int? _infiniteTracingCountWorkers = null;
        public int InfiniteTracingTraceCountConsumers => GetInfiniteTracingCountWorkers();

        private int GetInfiniteTracingCountWorkers()
        {
            const int countWorkersDefault = 10;
            return _infiniteTracingCountWorkers
                ?? (_infiniteTracingCountWorkers = EnvironmentOverrides(TryGetAppSettingAsIntWithDefault("InfiniteTracingSpanEventsStreamsCount", countWorkersDefault), "NEW_RELIC_INFINITE_TRACING_SPAN_EVENTS_STREAMS_COUNT")).GetValueOrDefault();
        }


        private bool _infiniteTracingObserverObtained;
        private void GetInfiniteTracingObserver()
        {
            _infiniteTracingTraceObserverHost = _environment.GetEnvironmentVariable("NEW_RELIC_INFINITE_TRACING_TRACE_OBSERVER_HOST");
            if (_infiniteTracingTraceObserverHost != null)
            {
                _infiniteTracingTraceObserverPort = _environment.GetEnvironmentVariable("NEW_RELIC_INFINITE_TRACING_TRACE_OBSERVER_PORT");
                _infiniteTracingTraceObserverSsl = _environment.GetEnvironmentVariable("NEW_RELIC_INFINITE_TRACING_TRACE_OBSERVER_SSL");
            }
            else
            {
                _infiniteTracingTraceObserverHost = _localConfiguration.infiniteTracing?.trace_observer?.host;
                _infiniteTracingTraceObserverPort = _localConfiguration.infiniteTracing?.trace_observer?.port;
                _infiniteTracingTraceObserverSsl = TryGetAppSettingAsString("InfiniteTracingTraceObserverSsl");
            }

            _infiniteTracingObserverObtained = true;
        }

        private string _infiniteTracingTraceObserverHost = null;
        public string InfiniteTracingTraceObserverHost
        {
            get
            {
                if (!_infiniteTracingObserverObtained)
                {
                    GetInfiniteTracingObserver();
                }

                return _infiniteTracingTraceObserverHost;
            }
        }

        private string _infiniteTracingTraceObserverPort = null;
        public string InfiniteTracingTraceObserverPort
        {
            get
            {
                if (!_infiniteTracingObserverObtained)
                {
                    GetInfiniteTracingObserver();
                }

                return _infiniteTracingTraceObserverPort;
            }
        }

        private string _infiniteTracingTraceObserverSsl = null;
        public string InfiniteTracingTraceObserverSsl
        {
            get
            {
                if (!_infiniteTracingObserverObtained)
                {
                    GetInfiniteTracingObserver();
                }

                return _infiniteTracingTraceObserverSsl;
            }
        }


        private int? _infiniteTracingQueueSizeSpans;
        public int InfiniteTracingQueueSizeSpans => GetInfiniteTracingQueueSizeSpans();

        private int GetInfiniteTracingQueueSizeSpans()
        {
            return _infiniteTracingQueueSizeSpans
                ?? (_infiniteTracingQueueSizeSpans = EnvironmentOverrides(_localConfiguration.infiniteTracing?.span_events?.queue_size, "NEW_RELIC_INFINITE_TRACING_SPAN_EVENTS_QUEUE_SIZE"))
                .GetValueOrDefault(100000);
        }

        private int? _infiniteTracingPartitionCountSpans;
        public int InfiniteTracingPartitionCountSpans => _infiniteTracingPartitionCountSpans
                ?? (_infiniteTracingPartitionCountSpans = EnvironmentOverrides(TryGetAppSettingAsInt("InfiniteTracingSpanEventsPartitionCount"), "NEW_RELIC_INFINITE_TRACING_SPAN_EVENTS_PARTITION_COUNT").GetValueOrDefault(62)).Value;

        private int? _infiniteTracingBatchSizeSpans;
        public int InfiniteTracingBatchSizeSpans => _infiniteTracingBatchSizeSpans
                ?? (_infiniteTracingBatchSizeSpans = EnvironmentOverrides(TryGetAppSettingAsInt("InfiniteTracingSpanEventsBatchSize"), "NEW_RELIC_INFINITE_TRACING_SPAN_EVENTS_BATCH_SIZE").GetValueOrDefault(700)).Value;

        private bool _infiniteTracingObtainedSettingsForTest;
        private void GetInfiniteTracingFlakyAndDelayTestSettings()
        {

            if (float.TryParse(_environment.GetEnvironmentVariable("NEW_RELIC_INFINITE_TRACING_SPAN_EVENTS_TEST_FLAKY"), out var flakyVal))
            {
                _infiniteTracingObserverTestFlaky = flakyVal;
            }
            else
            {
                _infiniteTracingObserverTestFlaky = TryGetAppSettingAsFloat("InfiniteTracingSpanEventsTestFlaky");
            }

            if (int.TryParse(_environment.GetEnvironmentVariable("NEW_RELIC_INFINITE_TRACING_SPAN_EVENTS_TEST_FLAKY_CODE"), out var flakyCodeVal))
            {
                _infiniteTracingObserverTestFlakyCode = flakyCodeVal;
            }
            else
            {
                _infiniteTracingObserverTestFlakyCode = TryGetAppSettingAsInt("InfiniteTracingSpanEventsTestFlakyCode");
            }

            if (int.TryParse(_environment.GetEnvironmentVariable("NEW_RELIC_INFINITE_TRACING_SPAN_EVENTS_TEST_DELAY"), out var delayVal))
            {
                _infiniteTracingObserverTestDelayMs = delayVal;
            }
            else
            {
                _infiniteTracingObserverTestDelayMs = TryGetAppSettingAsInt("InfiniteTracingSpanEventsTestDelay");
            }

            _infiniteTracingObtainedSettingsForTest = true;
        }

        private float? _infiniteTracingObserverTestFlaky;
        public float? InfiniteTracingTraceObserverTestFlaky
        {
            get
            {
                if (!_infiniteTracingObtainedSettingsForTest)
                {
                    GetInfiniteTracingFlakyAndDelayTestSettings();
                }

                return _infiniteTracingObserverTestFlaky;
            }
        }

        private int? _infiniteTracingObserverTestFlakyCode;
        public int? InfiniteTracingTraceObserverTestFlakyCode
        {
            get
            {
                if (!_infiniteTracingObtainedSettingsForTest)
                {
                    GetInfiniteTracingFlakyAndDelayTestSettings();
                }

                return _infiniteTracingObserverTestFlakyCode;
            }
        }

        private int? _infiniteTracingObserverTestDelayMs;
        public int? InfiniteTracingTraceObserverTestDelayMs
        {
            get
            {
                if (!_infiniteTracingObtainedSettingsForTest)
                {
                    GetInfiniteTracingFlakyAndDelayTestSettings();
                }

                return _infiniteTracingObserverTestDelayMs;
            }
        }

        private bool? _infiniteTracingCompression;
        public bool InfiniteTracingCompression
        {
            get
            {
                if (!_infiniteTracingCompression.HasValue)
                {
                    _infiniteTracingCompression = EnvironmentOverrides(_localConfiguration.infiniteTracing.compression, "NEW_RELIC_INFINITE_TRACING_COMPRESSION");
                }
                return _infiniteTracingCompression.Value;
            }
        }




        #endregion

        #region Errors

        public virtual bool ErrorCollectorEnabled
        {
            get
            {
                var configuredValue = ServerOverrides(_serverConfiguration.RpmConfig.ErrorCollectorEnabled, _localConfiguration.errorCollector.enabled);
                return ServerCanDisable(_serverConfiguration.ErrorCollectionEnabled, configuredValue);
            }
        }

        public virtual bool ErrorCollectorCaptureEvents
        {
            get
            {
                if (ErrorCollectorMaxEventSamplesStored == 0)
                {
                    return false;
                }
                return ServerCanDisable(_serverConfiguration.ErrorEventCollectionEnabled, _localConfiguration.errorCollector.captureEvents);
            }
        }

        public virtual int ErrorCollectorMaxEventSamplesStored
        {
            get
            {
                // Faster Event Harvest configuration rules apply here, if/when we add an environment variable for this property we need to make sure that
                // ServerOverrides takes precedence over EnvironmentOverrides
                return ServerOverrides(_serverConfiguration.EventHarvestConfig?.ErrorEventHarvestLimit(), _localConfiguration.errorCollector.maxEventSamplesStored);
            }
        }

        public TimeSpan ErrorEventsHarvestCycle
        {
            get
            {
                return ServerOverrides(_serverConfiguration.EventHarvestConfig?.ErrorEventHarvestCycle(), TimeSpan.FromMinutes(1));
            }
        }

        public virtual uint ErrorsMaximumPerPeriod { get { return 20; } }

        public IDictionary<string, IEnumerable<string>> IgnoreErrorsConfiguration { get; private set; }
        public IEnumerable<string> IgnoreErrorClassesForAgentSettings { get; private set; }
        public IDictionary<string, IEnumerable<string>> IgnoreErrorMessagesForAgentSettings { get; private set; }

        private IEnumerable<MatchRule> ParseExpectedStatusCodesArray(IEnumerable<string> expectedStatusCodeArray)
        {
            var expectedStatusCodes = new List<MatchRule>();

            if (expectedStatusCodeArray == null)
            {
                return expectedStatusCodes;
            }

            foreach (var singleCodeOrRange in expectedStatusCodeArray)
            {
                MatchRule matchRule;
                var index = singleCodeOrRange.IndexOf(HyphenChar);
                if (index != -1)
                {
                    var lowerBoundString = singleCodeOrRange.Substring(0, index).Trim();
                    var upperBoundString = singleCodeOrRange.Substring(index + 1).Trim();

                    matchRule = StatusCodeInRangeMatchRule.GenerateRule(lowerBoundString, upperBoundString);
                }
                else
                {
                    matchRule = StatusCodeExactMatchRule.GenerateRule(singleCodeOrRange);
                }

                if (matchRule == null)
                {
                    Log.Warn($"Cannot parse {singleCodeOrRange} status code. This status code format is not supported.");
                    continue;
                }

                expectedStatusCodes.Add(matchRule);
            }

            return expectedStatusCodes;
        }

        public IDictionary<string, IEnumerable<string>> ExpectedErrorsConfiguration { get; private set; }
        public IEnumerable<MatchRule> ExpectedStatusCodes { get; private set; }
        public IEnumerable<string> ExpectedErrorClassesForAgentSettings { get; private set; }
        public IDictionary<string, IEnumerable<string>> ExpectedErrorMessagesForAgentSettings { get; private set; }
        public IEnumerable<string> ExpectedErrorStatusCodesForAgentSettings { get; private set; }

        public Func<IReadOnlyDictionary<string, object>, string> ErrorGroupCallback => _runTimeConfiguration.ErrorGroupCallback;

        #endregion

        public Dictionary<string, string> RequestHeadersMap => _serverConfiguration.RequestHeadersMap;

        public virtual string EncodingKey { get { return _serverConfiguration.EncodingKey; } }

        public virtual string EntityGuid { get { return _serverConfiguration.EntityGuid; } }

        private bool? _highSecurityModeEnabled;
        public virtual bool HighSecurityModeEnabled
        {
            get
            {
                _highSecurityModeEnabled ??= EnvironmentOverrides(_localConfiguration.highSecurity.enabled, "NEW_RELIC_HIGH_SECURITY");

                return _highSecurityModeEnabled.Value;
            }
        }


        private BoolConfigurationItem _customInstrumentationEditorIsEnabled;

        public string CustomInstrumentationEditorEnabledSource
        {
            get
            {
                if (_customInstrumentationEditorIsEnabled == null)
                {
                    _customInstrumentationEditorIsEnabled = GetCustomInstrumentationEditorConfiguration();
                }

                return _customInstrumentationEditorIsEnabled.Source;
            }
        }

        public virtual bool CustomInstrumentationEditorEnabled
        {
            get
            {
                if (_customInstrumentationEditorIsEnabled == null)
                {
                    _customInstrumentationEditorIsEnabled = GetCustomInstrumentationEditorConfiguration();
                }

                return _customInstrumentationEditorIsEnabled.Value;
            }
        }

        private BoolConfigurationItem GetCustomInstrumentationEditorConfiguration()
        {
            if (HighSecurityModeEnabled)
            {
                return new BoolConfigurationItem(false, HighSecurityConfigSource);
            }

            if (_securityPoliciesConfiguration.SecurityPolicyExistsFor(SecurityPoliciesConfiguration.CustomInstrumentationEditorPolicyName)
                && (_securityPoliciesConfiguration.CustomInstrumentationEditor.Enabled == false))
            {
                return new BoolConfigurationItem(false, SecurityPolicyConfigSource);
            }

            return new BoolConfigurationItem(_localConfiguration.customInstrumentationEditor.enabled, LocalConfigSource);
        }

        private BoolConfigurationItem _shouldStripExceptionMessages;

        public string StripExceptionMessagesSource
        {
            get
            {
                if (_shouldStripExceptionMessages == null)
                {
                    _shouldStripExceptionMessages = GetShouldStripExceptionMessagesConfiguration();
                }

                return _shouldStripExceptionMessages.Source;
            }
        }

        public virtual bool StripExceptionMessages
        {
            get
            {
                if (_shouldStripExceptionMessages == null)
                {
                    _shouldStripExceptionMessages = GetShouldStripExceptionMessagesConfiguration();
                }

                return _shouldStripExceptionMessages.Value;
            }
        }

        private BoolConfigurationItem GetShouldStripExceptionMessagesConfiguration()
        {
            // true is the more secure state, which will remove raw exception messages

            if (HighSecurityModeEnabled)
            {
                return new BoolConfigurationItem(true, HighSecurityConfigSource);
            }

            if (_securityPoliciesConfiguration.SecurityPolicyExistsFor(SecurityPoliciesConfiguration.AllowRawExceptionMessagePolicyName)
                && (_securityPoliciesConfiguration.AllowRawExceptionMessage.Enabled == false))
            {
                return new BoolConfigurationItem(true, SecurityPolicyConfigSource);
            }

            return new BoolConfigurationItem(_localConfiguration.stripExceptionMessages.enabled, LocalConfigSource);
        }

        public virtual bool InstrumentationLoggingEnabled { get { return _localConfiguration.instrumentation.log; } }

        #region Labels

        private string _labels;
        private bool _labelsChecked;
        public virtual string Labels
        {
            get
            {
                if (!_labelsChecked)
                {
                    var labels = _configurationManagerStatic.GetAppSetting(Constants.AppSettingsLabels);
                    if (labels != null)
                    {
                        Log.Info("Application labels from web.config, app.config, or appsettings.json.");
                        _labels = labels;
                    }
                    else
                    {
                        _labels = EnvironmentOverrides(_localConfiguration.labels, @"NEW_RELIC_LABELS");
                    }
                    _labelsChecked = true;
                }
                return _labels;
            }
        }

        #endregion

        #region Proxy

        public virtual string ProxyHost
        {
            get
            {
                return EnvironmentOverrides(_localConfiguration.service.proxy.host, "NEW_RELIC_PROXY_HOST");
            }
        }

        public virtual string ProxyUriPath
        {
            get
            {
                return EnvironmentOverrides(_localConfiguration.service.proxy.uriPath, "NEW_RELIC_PROXY_URI_PATH");
            }
        }

        public virtual int ProxyPort
        {
            get
            {
                return EnvironmentOverrides(_localConfiguration.service.proxy.port, "NEW_RELIC_PROXY_PORT").Value;
            }
        }

        public virtual string ProxyUsername
        {
            get
            {
                return EnvironmentOverrides(_localConfiguration.service.proxy.user, "NEW_RELIC_PROXY_USER");
            }
        }


        private bool _obscuringKeyEvaluated;
        private string _obscuringKey;
        public string ObscuringKey
        {
            get
            {
                if (!_obscuringKeyEvaluated)
                {
                    _obscuringKey = EnvironmentOverrides(_localConfiguration.service.obscuringKey, "NEW_RELIC_CONFIG_OBSCURING_KEY");
                    _obscuringKeyEvaluated = true;
                }

                return _obscuringKey;
            }
        }

        private bool _proxyPasswordEvaluated;
        private string _proxyPassword;
        public virtual string ProxyPassword
        {
            get
            {
                if (!_proxyPasswordEvaluated)
                {
                    var hasObscuringKey = !string.IsNullOrWhiteSpace(ObscuringKey);
                    var passwordObfuscated = EnvironmentOverrides(_localConfiguration.service.proxy.passwordObfuscated, "NEW_RELIC_PROXY_PASS_OBFUSCATED");
                    var hasObfuscatedPassword = !string.IsNullOrWhiteSpace(passwordObfuscated);

                    if (hasObscuringKey && hasObfuscatedPassword)
                    {
                        _proxyPassword = Strings.Base64Decode(passwordObfuscated, ObscuringKey);
                    }
                    else
                    {
                        _proxyPassword = EnvironmentOverrides(_localConfiguration.service.proxy.password, "NEW_RELIC_PROXY_PASS");
                    }

                    _proxyPasswordEvaluated = true;
                }

                return _proxyPassword;
            }
        }

        public virtual string ProxyDomain
        {
            get
            {
                return EnvironmentOverrides(_localConfiguration.service.proxy.domain, "NEW_RELIC_PROXY_DOMAIN") ?? string.Empty;
            }
        }

        #endregion

        #region DataTransmission
        public bool PutForDataSend { get { return _localConfiguration.dataTransmission.putForDataSend; } }

        public string CompressedContentEncoding
        {
            get
            {
                return _localConfiguration.dataTransmission.compressedContentEncoding.ToString();
            }
        }

        #endregion

        #region DatastoreTracer
        public bool InstanceReportingEnabled { get { return _localConfiguration.datastoreTracer.instanceReporting.enabled; } }

        public bool DatabaseNameReportingEnabled { get { return _localConfiguration.datastoreTracer.databaseNameReporting.enabled; } }

        public bool DatastoreTracerQueryParametersEnabled => _localConfiguration.datastoreTracer.queryParameters.enabled && TransactionTracerRecordSql == RawStringValue;

        #endregion

        #region Sql

        public bool SlowSqlEnabled
        {
            get { return ServerOverrides(_serverConfiguration.RpmConfig.SlowSqlEnabled, _localConfiguration.slowSql.enabled); }
        }

        public virtual TimeSpan SqlExplainPlanThreshold
        {
            get
            {
                var serverThreshold = _serverConfiguration.RpmConfig.TransactionTracerExplainThreshold;

                return serverThreshold.HasValue ?
                    TimeSpan.FromSeconds(serverThreshold.Value) :
                    TimeSpan.FromMilliseconds(_localConfiguration.transactionTracer.explainThreshold);
            }
        }

        public virtual bool SqlExplainPlansEnabled
        {
            get
            {
                return ServerOverrides(_serverConfiguration.RpmConfig.TransactionTracerExplainEnabled,
                    _localConfiguration.transactionTracer.explainEnabled);
            }
        }

        public virtual int SqlExplainPlansMax { get { return _localConfiguration.transactionTracer.maxExplainPlans; } }
        public virtual uint SqlStatementsPerTransaction { get { return 500; } }
        public virtual int SqlTracesPerPeriod { get { return 10; } }

        #endregion

        public virtual int StackTraceMaximumFrames { get { return _localConfiguration.maxStackTraceLines; } }
        public virtual IEnumerable<string> HttpStatusCodesToIgnore { get; private set; }

        public virtual IEnumerable<string> ThreadProfilingIgnoreMethods { get { return _localConfiguration.threadProfiling ?? new List<string>(); } }

        #region Custom Events


        private BoolConfigurationItem _customEventsAreEnabled;

        public string CustomEventsEnabledSource
        {
            get
            {
                if (_customEventsAreEnabled == null)
                {
                    _customEventsAreEnabled = GetCustomEventsAreEnabledConfiguration();
                }

                return _customEventsAreEnabled.Source;
            }
        }

        public virtual bool CustomEventsEnabled
        {
            get
            {
                if (_customEventsAreEnabled == null)
                {
                    _customEventsAreEnabled = GetCustomEventsAreEnabledConfiguration();
                }

                return _customEventsAreEnabled.Value;
            }
        }

        private BoolConfigurationItem GetCustomEventsAreEnabledConfiguration()
        {
            if (HighSecurityModeEnabled)
            {
                return new BoolConfigurationItem(false, HighSecurityConfigSource);
            }

            if (_securityPoliciesConfiguration.SecurityPolicyExistsFor(SecurityPoliciesConfiguration.CustomEventsPolicyName)
                && (_securityPoliciesConfiguration.CustomEvents.Enabled == false))
            {
                return new BoolConfigurationItem(false, SecurityPolicyConfigSource);
            }

            if (_serverConfiguration.CustomEventCollectionEnabled.HasValue
                && (_serverConfiguration.CustomEventCollectionEnabled.Value == false))
            {
                return new BoolConfigurationItem(false, ServerConfigSource);
            }

            if (CustomEventsMaximumSamplesStored == 0)
            {
                return new BoolConfigurationItem(false, $"{nameof(CustomEventsMaximumSamplesStored)} set to 0");
            }

            return new BoolConfigurationItem(_localConfiguration.customEvents.enabled, LocalConfigSource);
        }

        public virtual int CustomEventsMaximumSamplesStored
        {
            get
            {
                // Faster Event Harvest configuration rules apply here, which is why ServerOverrides takes precedence over EnvironmentOverrides
                var maxValue = _localConfiguration.customEvents.maximumSamplesStored;
                return ServerOverrides(_serverConfiguration.EventHarvestConfig?.CustomEventHarvestLimit(), (int)EnvironmentOverrides(maxValue, "MAX_EVENT_SAMPLES_STORED"));
            }
        }

        public TimeSpan CustomEventsHarvestCycle
        {
            get
            {
                return ServerOverrides(_serverConfiguration.EventHarvestConfig?.CustomEventHarvestCycle(), TimeSpan.FromMinutes(1));
            }
        }

        public bool CustomEventsAttributesEnabled => CaptureAttributes && _localConfiguration.customEvents.attributes.enabled;


        private HashSet<string> _customEventsAttributesInclude;
        public HashSet<string> CustomEventsAttributesInclude
        {
            get
            {
                if (_customEventsAttributesInclude == null)
                {
                    _customEventsAttributesInclude = IsAttributesAllowedByConfigurableSecurityPolicy && CustomEventsAttributesEnabled
                        ? new HashSet<string>(_localConfiguration.customEvents.attributes.include)
                        : new HashSet<string>();
                }

                return _customEventsAttributesInclude;
            }
        }

        private HashSet<string> _customEventsAttributesExclude;
        public HashSet<string> CustomEventsAttributesExclude
        {
            get
            {
                if (_customEventsAttributesExclude == null)
                {
                    _customEventsAttributesExclude = new HashSet<string>(_localConfiguration.customEvents.attributes.exclude);
                }

                return _customEventsAttributesExclude;
            }
        }


        #endregion

        public bool DisableSamplers { get { return EnvironmentOverrides(_localConfiguration.application.disableSamplers, "NEW_RELIC_DISABLE_SAMPLERS"); } }

        public bool ThreadProfilingEnabled { get { return _localConfiguration.threadProfilingEnabled; } }

        #region Transaction Events

        public virtual bool TransactionEventsEnabled
        {
            get
            {
                return TransactionEventsMaximumSamplesStored > 0 && ServerCanDisable(
                    _serverConfiguration.AnalyticsEventCollectionEnabled,
                    _localConfiguration.transactionEvents.enabled);
            }
        }

        public virtual int TransactionEventsMaximumSamplesStored
        {
            get
            {
                // Faster Event Harvest configuration rules apply here, which is why ServerOverrides takes precedence over EnvironmentOverrides
                var maxValue = _localConfiguration.transactionEvents.maximumSamplesStored;

                return ServerOverrides(_serverConfiguration.EventHarvestConfig?.TransactionEventHarvestLimit(), (int)EnvironmentOverrides(maxValue, "MAX_TRANSACTION_SAMPLES_STORED"));
            }
        }

        public TimeSpan TransactionEventsHarvestCycle
        {
            get
            {
                return ServerOverrides(_serverConfiguration.EventHarvestConfig?.TransactionEventHarvestCycle(), TimeSpan.FromMinutes(1));
            }
        }

        public virtual bool TransactionEventsTransactionsEnabled
        {
            get
            {
                return _localConfiguration.transactionEvents.transactions.enabledSpecified ? _localConfiguration.transactionEvents.transactions.enabled : TransactionEventsTransactionsEnabledDefault;
            }
        }

        #endregion

        #region Transaction Tracer

        public virtual TimeSpan TransactionTraceApdexF { get { return TransactionTraceApdexT.Multiply(4); } }
        public virtual TimeSpan TransactionTraceApdexT
        {
            get
            {
                if (ServerlessModeEnabled) // get apdex_t from environment variable if running in serverless mode
                    return TimeSpan.FromSeconds(EnvironmentOverrides(0.5, "NEW_RELIC_APDEX_T").GetValueOrDefault());
                else
                    return TimeSpan.FromSeconds(ServerOverrides(_serverConfiguration.ApdexT, 0.5));
            }
        }

        public virtual TimeSpan TransactionTraceThreshold
        {
            get
            {
                return (_serverConfiguration.RpmConfig.TransactionTracerThreshold == null)
                    ? ParseTransactionThreshold(_localConfiguration.transactionTracer.transactionThreshold, TimeSpan.FromMilliseconds)
                    : ParseTransactionThreshold(_serverConfiguration.RpmConfig.TransactionTracerThreshold.ToString(), TimeSpan.FromSeconds);
            }
        }

        public virtual bool TransactionTracerEnabled
        {
            get
            {
                var configuredValue = ServerOverrides(_serverConfiguration.RpmConfig.TransactionTracerEnabled, _localConfiguration.transactionTracer.enabled);
                return ServerCanDisable(_serverConfiguration.TraceCollectionEnabled, configuredValue);
            }
        }
        public virtual int TransactionTracerMaxSegments { get { return _localConfiguration.transactionTracer.maxSegments; } }

        private RecordSqlConfigurationItem _recordSqlConfiguration;

        public string TransactionTracerRecordSqlSource
        {
            get
            {
                if (_recordSqlConfiguration == null)
                {
                    _recordSqlConfiguration = GetRecordSqlConfiguration();
                }

                return _recordSqlConfiguration.Source;
            }
        }

        public virtual string TransactionTracerRecordSql
        {
            get
            {
                if (_recordSqlConfiguration == null)
                {
                    _recordSqlConfiguration = GetRecordSqlConfiguration();
                }

                return _recordSqlConfiguration.Value;
            }
        }

        private RecordSqlConfigurationItem GetRecordSqlConfiguration()
        {
            if (_securityPoliciesConfiguration.SecurityPolicyExistsFor(SecurityPoliciesConfiguration.RecordSqlPolicyName))
            {
                var localRecordSql = _localConfiguration.transactionTracer.recordSql;
                var serverConfigRecordSql = _serverConfiguration.RpmConfig.TransactionTracerRecordSql;

                // "raw" is never allowed with security policies
                var policyValue = _securityPoliciesConfiguration.RecordSql.Enabled ? ObfuscatedStringValue : OffStringValue;

                var mostRestrictiveConfiguration = new RecordSqlConfigurationItem(policyValue, SecurityPolicyConfigSource)
                    .ApplyIfMoreRestrictive(serverConfigRecordSql, ServerConfigSource)
                    .ApplyIfMoreRestrictive(localRecordSql, LocalConfigSource);

                return mostRestrictiveConfiguration;
            }

            var serverOrLocalConfiguration = GetServerOverrideOrLocalRecordSqlConfiguration();

            if (HighSecurityModeEnabled)
            {
                // "raw" is never allowed with high security
                var hsmConfiguration = new RecordSqlConfigurationItem(ObfuscatedStringValue, HighSecurityConfigSource)
                    .ApplyIfMoreRestrictive(serverOrLocalConfiguration);

                return hsmConfiguration;
            }

            return serverOrLocalConfiguration;
        }

        private RecordSqlConfigurationItem GetServerOverrideOrLocalRecordSqlConfiguration()
        {
            if (string.IsNullOrWhiteSpace(_serverConfiguration.RpmConfig.TransactionTracerRecordSql) == false)
            {
                return new RecordSqlConfigurationItem(_serverConfiguration.RpmConfig.TransactionTracerRecordSql, ServerConfigSource);
            }

            var localRecordSqlString = Enum.GetName(typeof(configurationTransactionTracerRecordSql), _localConfiguration.transactionTracer.recordSql);
            return new RecordSqlConfigurationItem(localRecordSqlString, LocalConfigSource);
        }

        public virtual int TransactionTracerMaxStackTraces { get { return _localConfiguration.transactionTracer.maxStackTrace; } }
        public virtual IEnumerable<Regex> RequestPathExclusionList
        {
            get
            {
                if (_requestPathExclusionList == null)
                {
                    _requestPathExclusionList = ReadUrlBlacklist(_localConfiguration);
                }

                return _requestPathExclusionList;
            }
        }

        private IList<Regex> _requestPathExclusionList;

        #endregion

        public virtual IEnumerable<long> TrustedAccountIds { get { return _serverConfiguration.TrustedIds ?? new List<long>(); } }

        public bool ServerSideConfigurationEnabled { get { return _serverConfiguration.ServerSideConfigurationEnabled; } }

        #region Metric naming

        private IEnumerable<RegexRule> _metricNameRegexRules;
        public IEnumerable<RegexRule> MetricNameRegexRules
        {
            get { return _metricNameRegexRules ?? (_metricNameRegexRules = GetRegexRules(_serverConfiguration.MetricNameRegexRules)); }
        }

        private IEnumerable<RegexRule> _transactionNameRegexRules;
        public IEnumerable<RegexRule> TransactionNameRegexRules
        {
            get { return _transactionNameRegexRules ?? (_transactionNameRegexRules = GetRegexRules(_serverConfiguration.TransactionNameRegexRules)); }
        }

        private IEnumerable<RegexRule> _rrlRegexRules;
        public IEnumerable<RegexRule> UrlRegexRules
        {
            get { return _rrlRegexRules ?? (_rrlRegexRules = GetRegexRules(_serverConfiguration.UrlRegexRules)); }
        }

        private IDictionary<string, IEnumerable<string>> _transactionNameWhitelistRules;
        public IDictionary<string, IEnumerable<string>> TransactionNameWhitelistRules
        {
            get { return _transactionNameWhitelistRules ?? (_transactionNameWhitelistRules = GetWhitelistRules(_serverConfiguration.TransactionNameWhitelistRules)); }
        }

        private IDictionary<string, double> _webTransactionsApdex;

        public IDictionary<string, double> WebTransactionsApdex
        {
            get { return _webTransactionsApdex ?? (_webTransactionsApdex = _serverConfiguration.WebTransactionsApdex ?? new Dictionary<string, double>()); }
        }

        #endregion Metric naming

        public string NewRelicConfigFilePath => _bootstrapConfiguration.ConfigurationFileName;
        public string AppSettingsConfigFilePath => _configurationManagerStatic.AppSettingsFilePath;

        #region Utilization

        public bool UtilizationDetectAws
        {
            get { return EnvironmentOverrides(_localConfiguration.utilization.detectAws, "NEW_RELIC_UTILIZATION_DETECT_AWS"); }
        }

        public bool UtilizationDetectAzure
        {
            get { return EnvironmentOverrides(_localConfiguration.utilization.detectAzure, "NEW_RELIC_UTILIZATION_DETECT_AZURE"); }
        }

        public bool UtilizationDetectGcp
        {
            get { return EnvironmentOverrides(_localConfiguration.utilization.detectGcp, "NEW_RELIC_UTILIZATION_DETECT_GCP"); }
        }

        public bool UtilizationDetectPcf
        {
            get { return EnvironmentOverrides(_localConfiguration.utilization.detectPcf, "NEW_RELIC_UTILIZATION_DETECT_PCF"); }
        }

        public bool UtilizationDetectDocker
        {
            get { return EnvironmentOverrides(_localConfiguration.utilization.detectDocker, "NEW_RELIC_UTILIZATION_DETECT_DOCKER"); }
        }

        public bool UtilizationDetectKubernetes
        {
            get { return EnvironmentOverrides(_localConfiguration.utilization.detectKubernetes, "NEW_RELIC_UTILIZATION_DETECT_KUBERNETES"); }
        }

        public bool UtilizationDetectAzureFunction
        {
            get
            {
                return AzureFunctionModeEnabled && EnvironmentOverrides(_localConfiguration.utilization.detectAzureFunction, "NEW_RELIC_UTILIZATION_DETECT_AZURE_FUNCTION");
            }
        }

        public int? UtilizationLogicalProcessors
        {
            get
            {
                var localValue = GetNullableIntValue(_localConfiguration.utilization.logicalProcessorsSpecified, _localConfiguration.utilization.logicalProcessors);
                return EnvironmentOverrides(localValue, "NEW_RELIC_UTILIZATION_LOGICAL_PROCESSORS");
            }
        }

        public int? UtilizationTotalRamMib
        {
            get
            {
                var localValue = GetNullableIntValue(_localConfiguration.utilization.totalRamMibSpecified, _localConfiguration.utilization.totalRamMib);
                return EnvironmentOverrides(localValue, "NEW_RELIC_UTILIZATION_TOTAL_RAM_MIB");
            }
        }

        public string UtilizationBillingHost
        {
            get
            {
                var value = EnvironmentOverrides(_localConfiguration.utilization.billingHost, "NEW_RELIC_UTILIZATION_BILLING_HOSTNAME");
                return string.IsNullOrEmpty(value) ? null : value.Trim(); //Keeping IsNullOrEmpty just in case customer sets value to "".
            }
        }

        private readonly Lazy<string> _utilizationFullHostName;
        public string UtilizationFullHostName => _utilizationFullHostName.Value;

        private readonly Lazy<string> _utilizationHostName;

        public string UtilizationHostName => _utilizationHostName.Value;

        #endregion

        #region Log Events and Metrics

        public virtual bool ApplicationLoggingEnabled
        {
            get
            {
                return EnvironmentOverrides(_localConfiguration.applicationLogging.enabled, "NEW_RELIC_APPLICATION_LOGGING_ENABLED");
            }
        }

        public virtual bool LogMetricsCollectorEnabled
        {
            get
            {
                return ApplicationLoggingEnabled &&
                    EnvironmentOverrides(_localConfiguration.applicationLogging.metrics.enabled, "NEW_RELIC_APPLICATION_LOGGING_METRICS_ENABLED");
            }
        }

        public virtual bool LogEventCollectorEnabled
        {
            get
            {
                return ApplicationLoggingEnabled &&
                    LogEventsMaxSamplesStored > 0 &&
                    !SecurityPoliciesTokenExists &&
                    HighSecurityModeOverrides(false,
                    EnvironmentOverrides(_localConfiguration.applicationLogging.forwarding.enabled, "NEW_RELIC_APPLICATION_LOGGING_FORWARDING_ENABLED"));
            }
        }

        public bool ContextDataEnabled
        {
            get
            {
                return LogEventCollectorEnabled &&
                    EnvironmentOverrides(_localConfiguration.applicationLogging.forwarding.contextData.enabled, "NEW_RELIC_APPLICATION_LOGGING_FORWARDING_CONTEXT_DATA_ENABLED");
            }
        }

        public IEnumerable<string> ContextDataInclude
        {
            get
            {
                return EnvironmentOverrides(_localConfiguration.applicationLogging.forwarding.contextData.include,
                    "NEW_RELIC_APPLICATION_LOGGING_FORWARDING_CONTEXT_DATA_INCLUDE")
                    .Split(new[] { StringSeparators.CommaChar, ' ' }, StringSplitOptions.RemoveEmptyEntries);
            }
        }

        public IEnumerable<string> ContextDataExclude
        {
            get
            {
                return EnvironmentOverrides(_localConfiguration.applicationLogging.forwarding.contextData.exclude,
                    "NEW_RELIC_APPLICATION_LOGGING_FORWARDING_CONTEXT_DATA_EXCLUDE")
                    .Split(new[] { StringSeparators.CommaChar, ' ' }, StringSplitOptions.RemoveEmptyEntries);
            }
        }

        public TimeSpan LogEventsHarvestCycle
        {
            get
            {
                return ServerOverrides(_serverConfiguration.EventHarvestConfig?.LogEventHarvestCycle(), TimeSpan.FromSeconds(5));
            }
        }

        public virtual int LogEventsMaxSamplesStored
        {
            get
            {
                // This is different from the other faster event harvest settings since we want to ensure that local values are properly distributed across the harvest.
                // Using the GetValueOrDefault to ensure that a value is provided if all other values are remvoed.
                return ServerOverrides(_serverConfiguration.EventHarvestConfig?.LogEventHarvestLimit(),
                    EnvironmentOverrides(_localConfiguration.applicationLogging.forwarding.maxSamplesStored,
                    "NEW_RELIC_APPLICATION_LOGGING_FORWARDING_MAX_SAMPLES_STORED").GetValueOrDefault(10000));
            }
        }

        public virtual bool LogDecoratorEnabled
        {
            get
            {
                return ApplicationLoggingEnabled &&
                    EnvironmentOverrides(_localConfiguration.applicationLogging.localDecorating.enabled, "NEW_RELIC_APPLICATION_LOGGING_LOCAL_DECORATING_ENABLED");
            }
        }

        private HashSet<string> _logLevelDenyList;
        public virtual HashSet<string> LogLevelDenyList
        {
            get
            {
                if (_logLevelDenyList == null)
                {
                    _logLevelDenyList = new HashSet<string>(
                        EnvironmentOverrides(_localConfiguration.applicationLogging.forwarding.logLevelDenyList,
                                "NEW_RELIC_APPLICATION_LOGGING_FORWARDING_LOG_LEVEL_DENYLIST")
                            ?.Split(new[] { StringSeparators.CommaChar, ' ' }, StringSplitOptions.RemoveEmptyEntries)
                            .Select(s => s.ToUpper())
                        ?? Enumerable.Empty<string>());

                    if (_logLevelDenyList.Count > 0)
                    {
                        var logLevels = string.Join(",", _logLevelDenyList);
                        Log.Info($"Log Level Filtering is enabled for the following levels: {logLevels}");
                    }
                }

                return _logLevelDenyList;
            }
        }

        public virtual bool LabelsEnabled
        {
            get
            {
                return LogEventCollectorEnabled &&
                    EnvironmentOverrides(_localConfiguration.applicationLogging.forwarding.labels.enabled, "NEW_RELIC_APPLICATION_LOGGING_FORWARDING_LABELS_ENABLED");
            }
        }

        private HashSet<string> _labelsExclude;
        public virtual IEnumerable<string> LabelsExclude
        {
            get
            {
                if (_labelsExclude == null)
                {
                    _labelsExclude = new HashSet<string>(
                        EnvironmentOverrides(_localConfiguration.applicationLogging.forwarding.labels.exclude,
                                "NEW_RELIC_APPLICATION_LOGGING_FORWARDING_LABELS_EXCLUDE")
                            ?.Split(new[] { StringSeparators.CommaChar, ' ' }, StringSplitOptions.RemoveEmptyEntries)
                        ?? Enumerable.Empty<string>());
                }

                return _labelsExclude;
            }
        }

        #endregion

        private IEnumerable<IDictionary<string, string>> _ignoredInstrumentation;
        public IEnumerable<IDictionary<string, string>> IgnoredInstrumentation
        {
            get
            {
                if (_ignoredInstrumentation == null)
                {
                    _ignoredInstrumentation = _localConfiguration.instrumentation.rules
                        .Select(i => new ReadOnlyDictionary<string, string>(
                                new Dictionary<string, string>
                                {
                                    { "assemblyName", i.assemblyName },
                                    { "className", i.className }
                                }
                            ))
                        .ToList();
                }

                return _ignoredInstrumentation;
            }
        }

        public bool DisableFileSystemWatcher
        {
            get
            {
                if (ServerlessModeEnabled || !LoggingEnabled)
                {
                    return true;
                }

                return EnvironmentOverrides(_localConfiguration.service.disableFileSystemWatcher, "NEW_RELIC_DISABLE_FILE_SYSTEM_WATCHER");
            }
        }

        #region AI Monitoring

        public bool AiMonitoringEnabled
        {
            get
            {
                // AI Monitoring is disabled in High Security Mode and can be disabled at the account level
                return !HighSecurityModeEnabled && ServerCanDisable(_serverConfiguration.AICollectionEnabled, EnvironmentOverrides(_localConfiguration.aiMonitoring.enabled, "NEW_RELIC_AI_MONITORING_ENABLED"));
            }
        }

        public bool AiMonitoringStreamingEnabled
        {
            get
            {
                return AiMonitoringEnabled &&
                    EnvironmentOverrides(_localConfiguration.aiMonitoring.streaming.enabled, "NEW_RELIC_AI_MONITORING_STREAMING_ENABLED");
            }
        }

        public bool AiMonitoringRecordContentEnabled
        {
            get
            {
                return AiMonitoringEnabled &&
                    EnvironmentOverrides(_localConfiguration.aiMonitoring.recordContent.enabled, "NEW_RELIC_AI_MONITORING_RECORD_CONTENT_ENABLED");
            }
        }

        public Func<string, string, int> LlmTokenCountingCallback => _runTimeConfiguration.LlmTokenCountingCallback;

        #region Azure function support

        public bool AzureFunctionModeDetected => _bootstrapConfiguration.AzureFunctionModeDetected;

        private bool? _azureFunctionModeEnabled;
        public bool AzureFunctionModeEnabled =>
            _azureFunctionModeEnabled ??
            (_azureFunctionModeEnabled = EnvironmentOverrides(TryGetAppSettingAsBoolWithDefault("AzureFunctionModeEnabled", false), "NEW_RELIC_AZURE_FUNCTION_MODE_ENABLED")).Value;

        public string AzureFunctionResourceId
        {
            get
            {
                var websiteResourceGroup = AzureFunctionResourceGroupName;
                var subscriptionId = AzureFunctionSubscriptionId;

                if (string.IsNullOrEmpty(websiteResourceGroup) || string.IsNullOrEmpty(subscriptionId))
                {
                    return string.Empty;
                }

                return $"/subscriptions/{subscriptionId}/resourceGroups/{websiteResourceGroup}/providers/Microsoft.Web/sites/{(string.IsNullOrEmpty(AzureFunctionAppName) ? "unknown" : AzureFunctionAppName)}";
            }
        }

        public string AzureFunctionResourceIdWithFunctionName(string functionName)
        {
            if (string.IsNullOrEmpty(AzureFunctionResourceId) || string.IsNullOrEmpty(functionName))
            {
                return string.Empty;
            }

            return $"{AzureFunctionResourceId}/functions/{functionName}";
        }

        public string AzureFunctionResourceGroupName
        {
            get
            {
                // WEBSITE_RESOURCE_GROUP doesn't seem to always be available for Linux.
                var websiteResourceGroup = _environment.GetEnvironmentVariable("WEBSITE_RESOURCE_GROUP");
                if (!string.IsNullOrEmpty(websiteResourceGroup))
                {
                    return websiteResourceGroup; // Must be Windows function
                }

                // The WEBSITE_OWNER_NAME variable also has the resource group name, but we need to parse it out.
                // Must be a Linux function.
                var websiteOwnerName = _environment.GetEnvironmentVariable("WEBSITE_OWNER_NAME");
                if (string.IsNullOrEmpty(websiteOwnerName))
                {
                    return websiteOwnerName; // This should not happen, but just in case.
                }

                var idx = websiteOwnerName.IndexOf("+", StringComparison.Ordinal);
                if (idx <= 0)
                {
                    return websiteOwnerName; // This means that the format of the WEBSITE_OWNER_NAME is not as expected (subscription+resourcegroup-region-Linux).
                }

                // We should have a WEBSITE_OWNER_NAME in the expected format here.
                idx += 1; // move past the "+"
                var resourceData = websiteOwnerName.Substring(idx, websiteOwnerName.Length - idx - 6); // -6 to remove the "-Linux" suffix.

                // Remove the region from the resourceData.
                return resourceData.Substring(0, resourceData.LastIndexOf("-", StringComparison.Ordinal));
            }
        }

        public string AzureFunctionRegion => _environment.GetEnvironmentVariable("REGION_NAME");

        public string AzureFunctionSubscriptionId
        {
            get
            {
                var websiteOwnerName = _environment.GetEnvironmentVariable("WEBSITE_OWNER_NAME") ?? string.Empty;
                var idx = websiteOwnerName.IndexOf("+", StringComparison.Ordinal);
                return idx > 0 ? websiteOwnerName.Substring(0, idx) : websiteOwnerName;
            }
        }

        public string AzureFunctionAppName => _environment.GetEnvironmentVariable("WEBSITE_SITE_NAME");
        #endregion

        #endregion

        public virtual bool AppDomainCachingDisabled
        {
            get
            {
                return EnvironmentOverrides(false, "NEW_RELIC_DISABLE_APPDOMAIN_CACHING");
            }
        }

        public virtual bool ForceNewTransactionOnNewThread
        {
            get
            {
                return EnvironmentOverrides(_localConfiguration.service.forceNewTransactionOnNewThread, "NEW_RELIC_FORCE_NEW_TRANSACTION_ON_NEW_THREAD");
            }
        }

        private bool? _diagnosticsCaptureAgentTiming;
        public bool DiagnosticsCaptureAgentTiming
        {
            get
            {
                if (_diagnosticsCaptureAgentTiming == null)
                {
                    UpdateDiagnosticsAgentTimingSettings();
                }

                return _diagnosticsCaptureAgentTiming.Value;

            }
        }

        private int? _diagnosticsCaptureAgentTimingFrequency;
        public int DiagnosticsCaptureAgentTimingFrequency
        {
            get
            {
                if (_diagnosticsCaptureAgentTimingFrequency == null)
                {
                    UpdateDiagnosticsAgentTimingSettings();
                }

                return _diagnosticsCaptureAgentTimingFrequency.Value;

            }
        }

        private void UpdateDiagnosticsAgentTimingSettings()
        {
            var captureTiming = _localConfiguration.diagnostics.captureAgentTiming;
            var configFreq = _localConfiguration.diagnostics.captureAgentTimingFrequency;

            if (configFreq <= 0)
            {
                captureTiming = false;
            }

            _diagnosticsCaptureAgentTiming = captureTiming;
            _diagnosticsCaptureAgentTimingFrequency = configFreq;
        }

        private bool? _forceSynchronousTimingCalculationHttpClient;
        public bool ForceSynchronousTimingCalculationHttpClient
        {
            get
            {
                return _forceSynchronousTimingCalculationHttpClient.HasValue
                    ? _forceSynchronousTimingCalculationHttpClient.Value
                    : (_forceSynchronousTimingCalculationHttpClient = TryGetAppSettingAsBoolWithDefault("ForceSynchronousTimingCalculation.HttpClient", false)).Value;
            }
        }

        private bool? _enableAspNetCore6PlusBrowserInjection;
        public bool EnableAspNetCore6PlusBrowserInjection
        {
            get
            {
                return _enableAspNetCore6PlusBrowserInjection.HasValue
                    ? _enableAspNetCore6PlusBrowserInjection.Value
                    : (_enableAspNetCore6PlusBrowserInjection = TryGetAppSettingAsBoolWithDefault("EnableAspNetCore6PlusBrowserInjection", false)).Value;
            }
        }

        private TimeSpan? _metricsHarvestCycleOverride = null;
        public TimeSpan MetricsHarvestCycle
        {
            get
            {
                if (_metricsHarvestCycleOverride.HasValue)
                {
                    return _metricsHarvestCycleOverride.Value;
                }

                if (_newRelicAppSettings.TryGetValue("OverrideMetricsHarvestCycle", out var harvestCycle))
                {
                    if (int.TryParse(harvestCycle, out var parsedHarvestCycle) && parsedHarvestCycle > 0)
                    {
                        Log.Info("Metrics harvest cycle overridden to " + parsedHarvestCycle + " seconds.");
                        _metricsHarvestCycleOverride = TimeSpan.FromSeconds(parsedHarvestCycle);
                        return _metricsHarvestCycleOverride.Value;
                    }
                }

                return DefaultHarvestCycle;
            }
        }

        private TimeSpan? _transactionTraceHarvestCycleOverride = null;
        public TimeSpan TransactionTracesHarvestCycle
        {
            get
            {
                if (_transactionTraceHarvestCycleOverride.HasValue)
                {
                    return _transactionTraceHarvestCycleOverride.Value;
                }

                if (_newRelicAppSettings.TryGetValue("OverrideTransactionTracesHarvestCycle", out var harvestCycle))
                {
                    if (int.TryParse(harvestCycle, out var parsedHarvestCycle) && parsedHarvestCycle > 0)
                    {
                        Log.Info("Transaction traces harvest cycle overridden to " + parsedHarvestCycle + " seconds.");
                        _transactionTraceHarvestCycleOverride = TimeSpan.FromSeconds(parsedHarvestCycle);
                        return _transactionTraceHarvestCycleOverride.Value;
                    }
                }

                return DefaultHarvestCycle;
            }
        }

        private TimeSpan? _errorTracesHarvestCycleOverride = null;
        public TimeSpan ErrorTracesHarvestCycle
        {
            get
            {
                if (_errorTracesHarvestCycleOverride.HasValue)
                {
                    return _errorTracesHarvestCycleOverride.Value;
                }

                if (_newRelicAppSettings.TryGetValue("OverrideErrorTracesHarvestCycle", out var harvestCycle))
                {
                    if (int.TryParse(harvestCycle, out var parsedHarvestCycle) && parsedHarvestCycle > 0)
                    {
                        Log.Info("Error traces harvest cycle overridden to " + parsedHarvestCycle + " seconds.");
                        _errorTracesHarvestCycleOverride = TimeSpan.FromSeconds(parsedHarvestCycle);
                        return _errorTracesHarvestCycleOverride.Value;
                    }
                }

                return DefaultHarvestCycle;
            }
        }

        private TimeSpan? _getAgentCommandsCycleOverride = null;
        public TimeSpan GetAgentCommandsCycle
        {
            get
            {
                if (_getAgentCommandsCycleOverride.HasValue)
                {
                    return _getAgentCommandsCycleOverride.Value;
                }

                if (_newRelicAppSettings.TryGetValue("OverrideGetAgentCommandsCycle", out var harvestCycle))
                {
                    if (int.TryParse(harvestCycle, out var parsedHarvestCycle) && parsedHarvestCycle > 0)
                    {
                        Log.Info("Get agent commands cycle overridden to " + parsedHarvestCycle + " seconds.");
                        _getAgentCommandsCycleOverride = TimeSpan.FromSeconds(parsedHarvestCycle);
                        return _getAgentCommandsCycleOverride.Value;
                    }
                }

                return DefaultHarvestCycle;
            }
        }

        private TimeSpan? _sqlTracesHarvestCycleOverride = null;
        public TimeSpan SqlTracesHarvestCycle
        {
            get
            {
                if (_sqlTracesHarvestCycleOverride.HasValue)
                {
                    return _sqlTracesHarvestCycleOverride.Value;
                }

                if (_newRelicAppSettings.TryGetValue("OverrideSqlTracesHarvestCycle", out var harvestCycle))
                {
                    if (int.TryParse(harvestCycle, out var parsedHarvestCycle) && parsedHarvestCycle > 0)
                    {
                        Log.Info("SQL traces harvest cycle overridden to " + parsedHarvestCycle + " seconds.");
                        _sqlTracesHarvestCycleOverride = TimeSpan.FromSeconds(parsedHarvestCycle);
                        return _sqlTracesHarvestCycleOverride.Value;
                    }
                }

                return DefaultHarvestCycle;
            }
        }

        private TimeSpan? _updateLoadedModulesCycleOverride = null;
        public TimeSpan UpdateLoadedModulesCycle
        {
            get
            {
                if (_updateLoadedModulesCycleOverride.HasValue)
                {
                    return _updateLoadedModulesCycleOverride.Value;
                }

                if (_newRelicAppSettings.TryGetValue("OverrideUpdateLoadedModulesCycle", out var harvestCycle))
                {
                    if (int.TryParse(harvestCycle, out var parsedHarvestCycle) && parsedHarvestCycle > 0)
                    {
                        Log.Info("Update loaded modules cycle overridden to " + parsedHarvestCycle + " seconds.");
                        _updateLoadedModulesCycleOverride = TimeSpan.FromSeconds(parsedHarvestCycle);
                        return _updateLoadedModulesCycleOverride.Value;
                    }
                }

                return DefaultHarvestCycle;
            }
        }

        private TimeSpan? _stackExchangeRedisCleanupCycleOverride = null;
        public TimeSpan StackExchangeRedisCleanupCycle
        {
            get
            {
                if (_stackExchangeRedisCleanupCycleOverride.HasValue)
                {
                    return _stackExchangeRedisCleanupCycleOverride.Value;
                }

                if (_newRelicAppSettings.TryGetValue("OverrideStackExchangeRedisCleanupCycle", out var harvestCycle))
                {
                    if (int.TryParse(harvestCycle, out var parsedHarvestCycle) && parsedHarvestCycle > 0)
                    {
                        Log.Info("StackExchange.Redis cleanup cycle overridden to " + parsedHarvestCycle + " seconds.");
                        _stackExchangeRedisCleanupCycleOverride = TimeSpan.FromSeconds(parsedHarvestCycle);
                        return _stackExchangeRedisCleanupCycleOverride.Value;
                    }
                }

                return DefaultHarvestCycle;
            }
        }

        public bool GCSamplerV2Enabled => _bootstrapConfiguration.GCSamplerV2Enabled;

        #region Agent Control

        public bool AgentControlEnabled => _bootstrapConfiguration.AgentControlEnabled;

        public string HealthDeliveryLocation => _bootstrapConfiguration.HealthDeliveryLocation;

        public int HealthFrequency => _bootstrapConfiguration.HealthFrequency;

        #endregion Agent Control

        #endregion Properties

        #region Helpers

        private TimeSpan ParseTransactionThreshold(string threshold, Func<double, TimeSpan> numberToTimeSpanConverter)
        {
            if (string.IsNullOrEmpty(threshold))
                return TransactionTraceApdexF;

            double parsedTransactionThreshold;
            return double.TryParse(threshold, out parsedTransactionThreshold)
                ? numberToTimeSpanConverter(parsedTransactionThreshold)
                : TransactionTraceApdexF;
        }

        private static bool ServerCanDisable(bool? server, bool local)
        {
            if (server == null) return local;
            return server.Value && local;
        }

        private static string ServerOverrides(string server, string local)
        {
            return server ?? local ?? string.Empty;
        }

        private static T ServerOverrides<T>(T? server, T local) where T : struct
        {
            return server ?? local;
        }

        private T HighSecurityModeOverrides<T>(T overriddenValue, T originalValue)
        {
            return HighSecurityModeEnabled ? overriddenValue : originalValue;
        }

        private static T ServerOverrides<T>(T server, T local) where T : class
        {
            return server ?? local;
        }

        private IEnumerable<string> EnvironmentOverrides(IEnumerable<string> local, params string[] environmentVariableNames)
        {
            var envValue = _environment.GetEnvironmentVariableFromList(environmentVariableNames ?? []);

            // took this approach to eliminate a null object issue when combining the different calls together. Also a bit easier to read.
            if (string.IsNullOrWhiteSpace(envValue))
            {
                return local;
            }

            char[] delimiters = { ',', ' ' };
            return envValue
                .Split(delimiters, StringSplitOptions.RemoveEmptyEntries)
                .ToList();
        }

        private string EnvironmentOverrides(string local, params string[] environmentVariableNames)
        {
            return EnvironmentOverrides(_environment, local, environmentVariableNames);
        }

        public static string EnvironmentOverrides(IEnvironment environment, string local, params string[] environmentVariableNames)
        {
            var envValue = environment.GetEnvironmentVariableFromList(environmentVariableNames ?? []);

            // if we get a null, we use local - should not get whitespace
            if (string.IsNullOrWhiteSpace(envValue))
            {
                return local;
            }

            return envValue.Trim();
        }

        private uint? EnvironmentOverrides(uint? local, params string[] environmentVariableNames)
        {
            var env = _environment.GetEnvironmentVariableFromList(environmentVariableNames ?? []);

            return uint.TryParse(env, out uint parsedValue) ? parsedValue : local;
        }

        private int? EnvironmentOverrides(int? local, params string[] environmentVariableNames)
        {
            return EnvironmentOverrides(_environment, local, environmentVariableNames);
        }

        public static int? EnvironmentOverrides(IEnvironment environment, int? local, params string[] environmentVariableNames)
        {
            var env = environment.GetEnvironmentVariableFromList(environmentVariableNames ?? []);

            return int.TryParse(env, out int parsedValue) ? parsedValue : local;
        }

        private double? EnvironmentOverrides(double? local, params string[] environmentVariableNames)
        {
            var env = _environment.GetEnvironmentVariableFromList(environmentVariableNames ?? []);

            return double.TryParse(env, out double parsedValue) ? parsedValue : local;
        }

        private bool EnvironmentOverrides(bool local, params string[] environmentVariableNames)
        {
            return EnvironmentOverrides(_environment, local, environmentVariableNames);
        }

        public static bool EnvironmentOverrides(IEnvironment environment, bool local, params string[] environmentVariableNames)
        {
            var env = environment.GetEnvironmentVariableFromList(environmentVariableNames ?? []);

            if (env != null)
            {
                env = env.ToLower();
            }

            if (bool.TryParse(env, out var parsedValue))
            {
                return parsedValue;
            }

            if ("0" == env)
            {
                return false;
            }

            if ("1" == env)
            {
                return true;
            }

            return local;
        }

        private IList<Regex> ReadUrlBlacklist(configuration config)
        {
            var list = new List<Regex>();

            if (config.browserMonitoring.requestPathsExcluded != null && config.browserMonitoring.requestPathsExcluded.Count > 0)
            {
                foreach (var p in config.browserMonitoring.requestPathsExcluded)
                {
                    try
                    {
                        Regex regex = new Regex(p.regex,
                            RegexOptions.Compiled |
                            RegexOptions.Multiline |
                            RegexOptions.IgnoreCase);
                        list.Add(regex);
                    }
                    catch (Exception ex)
                    {
                        Log.Error(ex, "A Browser Monitoring Request Path failed regular expression parsing: {0}",
                            p.regex);
                    }
                }
            }

            return list;
        }

        public static IEnumerable<RegexRule> GetRegexRules(IEnumerable<ServerConfiguration.RegexRule> rules)
        {
            if (rules == null)
                return new List<RegexRule>();

            return rules
                .Select(TryGetRegexRule)
                .Where(rule => rule != null)
                .Select(rule => rule.Value)
                .ToList();
        }

        private static RegexRule? TryGetRegexRule(ServerConfiguration.RegexRule rule)
        {
            if (rule == null)
                return null;
            if (rule.MatchExpression == null)
                return null;

            var matchExpression = rule.MatchExpression;
            var replacement = UpdateRegexForDotNet(rule.Replacement);
            var ignore = rule.Ignore ?? false;
            var evaluationOrder = rule.EvaluationOrder ?? 0;
            var terminateChain = rule.TerminateChain ?? false;
            var eachSegment = rule.EachSegment ?? false;
            var replaceAll = rule.ReplaceAll ?? false;

            return new RegexRule(matchExpression, replacement, ignore, evaluationOrder, terminateChain, eachSegment, replaceAll);
        }

        private static string UpdateRegexForDotNet(string replacement)
        {
            if (string.IsNullOrEmpty(replacement))
                return replacement;

            //search for \1, \2 etc, and replace with $1, $2, etc
            var backreferencePattern = new Regex(@"\\(\d+)");
            return backreferencePattern.Replace(replacement, "$$$1");
        }

        public static IDictionary<string, IEnumerable<string>> GetWhitelistRules(IEnumerable<ServerConfiguration.WhitelistRule> whitelistRules)
        {
            if (whitelistRules == null)
                return new Dictionary<string, IEnumerable<string>>();

            return whitelistRules
                .Where(rule => rule != null)
                .Select(TryGetValidPrefixAndTerms)
                .Where(rule => rule != null)
                .Select(rule => rule.Value)
                .ToDictionary(IEnumerableExtensions.DuplicateKeyBehavior.KeepLast);
        }

        private static KeyValuePair<string, IEnumerable<string>>? TryGetValidPrefixAndTerms(ServerConfiguration.WhitelistRule rule)
        {
            if (rule.Terms == null)
            {
                Log.Warn("Ignoring transaction_segment_term with null terms for prefix '{0}'", rule.Prefix);
                return null;
            }

            var prefix = TryGetValidPrefix(rule.Prefix);
            if (prefix == null)
            {
                Log.Warn("Ignoring transaction_segment_term with invalid prefix '{0}'", rule.Prefix);
                return null;
            }

            var terms = rule.Terms;
            return new KeyValuePair<string, IEnumerable<string>>(prefix, terms);
        }

        private void ParseExpectedErrorConfigurations()
        {
            var expectedErrorInfo = _serverConfiguration.RpmConfig.ErrorCollectorExpectedMessages?.ToDictionary(IEnumerableExtensions.DuplicateKeyBehavior.KeepFirst);

            if (expectedErrorInfo == null)
            {
                expectedErrorInfo = _localConfiguration.errorCollector.expectedMessages
                .Where(x => x.message != null)
                .Select(x => new KeyValuePair<string, IEnumerable<string>>(x.name, x.message))
                .ToDictionary(IEnumerableExtensions.DuplicateKeyBehavior.KeepFirst);
            }

            //Keeping the original expected messages configuration for agent setting report on connect before
            //the expectedErrorInfo dictionary gets mixed up between expected messages and expected classes configurations.
            var expectedMessages = new Dictionary<string, IEnumerable<string>>(expectedErrorInfo);

            var expectedClasses = ServerOverrides(_serverConfiguration.RpmConfig.ErrorCollectorExpectedClasses, _localConfiguration.errorCollector.expectedClasses.errorClass);

            var count = expectedErrorInfo.Count;

            foreach (var className in expectedClasses)
            {
                if (expectedErrorInfo.ContainsKey(className))
                {
                    expectedErrorInfo[className] = Enumerable.Empty<string>();
                    Log.Warn($"Expected Errors - {className} class is specified in both errorCollector.expectedClasses and errorCollector.expectedMessages configurations. Any errors of this class will be marked as expected.");
                }
                else if (count >= MaxExptectedErrorConfigEntries)
                {
                    Log.Warn($"Expected Errors - {className} Exceeds the limit of {MaxExptectedErrorConfigEntries} and will be ignored.");
                }
                else
                {
                    expectedErrorInfo[className] = Enumerable.Empty<string>();
                    count++;
                }
            }

            var expectedStatusCodesArrayLocal = _localConfiguration.errorCollector.expectedStatusCodes?.Split(StringSeparators.Comma, StringSplitOptions.RemoveEmptyEntries);
            var expectedStatusCodesArrayServer = _serverConfiguration.RpmConfig.ErrorCollectorExpectedStatusCodes;

            var expectedStatusCodesArray = EnvironmentOverrides(ServerOverrides(expectedStatusCodesArrayServer, expectedStatusCodesArrayLocal), "NEW_RELIC_ERROR_COLLECTOR_EXPECTED_ERROR_CODES");

            ExpectedStatusCodes = ParseExpectedStatusCodesArray(expectedStatusCodesArray);
            ExpectedErrorStatusCodesForAgentSettings = expectedStatusCodesArray ?? new List<string>();

            ExpectedErrorsConfiguration = new ReadOnlyDictionary<string, IEnumerable<string>>(expectedErrorInfo);
            ExpectedErrorMessagesForAgentSettings = new ReadOnlyDictionary<string, IEnumerable<string>>(expectedMessages);
            ExpectedErrorClassesForAgentSettings = expectedClasses;
        }

        private void ParseIgnoreErrorConfigurations()
        {
            var ignoreErrorInfo = _serverConfiguration.RpmConfig.ErrorCollectorIgnoreMessages?
                .ToDictionary(IEnumerableExtensions.DuplicateKeyBehavior.KeepFirst);

            if (ignoreErrorInfo == null)
            {
                ignoreErrorInfo = _localConfiguration.errorCollector.ignoreMessages
                .Where(x => x.message != null)
                .Select(x => new KeyValuePair<string, IEnumerable<string>>(x.name, x.message))
                .ToDictionary(IEnumerableExtensions.DuplicateKeyBehavior.KeepFirst);
            }

            //Keeping the original ignore messages configuration for agent setting report on connect before
            //the ignoreErrorInfo dictionary gets mixed up between ignore messages and ignore classes configurations.
            var ignoreMessages = new Dictionary<string, IEnumerable<string>>(ignoreErrorInfo);

            var ignoreClasses = ServerOverrides(_serverConfiguration.RpmConfig.ErrorCollectorIgnoreClasses, _localConfiguration.errorCollector.ignoreClasses.errorClass);

            var count = ignoreErrorInfo.Count;

            foreach (var className in ignoreClasses)
            {
                if (ignoreErrorInfo.ContainsKey(className))
                {
                    ignoreErrorInfo[className] = Enumerable.Empty<string>();
                    Log.Warn($"Ignore Errors - {className} class is specified in both errorCollector.ignoreClasses and errorCollector.ingoreMessages configurations. Any errors of this class will be ignored.");
                }
                else if (count >= MaxIgnoreErrorConfigEntries)
                {
                    Log.Warn($"Ignore Errors - {className} Exceeds the limit of {MaxIgnoreErrorConfigEntries} and will be ignored.");
                }
                else
                {
                    ignoreErrorInfo.Add(className, Enumerable.Empty<string>());
                    count++;
                }
            }

            IEnumerable<string> ignoreStatusCodes = EnvironmentOverrides(_serverConfiguration.RpmConfig.ErrorCollectorStatusCodesToIgnore, "NEW_RELIC_ERROR_COLLECTOR_IGNORE_ERROR_CODES");
            if (ignoreStatusCodes == null)
            {
                ignoreStatusCodes = _localConfiguration.errorCollector.ignoreStatusCodes.code
                    .Select(x => x.ToString(CultureInfo.InvariantCulture))
                    .ToList();
            }

            foreach (var code in ignoreStatusCodes)
            {
                if (!ignoreErrorInfo.ContainsKey(code))
                {
                    ignoreErrorInfo.Add(code, Enumerable.Empty<string>());
                }
            }

            IgnoreErrorsConfiguration = new ReadOnlyDictionary<string, IEnumerable<string>>(ignoreErrorInfo);
            IgnoreErrorMessagesForAgentSettings = new ReadOnlyDictionary<string, IEnumerable<string>>(ignoreMessages);
            IgnoreErrorClassesForAgentSettings = ignoreClasses;
            HttpStatusCodesToIgnore = ignoreStatusCodes;
        }

        private static string TryGetValidPrefix(string prefix)
        {
            if (prefix == null)
                return null;

            // A single trailing slash on prefix can be ignored
            prefix = prefix.TrimEnd(MetricNames.PathSeparatorChar, 1);

            // Prefixes should always be exactly two segments
            if (prefix.Count(c => c == MetricNames.PathSeparatorChar) != 1)
                return null;

            return prefix;
        }

        private static int? GetNullableIntValue(bool specified, int value)
        {
            return specified ? value : default(int?);
        }

        // Since the configuration is initialized before the AgentHealthReporter, needed a way to not call it till it was ready 
        private void TrySetAgentControlStatus((bool IsHealthy, string Code, string Status) healthStatus)
        {
            if (_agentHealthReporter == null)
            {
                Log.Debug("DefaultConfiguration: Unable to set Agent Control status {status} because agent health reporter has not been initialized.", healthStatus);
                return;
            }

            _agentHealthReporter.SetAgentControlStatus(healthStatus);
        }

        #endregion

        #region deprecated/disabled parameter group settings

        private void LogDisabledWarnings()
        {
            // analyticsEvents.*
            if (_localConfiguration.analyticsEvents.transactions.enabledSpecified)
            {
                LogDisabledPropertyUse("analyticsEvents.transactions.enabled", "transactionEvents.transactions.enabled");
            }
            if (_localConfiguration.analyticsEvents.enabledSpecified)
            {
                LogDisabledPropertyUse("analyticsEvents.enabled", "transactionEvents.enabled");
            }
            if (_localConfiguration.analyticsEvents.captureAttributesSpecified)
            {
                LogDisabledPropertyUse("analyticsEvents.captureAttributes", "transaction_events.attributes.enabled");
            }
            if (_localConfiguration.analyticsEvents.maximumSamplesStoredSpecified)
            {
                LogDisabledPropertyUse("analyticsEvents.maximumSamplesStored", "transaction_events.maximumSamplesStored");
            }
            if (_localConfiguration.analyticsEvents.maximumSamplesPerMinuteSpecified)
            {
                LogDisabledPropertyUse("analyticsEvents.maximumSamplesPerMinute");
            }

            // transactionEvents.maximumSamplesPerMinute
            if (_localConfiguration.transactionEvents.maximumSamplesPerMinuteSpecified)
            {
                LogDisabledPropertyUse("transactionEvents.maximumSamplesPerMinute");
            }

            // parameterGroups.*
            // parameterGroups.responseHeaderParameters.* has no replacement equivalent, the others
            // are replaced with attributes.include/exclude
            if (_localConfiguration.parameterGroups.identityParameters.enabledSpecified)
            {
                LogDisabledPropertyUse("parameterGroups.identityParameters.enabled", "attributes.include");
            }
            if (_localConfiguration.parameterGroups.identityParameters?.ignore?.Count > 0)
            {
                LogDisabledPropertyUse("parameterGroups.identityParameters.ignore", "attributes.exclude");
            }
            if (_localConfiguration.parameterGroups.responseHeaderParameters.enabledSpecified)
            {
                LogDisabledPropertyUse("parameterGroups.responseHeaderParameters.enabled");
            }
            if (_localConfiguration.parameterGroups.responseHeaderParameters?.ignore?.Count > 0)
            {
                LogDisabledPropertyUse("parameterGroups.responseHeaderParameters.ignore");
            }
            if (_localConfiguration.parameterGroups.customParameters.enabledSpecified)
            {
                LogDisabledPropertyUse("parameterGroups.customParameters.enabled", "attributes.include");
            }
            if (_localConfiguration.parameterGroups.customParameters?.ignore?.Count > 0)
            {
                LogDisabledPropertyUse("parameterGroups.customParameters.ignore", "attributes.exclude");
            }
            if (_localConfiguration.parameterGroups.requestHeaderParameters.enabledSpecified)
            {
                LogDisabledPropertyUse("parameterGroups.requestHeaderParameters.enabled", "attributes.include");
            }
            if (_localConfiguration.parameterGroups.requestHeaderParameters?.ignore?.Count > 0)
            {
                LogDisabledPropertyUse("parameterGroups.requestHeaderParameters.ignore", "attributes.exclude");
            }

            //requestParameters.*
            //requestParameters.ignore
            //requestParameters.enabled
            if (_localConfiguration.requestParameters?.ignore?.Count > 0)
            {
                LogDisabledPropertyUse("requestParameters.ignore", "attributes.exclude");
            }
            if (_localConfiguration.requestParameters?.enabledSpecified == true)
            {
                LogDisabledPropertyUse("requestParameters.enabled", "request.parameters.* in attributes.include");
            }


            //transactionTracer.captureAttributes
            if (_localConfiguration.transactionTracer.captureAttributesSpecified)
            {
                LogDisabledPropertyUse("transactionTracer.captureAttributes", "transactionTracer.attributes.enabled");
            }
            //errorCollector.captureAttributes
            if (_localConfiguration.errorCollector.captureAttributesSpecified)
            {
                LogDisabledPropertyUse("errorCollector.captureAttributes", "errorCollector.attributes.enabled");
            }
            //browserMonitoring.captureAttributes
            if (_localConfiguration.browserMonitoring.captureAttributesSpecified)
            {
                LogDisabledPropertyUse("browserMonitoring.captureAttributes", "browserMonitoring.attributes.enabled");
            }

            //errorColelctor.ignoreErrors
            if (_localConfiguration.errorCollector.ignoreErrors?.exception?.Any() ?? false)
            {
                LogDisabledPropertyUse("errorCollector.ignoreErrors", "errorCollector.ignoreClasses");
            }
        }

        // This method is now unused as all previously deprecated config properties have been fully disabled.
        // However, we may wish to deprecate more config properties in the future, so it seems prudent to
        // leave this code in here, commented out.
        //private void LogDeprecatedPropertyUse(string deprecatedPropertyName, string newPropertyName)
        //{
        //    Log.WarnFormat("Deprecated configuration property '{0}'.  Use '{1}'.  See https://docs.newrelic.com/docs/agents/net-agent/configuration/net-agent-configuration/ for details.", deprecatedPropertyName, newPropertyName);
        //}

        private void LogDisabledPropertyUse(string disabledPropertyName, string newPropertyName = "")
        {
            var replacementText = "No replacement is available";
            if (newPropertyName != "")
            {
                replacementText = $"Use {newPropertyName} instead.";
            }
            Log.Warn("Configuration property '{0}' is disabled (unused) and will be removed from the config schema in a future release.  {1}  See https://docs.newrelic.com/docs/agents/net-agent/configuration/net-agent-configuration/ for details.", disabledPropertyName, replacementText);
        }

        int? _databaseStatementCacheCapacity = null;

        public int DatabaseStatementCacheCapacity => _databaseStatementCacheCapacity ?? (_databaseStatementCacheCapacity =
            TryGetAppSettingAsIntWithDefault("SqlStatementCacheCapacity", DefaultSqlStatementCacheCapacity)).Value;

        private bool? _codeLevelMetricsEnabled;

        public bool CodeLevelMetricsEnabled
        {
            get
            {
                if (!_codeLevelMetricsEnabled.HasValue)
                {
                    _codeLevelMetricsEnabled = EnvironmentOverrides(_localConfiguration.codeLevelMetrics.enabled, "NEW_RELIC_CODE_LEVEL_METRICS_ENABLED");
                }

                return _codeLevelMetricsEnabled.Value;
            }
        }

        #endregion

        #region Cloud
        private string _awsAccountId;
        public string AwsAccountId
        {
            get
            {
                if (_awsAccountId != null)
                {
                    return _awsAccountId;
                }
                _awsAccountId = EnvironmentOverrides(_localConfiguration.cloud.aws.accountId, "NEW_RELIC_CLOUD_AWS_ACCOUNT_ID");

                return _awsAccountId;
            }
        }
        #endregion

        public static bool GetLoggingEnabledValue(IEnvironment environment, configurationLog localLogConfiguration)
        {
            return EnvironmentOverrides(environment, localLogConfiguration.enabled, "NEW_RELIC_LOG_ENABLED");
        }

        private bool? _loggingEnabled;
        public bool LoggingEnabled => _loggingEnabled ??= GetLoggingEnabledValue(_environment, _localConfiguration.log);

        public static string GetLoggingLevelValue(IEnvironment environment, configurationLog localLogConfiguration, bool isLoggingEnabled)
        {
            var logLevel = "off";
            if (isLoggingEnabled)
            {
                logLevel = EnvironmentOverrides(environment, localLogConfiguration.level, "NEW_RELIC_LOG_LEVEL", "NEWRELIC_LOG_LEVEL").ToUpper();
            }

            return logLevel;
        }

        private string _loggingLevel;
        public string LoggingLevel => _loggingLevel ??= GetLoggingLevelValue(_environment, _localConfiguration.log, LoggingEnabled);

        private const bool CaptureTransactionTraceAttributesDefault = true;
        private const bool CaptureErrorCollectorAttributesDefault = true;
        private const bool CaptureBrowserMonitoringAttributesDefault = false;
        private const bool CaptureCustomParametersAttributesDefault = true;

        private const bool TransactionEventsTransactionsEnabledDefault = true;
        private const int MaxPayloadSizeInBytes = 1000000; // 1 MiB
    }
}<|MERGE_RESOLUTION|>--- conflicted
+++ resolved
@@ -210,7 +210,13 @@
         {
             get
             {
-                return _agentLicenseKey ??= TryGetLicenseKey();
+                _agentLicenseKey ??= TryGetLicenseKey();
+                if (string.IsNullOrEmpty(_agentLicenseKey) && !ServerlessModeEnabled)
+                {
+                    TrySetAgentControlStatus(HealthCodes.LicenseKeyMissing);
+                }
+
+                return _agentLicenseKey;
             }
         }
 
@@ -242,20 +248,12 @@
                     return candidateKey.Value;
                 }
 
-<<<<<<< HEAD
                 // Keys are only 40 characters long, but we trim to be safe
                 var trimmedCandidateKey = candidateKey.Value.Trim();
                 if (trimmedCandidateKey.Length != 40)
                 {
                     Log.Finest($"License key from {candidateKey.Key} is not 40 characters long. Checking for other license keys.");
                     continue;
-=======
-                _agentLicenseKey = _agentLicenseKey?.Trim();
-
-                if (string.IsNullOrEmpty(_agentLicenseKey) && !ServerlessModeEnabled)
-                {
-                    TrySetAgentControlStatus(HealthCodes.LicenseKeyMissing);
->>>>>>> 18b4c63c
                 }
 
                 // Keys can only contain printable ASCII characters from 0x21 to 0x7E
