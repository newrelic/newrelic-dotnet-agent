--- conflicted
+++ resolved
@@ -768,22 +768,6 @@
         [JsonIgnore]
         public bool AwsLambdaApmModeEnabled => _configuration.AwsLambdaApmModeEnabled;
         
-
-        [JsonProperty("otel_bridge.included_activity_sources")]
-        public List<string> IncludedActivitySources => _configuration.IncludedActivitySources;
-
-        [JsonProperty("otel_bridge.excluded_activity_sources")]
-        public List<string> ExcludedActivitySources => _configuration.ExcludedActivitySources;
-
-<<<<<<< HEAD
-=======
-        [JsonProperty("otel_bridge.enabled")]
-        public bool OpenTelemetryBridgeEnabled => _configuration.OpenTelemetryBridgeEnabled;
-
-        [JsonProperty("otel_bridge.tracing.enabled")]
-        public bool OpenTelemetryBridgeTracingEnabled => _configuration.OpenTelemetryBridgeTracingEnabled;
-
->>>>>>> 1266e067
         [JsonIgnore]
         public int MaxCustomInstrumentationSupportabilityMetrics { get; }
 
@@ -791,6 +775,17 @@
         [JsonProperty("opentelemetry.enabled")]
         public bool OpenTelemetryEnabled => _configuration.OpenTelemetryEnabled;
 
+
+        [JsonProperty("opentelemetry.tracing.enabled")]
+        public bool OpenTelemetryTracingEnabled => _configuration.OpenTelemetryTracingEnabled;
+
+        [JsonProperty("opentelemetry.tracing.include")]
+        public List<string> IncludedActivitySources => _configuration.IncludedActivitySources;
+
+        [JsonProperty("opentelemetry.tracing.exclude")]
+        public List<string> ExcludedActivitySources => _configuration.ExcludedActivitySources;
+
+
         [JsonProperty("opentelemetry.metrics.enabled")]
         public bool OpenTelemetryMetricsEnabled => _configuration.OpenTelemetryMetricsEnabled;
 
