--- conflicted
+++ resolved
@@ -778,7 +778,6 @@
         [JsonIgnore]
         public int MaxCustomInstrumentationSupportabilityMetrics { get; }
 
-<<<<<<< HEAD
         // OpenTelemetry Configuration Properties
         [JsonProperty("opentelemetry.enabled")]
         public bool OpenTelemetryEnabled => _configuration.OpenTelemetryEnabled;
@@ -791,10 +790,9 @@
 
         [JsonProperty("opentelemetry.metrics.exclude")]
         public IEnumerable<string> OpenTelemetryMetricsExcludeFilters => _configuration.OpenTelemetryMetricsExcludeFilters;
-=======
+
         [JsonProperty("hybrid_http_context_storage.enabled")]
         public bool HybridHttpContextStorageEnabled => _configuration.HybridHttpContextStorageEnabled;
->>>>>>> a6ce55ea
 
         #endregion
     }
