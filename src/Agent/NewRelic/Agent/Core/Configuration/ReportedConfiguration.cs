// Copyright 2020 New Relic, Inc. All rights reserved.
// SPDX-License-Identifier: Apache-2.0

using System;
using System.Collections.Generic;
using System.Text.RegularExpressions;
using NewRelic.Agent.Configuration;
using Newtonsoft.Json;

namespace NewRelic.Agent.Core.Configuration
{
    /// <summary>
    /// The configuration that is reported to the collector using the agent_settings command, and in connect.settings.
    /// </summary>
    [JsonObject(ItemNullValueHandling = NullValueHandling.Ignore)]
    public class ReportedConfiguration : IConfiguration
    {
        private readonly IConfiguration _configuration;
        public ReportedConfiguration(IConfiguration configuration)
        {
            _configuration = configuration;
        }

        [JsonProperty("agent.name")]
        public const string Agent = ".NET Agent";

        #region IConfiguration

        [JsonProperty("agent.run_id")]
        public object AgentRunId => _configuration.AgentRunId?.ToString();

        [JsonProperty("agent.enabled")]
        public bool AgentEnabled => _configuration.AgentEnabled;

        [JsonIgnore]
        public string AgentEnabledAt => _configuration.AgentEnabledAt;

        [JsonIgnore]
        public bool ServerlessModeEnabled => _configuration.ServerlessModeEnabled;

        [JsonIgnore]
        public string ServerlessFunctionName => _configuration.ServerlessFunctionName;

        [JsonIgnore]
        public string ServerlessFunctionVersion => _configuration.ServerlessFunctionVersion;

        [JsonIgnore]
        public string AgentLicenseKey => _configuration.AgentLicenseKey;

        [JsonProperty("agent.license_key.configured")]
        public bool AgentLicenseKeyConfigured => !string.IsNullOrWhiteSpace(AgentLicenseKey);

        [JsonProperty("agent.application_names")]
        public IEnumerable<string> ApplicationNames => _configuration.ApplicationNames;

        [JsonProperty("agent.application_names_source")]
        public string ApplicationNamesSource => _configuration.ApplicationNamesSource;

        [JsonProperty("agent.auto_start")]
        public bool AutoStartAgent => _configuration.AutoStartAgent;

        [JsonProperty("browser_monitoring.application_id")]
        public string BrowserMonitoringApplicationId => _configuration.BrowserMonitoringApplicationId;

        [JsonProperty("browser_monitoring.auto_instrument")]
        public bool BrowserMonitoringAutoInstrument => _configuration.BrowserMonitoringAutoInstrument;

        [JsonProperty("browser_monitoring.beacon_address")]
        public string BrowserMonitoringBeaconAddress => _configuration.BrowserMonitoringBeaconAddress;

        [JsonProperty("browser_monitoring.error_beacon_address")]
        public string BrowserMonitoringErrorBeaconAddress => _configuration.BrowserMonitoringErrorBeaconAddress;

        [JsonIgnore()]
        public string BrowserMonitoringJavaScriptAgent => _configuration.BrowserMonitoringJavaScriptAgent;

        [JsonProperty("browser_monitoring.javascript_agent.populated")]
        public bool BrowserMonitoringJavaScriptAgentPopulated => !string.IsNullOrWhiteSpace(BrowserMonitoringJavaScriptAgent);

        [JsonProperty("browser_monitoring.javascript_agent_file")]
        public string BrowserMonitoringJavaScriptAgentFile => _configuration.BrowserMonitoringJavaScriptAgentFile;

        [JsonProperty("browser_monitoring.loader")]
        public string BrowserMonitoringJavaScriptAgentLoaderType => _configuration.BrowserMonitoringJavaScriptAgentLoaderType;

        // Not an IConfiguration member, but this is here to replicate the behavior of the old 'connect' payload
        [JsonProperty("browser_monitoring.loader_debug")]
        public bool LoaderDebug => false;

        [JsonIgnore()]
        public string BrowserMonitoringKey => _configuration.BrowserMonitoringKey;

        [JsonProperty("browser_monitoring.monitoring_key.populated")]
        public bool BrowserMonitoringKeyPopulated => !string.IsNullOrWhiteSpace(BrowserMonitoringKey);

        [JsonProperty("browser_monitoring.use_ssl")]
        public bool BrowserMonitoringUseSsl => _configuration.BrowserMonitoringUseSsl;

        [JsonProperty("security.policies_token")]
        public string SecurityPoliciesToken => _configuration.SecurityPoliciesToken;

        [JsonProperty("security.policies_token_exists")]
        public bool SecurityPoliciesTokenExists => _configuration.SecurityPoliciesTokenExists;

        [JsonProperty("agent.allow_all_request_headers")]
        public bool AllowAllRequestHeaders => _configuration.AllowAllRequestHeaders;

        [JsonProperty("agent.attributes_enabled")]
        public bool CaptureAttributes => _configuration.CaptureAttributes;

        [JsonProperty("agent.can_use_attributes_includes")]
        public bool CanUseAttributesIncludes => _configuration.CanUseAttributesIncludes;

        [JsonProperty("agent.can_use_attributes_includes_source")]
        public string CanUseAttributesIncludesSource => _configuration.CanUseAttributesIncludesSource;

        [JsonProperty("agent.attributes_include")]
        public IEnumerable<string> CaptureAttributesIncludes => _configuration.CaptureAttributesIncludes;

        [JsonProperty("agent.attributes_exclude")]
        public IEnumerable<string> CaptureAttributesExcludes => _configuration.CaptureAttributesExcludes;

        [JsonProperty("agent.attributes_default_excludes")]
        public IEnumerable<string> CaptureAttributesDefaultExcludes => _configuration.CaptureAttributesDefaultExcludes;

        [JsonProperty("transaction_events.attributes_enabled")]
        public bool TransactionEventsAttributesEnabled => _configuration.TransactionEventsAttributesEnabled;

        [JsonProperty("transaction_events.attributes_include")]
        public HashSet<string> TransactionEventsAttributesInclude => _configuration.TransactionEventsAttributesInclude;

        [JsonProperty("transaction_events.attributes_exclude")]
        public HashSet<string> TransactionEventsAttributesExclude => _configuration.TransactionEventsAttributesExclude;

        [JsonProperty("transaction_trace.attributes_enabled")]
        public bool CaptureTransactionTraceAttributes => _configuration.CaptureTransactionTraceAttributes;

        [JsonProperty("transaction_trace.attributes_include")]
        public IEnumerable<string> CaptureTransactionTraceAttributesIncludes => _configuration.CaptureTransactionTraceAttributesIncludes;

        [JsonProperty("transaction_trace.attributes_exclude")]
        public IEnumerable<string> CaptureTransactionTraceAttributesExcludes => _configuration.CaptureTransactionTraceAttributesExcludes;

        [JsonProperty("error_collector.attributes_enabled")]
        public bool CaptureErrorCollectorAttributes => _configuration.CaptureErrorCollectorAttributes;

        [JsonProperty("error_collector.attributes_include")]
        public IEnumerable<string> CaptureErrorCollectorAttributesIncludes => _configuration.CaptureErrorCollectorAttributesIncludes;

        [JsonProperty("error_collector.attributes_exclude")]
        public IEnumerable<string> CaptureErrorCollectorAttributesExcludes => _configuration.CaptureErrorCollectorAttributesExcludes;

        [JsonProperty("browser_monitoring.attributes_enabled")]
        public bool CaptureBrowserMonitoringAttributes => _configuration.CaptureBrowserMonitoringAttributes;

        [JsonProperty("browser_monitoring.attributes_include")]
        public IEnumerable<string> CaptureBrowserMonitoringAttributesIncludes => _configuration.CaptureBrowserMonitoringAttributesIncludes;

        [JsonProperty("browser_monitoring.attributes_exclude")]
        public IEnumerable<string> CaptureBrowserMonitoringAttributesExcludes => _configuration.CaptureBrowserMonitoringAttributesExcludes;

        [JsonProperty("custom_parameters.enabled")]
        public bool CaptureCustomParameters => _configuration.CaptureCustomParameters;

        [JsonProperty("custom_parameters.source")]
        public string CaptureCustomParametersSource => _configuration.CaptureCustomParametersSource;

        [JsonProperty("collector.host")]
        public string CollectorHost => _configuration.CollectorHost;

        [JsonProperty("collector.port")]
        public int CollectorPort => _configuration.CollectorPort;

        [JsonProperty("collector.send_data_on_exit")]
        public bool CollectorSendDataOnExit => _configuration.CollectorSendDataOnExit;

        [JsonProperty("collector.send_data_on_exit_threshold")]
        public float CollectorSendDataOnExitThreshold => _configuration.CollectorSendDataOnExitThreshold;

        [JsonProperty("collector.send_environment_info")]
        public bool CollectorSendEnvironmentInfo => _configuration.CollectorSendEnvironmentInfo;

        [JsonProperty("collector.sync_startup")]
        public bool CollectorSyncStartup => _configuration.CollectorSyncStartup;

        [JsonProperty("collector.timeout")]
        public uint CollectorTimeout => _configuration.CollectorTimeout;

        [JsonProperty("collector.max_payload_size_in_bytes")]
        public int CollectorMaxPayloadSizeInBytes => _configuration.CollectorMaxPayloadSizeInBytes;

        [JsonProperty("agent.complete_transactions_on_thread")]
        public bool CompleteTransactionsOnThread => _configuration.CompleteTransactionsOnThread;

        [JsonProperty("agent.compressed_content_encoding")]
        public string CompressedContentEncoding => _configuration.CompressedContentEncoding;

        [JsonProperty("agent.configuration_version")]
        public long ConfigurationVersion => _configuration.ConfigurationVersion;

        [JsonProperty("cross_application_tracer.cross_process_id")]
        public string CrossApplicationTracingCrossProcessId => _configuration.CrossApplicationTracingCrossProcessId;

        [JsonProperty("cross_application_tracer.enabled")]
        public bool CrossApplicationTracingEnabled => _configuration.CrossApplicationTracingEnabled;

        [JsonProperty("distributed_tracing.enabled")]
        public bool DistributedTracingEnabled => _configuration.DistributedTracingEnabled;

        [JsonProperty("distributed_tracing.sampler.remote_parent_sampled")]
        public RemoteParentSampledBehavior RemoteParentSampledBehavior { get; }
        [JsonProperty("distributed_tracing.sampler.remote_parent_not_sampled")]
        public RemoteParentSampledBehavior RemoteParentNotSampledBehavior { get; }

        [JsonProperty("span_events.enabled")]
        public bool SpanEventsEnabled => _configuration.SpanEventsEnabled;

        [JsonProperty("span_events.harvest_cycle")]
        public TimeSpan SpanEventsHarvestCycle => _configuration.SpanEventsHarvestCycle;

        [JsonProperty("span_events.attributes_enabled")]
        public bool SpanEventsAttributesEnabled => _configuration.SpanEventsAttributesEnabled;

        [JsonProperty("span_events.attributes_include")]
        public HashSet<string> SpanEventsAttributesInclude => _configuration.SpanEventsAttributesInclude;

        [JsonProperty("span_events.attributes_exclude")]
        public HashSet<string> SpanEventsAttributesExclude => _configuration.SpanEventsAttributesExclude;

        [JsonProperty("infinite_tracing.trace_count_consumers")]
        public int InfiniteTracingTraceCountConsumers => _configuration.InfiniteTracingTraceCountConsumers;

        [JsonProperty("infinite_tracing.trace_observer_host")]
        public string InfiniteTracingTraceObserverHost => _configuration.InfiniteTracingTraceObserverHost;

        [JsonProperty("infinite_tracing.trace_observer_port")]
        public string InfiniteTracingTraceObserverPort => _configuration.InfiniteTracingTraceObserverPort;

        [JsonProperty("infinite_tracing.trace_observer_ssl")]
        public string InfiniteTracingTraceObserverSsl => _configuration.InfiniteTracingTraceObserverSsl;

        [JsonProperty("infinite_tracing.dev.test_flaky")]
        public float? InfiniteTracingTraceObserverTestFlaky => _configuration.InfiniteTracingTraceObserverTestFlaky;

        [JsonProperty("infinite_tracing.dev.test_flaky_code")]
        public int? InfiniteTracingTraceObserverTestFlakyCode => _configuration.InfiniteTracingTraceObserverTestFlakyCode;

        [JsonProperty("infinite_tracing.dev.test_delay_ms")]
        public int? InfiniteTracingTraceObserverTestDelayMs => _configuration.InfiniteTracingTraceObserverTestDelayMs;

        [JsonProperty("infinite_tracing.spans_queue_size")]
        public int InfiniteTracingQueueSizeSpans => _configuration.InfiniteTracingQueueSizeSpans;

        [JsonProperty("infinite_tracing.spans_partition_count")]
        public int InfiniteTracingPartitionCountSpans => _configuration.InfiniteTracingPartitionCountSpans;

        [JsonProperty("infinite_tracing.spans_batch_size")]
        public int InfiniteTracingBatchSizeSpans => _configuration.InfiniteTracingBatchSizeSpans;

        [JsonProperty("infinite_tracing.connect_timeout_ms")]
        public int InfiniteTracingTraceTimeoutMsConnect => _configuration.InfiniteTracingTraceTimeoutMsConnect;

        [JsonProperty("infinite_tracing.send_data_timeout_ms")]
        public int InfiniteTracingTraceTimeoutMsSendData => _configuration.InfiniteTracingTraceTimeoutMsSendData;

        [JsonProperty("infinite_tracing.exit_timeout_ms")]
        public int InfiniteTracingExitTimeoutMs => _configuration.InfiniteTracingExitTimeoutMs;

        [JsonProperty("infinite_tracing.compression")]
        public bool InfiniteTracingCompression => _configuration.InfiniteTracingCompression;

        [JsonProperty("agent.primary_application_id")]
        public string PrimaryApplicationId => _configuration.PrimaryApplicationId;

        [JsonProperty("agent.trusted_account_key")]
        public string TrustedAccountKey => _configuration.TrustedAccountKey;

        [JsonProperty("agent.account_id")]
        public string AccountId => _configuration.AccountId;

        [JsonProperty("datastore_tracer.name_reporting_enabled")]
        public bool DatabaseNameReportingEnabled => _configuration.DatabaseNameReportingEnabled;

        [JsonProperty("datastore_tracer.query_parameters_enabled")]
        public bool DatastoreTracerQueryParametersEnabled => _configuration.DatastoreTracerQueryParametersEnabled;

        [JsonProperty("error_collector.enabled")]
        public bool ErrorCollectorEnabled => _configuration.ErrorCollectorEnabled;

        [JsonProperty("error_collector.capture_events_enabled")]
        public bool ErrorCollectorCaptureEvents => _configuration.ErrorCollectorCaptureEvents;

        [JsonProperty("error_collector.max_samples_stored")]
        public int ErrorCollectorMaxEventSamplesStored => _configuration.ErrorCollectorMaxEventSamplesStored;

        [JsonProperty("error_collector.harvest_cycle")]
        public TimeSpan ErrorEventsHarvestCycle => _configuration.ErrorEventsHarvestCycle;

        [JsonProperty("error_collector.max_per_period")]
        public uint ErrorsMaximumPerPeriod => _configuration.ErrorsMaximumPerPeriod;

        [JsonProperty("error_collector.expected_classes")]
        public IEnumerable<string> ExpectedErrorClassesForAgentSettings => _configuration.ExpectedErrorClassesForAgentSettings;

        [JsonProperty("error_collector.expected_messages")]
        public IDictionary<string, IEnumerable<string>> ExpectedErrorMessagesForAgentSettings => _configuration.ExpectedErrorMessagesForAgentSettings;

        // The following IConfiguration property `ExpectedErrorStatusCodesForAgentSettings` actually reports the same information in a more friendly way
        [JsonIgnore()]
        public IEnumerable<MatchRule> ExpectedStatusCodes => _configuration.ExpectedStatusCodes;

        [JsonProperty("error_collector.expected_status_codes")]
        public IEnumerable<string> ExpectedErrorStatusCodesForAgentSettings => _configuration.ExpectedErrorStatusCodesForAgentSettings;

        [JsonProperty("error_collector.expected_errors_config")]
        public IDictionary<string, IEnumerable<string>> ExpectedErrorsConfiguration => _configuration.ExpectedErrorsConfiguration;

        [JsonProperty("error_collector.ignore_errors_config")]
        public IDictionary<string, IEnumerable<string>> IgnoreErrorsConfiguration => _configuration.IgnoreErrorsConfiguration;

        [JsonProperty("error_collector.ignore_classes")]
        public IEnumerable<string> IgnoreErrorClassesForAgentSettings => _configuration.IgnoreErrorClassesForAgentSettings;

        [JsonProperty("error_collector.ignore_messages")]
        public IDictionary<string, IEnumerable<string>> IgnoreErrorMessagesForAgentSettings => _configuration.IgnoreErrorMessagesForAgentSettings;

        // Serializing this Func doesn't provide us with more information than the supportability metrics
        [JsonIgnore()]
        public Func<IReadOnlyDictionary<string, object>, string> ErrorGroupCallback => _configuration.ErrorGroupCallback;

        [JsonProperty("agent.request_headers_map")]
        public Dictionary<string, string> RequestHeadersMap => _configuration.RequestHeadersMap;
                
        [JsonProperty("cross_application_tracer.encoding_key")]
        public string EncodingKey => _configuration.EncodingKey;

        [JsonProperty("agent.entity_guid")]
        public string EntityGuid => _configuration.EntityGuid;

        [JsonProperty("agent.high_security_mode_enabled")]
        public bool HighSecurityModeEnabled => _configuration.HighSecurityModeEnabled;

        [JsonProperty("agent.custom_instrumentation_editor_enabled")]
        public bool CustomInstrumentationEditorEnabled => _configuration.CustomInstrumentationEditorEnabled;

        [JsonProperty("agent.custom_instrumentation_editor_enabled_source")]
        public string CustomInstrumentationEditorEnabledSource => _configuration.CustomInstrumentationEditorEnabledSource;

        [JsonProperty("agent.strip_exception_messages")]
        public bool StripExceptionMessages => _configuration.StripExceptionMessages;

        [JsonProperty("agent.strip_exception_messages_source")]
        public string StripExceptionMessagesSource => _configuration.StripExceptionMessagesSource;

        [JsonProperty("agent.instance_reporting_enabled")]
        public bool InstanceReportingEnabled => _configuration.InstanceReportingEnabled;

        [JsonProperty("agent.instrumentation_logging_enabled")]
        public bool InstrumentationLoggingEnabled => _configuration.InstrumentationLoggingEnabled;

        [JsonProperty("agent.labels")]
        public string Labels => _configuration.Labels;

        [JsonProperty("agent.metric_name_regex_rules")]
        public IEnumerable<RegexRule> MetricNameRegexRules => _configuration.MetricNameRegexRules;

        [JsonProperty("agent.new_relic_config_file_path")]
        public string NewRelicConfigFilePath => _configuration.NewRelicConfigFilePath;

        [JsonProperty("agent.app_settings_config_file_path")]
        public string AppSettingsConfigFilePath => _configuration.AppSettingsConfigFilePath;

        [JsonIgnore()]
        public string ProxyHost => _configuration.ProxyHost;

        [JsonProperty("proxy.host.configured")]
        public bool ProxyHostConfigured => !string.IsNullOrWhiteSpace(ProxyHost);

        [JsonIgnore()]
        public string ProxyUriPath => _configuration.ProxyUriPath;

        [JsonProperty("proxy.uri_path.configured")]
        public bool ProxyUriPathConfigured => !string.IsNullOrWhiteSpace(ProxyUriPath);

        [JsonIgnore()]
        public int ProxyPort => _configuration.ProxyPort;

        [JsonProperty("proxy.port.configured")]
        public bool ProxyPortConfigured => true; // as this is an integer with a default value, it will always be 'configured'

        [JsonIgnore()]
        public string ProxyUsername => _configuration.ProxyUsername;

        [JsonProperty("proxy.username.configured")]
        public bool ProxyUsernameConfigured => !string.IsNullOrWhiteSpace(ProxyUsername);

        [JsonIgnore()]
        public string ProxyPassword => _configuration.ProxyPassword;

        [JsonProperty("proxy.password.configured")]
        public bool ProxyPasswordConfigured => !string.IsNullOrWhiteSpace(ProxyPassword);

        [JsonIgnore()]
        public string ProxyDomain => _configuration.ProxyDomain;

        [JsonProperty("proxy.domain.configured")]
        public bool ProxyDomainConfigured => !string.IsNullOrWhiteSpace(ProxyDomain);

        [JsonProperty("agent.put_for_data_sent")]
        public bool PutForDataSend => _configuration.PutForDataSend;

        [JsonProperty("slow_sql.enabled")]
        public bool SlowSqlEnabled => _configuration.SlowSqlEnabled;

        [JsonProperty("transaction_tracer.explain_threshold")]
        public TimeSpan SqlExplainPlanThreshold => _configuration.SqlExplainPlanThreshold;

        [JsonProperty("transaction_tracer.explain_enabled")]
        public bool SqlExplainPlansEnabled => _configuration.SqlExplainPlansEnabled;

        [JsonProperty("transaction_tracer.max_explain_plans")]
        public int SqlExplainPlansMax => _configuration.SqlExplainPlansMax;

        [JsonProperty("transaction_tracer.max_sql_statements")]
        public uint SqlStatementsPerTransaction => _configuration.SqlStatementsPerTransaction;

        [JsonProperty("transaction_tracer.sql_traces_per_period")]
        public int SqlTracesPerPeriod => _configuration.SqlTracesPerPeriod;

        [JsonProperty("transaction_tracer.max_stack_trace_lines")]
        public int StackTraceMaximumFrames => _configuration.StackTraceMaximumFrames;

        [JsonProperty("error_collector.ignore_status_codes")]
        public IEnumerable<string> HttpStatusCodesToIgnore => _configuration.HttpStatusCodesToIgnore;

        [JsonProperty("agent.thread_profiling_methods_to_ignore")]
        public IEnumerable<string> ThreadProfilingIgnoreMethods => _configuration.ThreadProfilingIgnoreMethods;

        [JsonProperty("custom_events.enabled")]
        public bool CustomEventsEnabled => _configuration.CustomEventsEnabled;

        [JsonProperty("custom_events.enabled_source")]
        public string CustomEventsEnabledSource => _configuration.CustomEventsEnabledSource;

        [JsonProperty("custom_events.attributes_enabled")]
        public bool CustomEventsAttributesEnabled => _configuration.CustomEventsAttributesEnabled;

        [JsonProperty("custom_events.attributes_include")]
        public HashSet<string> CustomEventsAttributesInclude => _configuration.CustomEventsAttributesInclude;

        [JsonProperty("custom_events.attributes_exclude")]
        public HashSet<string> CustomEventsAttributesExclude => _configuration.CustomEventsAttributesExclude;

        [JsonProperty("custom_events.max_samples_stored")]
        public int CustomEventsMaximumSamplesStored => _configuration.CustomEventsMaximumSamplesStored;

        [JsonProperty("custom_events.harvest_cycle")]
        public TimeSpan CustomEventsHarvestCycle => _configuration.CustomEventsHarvestCycle;

        [JsonProperty("agent.disable_samplers")]
        public bool DisableSamplers => _configuration.DisableSamplers;

        [JsonProperty("thread_profiler.enabled")]
        public bool ThreadProfilingEnabled => _configuration.ThreadProfilingEnabled;

        [JsonProperty("transaction_events.enabled")]
        public bool TransactionEventsEnabled => _configuration.TransactionEventsEnabled;

        [JsonProperty("transaction_events.max_samples_stored")]
        public int TransactionEventsMaximumSamplesStored => _configuration.TransactionEventsMaximumSamplesStored;

        [JsonProperty("transaction_events.harvest_cycle")]
        public TimeSpan TransactionEventsHarvestCycle => _configuration.TransactionEventsHarvestCycle;

        [JsonProperty("transaction_events.transactions_enabled")]
        public bool TransactionEventsTransactionsEnabled => _configuration.TransactionEventsTransactionsEnabled;

        [JsonProperty("transaction_name.regex_rules")]
        public IEnumerable<RegexRule> TransactionNameRegexRules => _configuration.TransactionNameRegexRules;

        [JsonProperty("transaction_name.whitelist_rules")]
        public IDictionary<string, IEnumerable<string>> TransactionNameWhitelistRules => _configuration.TransactionNameWhitelistRules;

        [JsonProperty("transaction_tracer.apdex_f")]
        public TimeSpan TransactionTraceApdexF => _configuration.TransactionTraceApdexF;

        [JsonProperty("transaction_tracer.apdex_t")]
        public TimeSpan TransactionTraceApdexT => _configuration.TransactionTraceApdexT;

        [JsonProperty("transaction_tracer.transaction_threshold")]
        public TimeSpan TransactionTraceThreshold => _configuration.TransactionTraceThreshold;

        [JsonProperty("transaction_tracer.enabled")]
        public bool TransactionTracerEnabled => _configuration.TransactionTracerEnabled;

        [JsonProperty("transaction_tracer.max_segments")]
        public int TransactionTracerMaxSegments => _configuration.TransactionTracerMaxSegments;

        [JsonProperty("transaction_tracer.record_sql")]
        public string TransactionTracerRecordSql => _configuration.TransactionTracerRecordSql;

        [JsonProperty("transaction_tracer.record_sql_source")]
        public string TransactionTracerRecordSqlSource => _configuration.TransactionTracerRecordSqlSource;

        [JsonProperty("transaction_tracer.max_stack_traces")]
        public int TransactionTracerMaxStackTraces => _configuration.TransactionTracerMaxStackTraces;

        [JsonProperty("agent.trusted_account_ids")]
        public IEnumerable<long> TrustedAccountIds => _configuration.TrustedAccountIds;

        [JsonProperty("agent.server_side_config_enabled")]
        public bool ServerSideConfigurationEnabled => _configuration.ServerSideConfigurationEnabled;

        [JsonProperty("agent.ignore_server_side_config")]
        public bool IgnoreServerSideConfiguration => _configuration.IgnoreServerSideConfiguration;

        [JsonProperty("agent.url_regex_rules")]
        public IEnumerable<RegexRule> UrlRegexRules => _configuration.UrlRegexRules;

        [JsonProperty("agent.request_path_exclusion_list")]
        public IEnumerable<Regex> RequestPathExclusionList => _configuration.RequestPathExclusionList;

        [JsonProperty("agent.web_transactions_apdex")]
        public IDictionary<string, double> WebTransactionsApdex => _configuration.WebTransactionsApdex;

        [JsonProperty("agent.wrapper_exception_limit")]
        public int WrapperExceptionLimit => _configuration.WrapperExceptionLimit;

        [JsonProperty("utilization.detect_aws_enabled")]
        public bool UtilizationDetectAws => _configuration.UtilizationDetectAws;

        [JsonProperty("utilization.detect_azure_enabled")]
        public bool UtilizationDetectAzure => _configuration.UtilizationDetectAzure;

        [JsonProperty("utilization.detect_gcp_enabled")]
        public bool UtilizationDetectGcp => _configuration.UtilizationDetectGcp;

        [JsonProperty("utilization.detect_pcf_enabled")]
        public bool UtilizationDetectPcf => _configuration.UtilizationDetectPcf;

        [JsonProperty("utilization.detect_docker_enabled")]
        public bool UtilizationDetectDocker => _configuration.UtilizationDetectDocker;

        [JsonProperty("utilization.detect_kubernetes_enabled")]
        public bool UtilizationDetectKubernetes => _configuration.UtilizationDetectKubernetes;

        [JsonProperty("utilization.detect_azure_function_enabled")]
        public bool UtilizationDetectAzureFunction => _configuration.UtilizationDetectAzureFunction;

        [JsonProperty("utilization.logical_processors")]
        public int? UtilizationLogicalProcessors => _configuration.UtilizationLogicalProcessors;

        [JsonProperty("utilization.total_ram_mib")]
        public int? UtilizationTotalRamMib => _configuration.UtilizationTotalRamMib;

        [JsonProperty("utilization.billing_host")]
        public string UtilizationBillingHost => _configuration.UtilizationBillingHost;

        [JsonProperty("utilization.hostname")]
        public string UtilizationHostName => _configuration.UtilizationHostName;

        [JsonProperty("utilization.full_hostname")]
        public string UtilizationFullHostName => _configuration.UtilizationFullHostName;

        [JsonProperty("diagnostics.capture_agent_timing_enabled")]
        public bool DiagnosticsCaptureAgentTiming => _configuration.DiagnosticsCaptureAgentTiming;

        [JsonProperty("diagnostics.capture_agent_timing_frequency")]
        public int DiagnosticsCaptureAgentTimingFrequency => _configuration.DiagnosticsCaptureAgentTimingFrequency;

        [JsonProperty("agent.use_resource_based_naming_for_wcf_enabled")]
        public bool UseResourceBasedNamingForWCFEnabled => _configuration.UseResourceBasedNamingForWCFEnabled;

        [JsonProperty("agent.event_listener_samplers_enabled")]
        public bool EventListenerSamplersEnabled { get => _configuration.EventListenerSamplersEnabled; set { /* nothx */ } }

        [JsonProperty("agent.sampling_target")]
        public int? SamplingTarget => _configuration.SamplingTarget;

        [JsonProperty("span_events.max_samples_stored")]
        public int SpanEventsMaxSamplesStored => _configuration.SpanEventsMaxSamplesStored;

        [JsonProperty("agent.sampling_target_period_in_seconds")]
        public int? SamplingTargetPeriodInSeconds => _configuration.SamplingTargetPeriodInSeconds;

        [JsonProperty("agent.payload_success_metrics_enabled")]
        public bool PayloadSuccessMetricsEnabled => _configuration.PayloadSuccessMetricsEnabled;

        [JsonProperty("agent.process_host_display_name")]
        public string ProcessHostDisplayName => _configuration.ProcessHostDisplayName;

        [JsonProperty("transaction_tracer.database_statement_cache_capacity")]
        public int DatabaseStatementCacheCapacity => _configuration.DatabaseStatementCacheCapacity;

        [JsonProperty("agent.force_synchronous_timing_calculation_for_http_client")]
        public bool ForceSynchronousTimingCalculationHttpClient => _configuration.ForceSynchronousTimingCalculationHttpClient;

        [JsonProperty("agent.enable_asp_net_core_6plus_browser_injection")]
        public bool EnableAspNetCore6PlusBrowserInjection => _configuration.EnableAspNetCore6PlusBrowserInjection;

        [JsonProperty("agent.exclude_new_relic_header")]
        public bool ExcludeNewrelicHeader => _configuration.ExcludeNewrelicHeader;

        [JsonProperty("application_logging.enabled")]
        public bool ApplicationLoggingEnabled => _configuration.ApplicationLoggingEnabled;

        [JsonProperty("application_logging.metrics.enabled")]
        public bool LogMetricsCollectorEnabled => _configuration.LogMetricsCollectorEnabled;

        [JsonProperty("application_logging.forwarding.enabled")]
        public bool LogEventCollectorEnabled => _configuration.LogEventCollectorEnabled;

        [JsonProperty("application_logging.forwarding.max_samples_stored")]
        public int LogEventsMaxSamplesStored => _configuration.LogEventsMaxSamplesStored;

        [JsonProperty("application_logging.forwarding.log_level_denylist")]
        public HashSet<string> LogLevelDenyList => _configuration.LogLevelDenyList;

        [JsonProperty("application_logging.harvest_cycle")]
        public TimeSpan LogEventsHarvestCycle => _configuration.LogEventsHarvestCycle;

        [JsonProperty("application_logging.local_decorating.enabled")]
        public bool LogDecoratorEnabled => _configuration.LogDecoratorEnabled;

        [JsonProperty("agent.app_domain_caching_disabled")]
        public bool AppDomainCachingDisabled => _configuration.AppDomainCachingDisabled;

        [JsonProperty("agent.force_new_transaction_on_new_thread_enabled")]
        public bool ForceNewTransactionOnNewThread => _configuration.ForceNewTransactionOnNewThread;

        [JsonProperty("agent.code_level_metrics_enabled")]
        public bool CodeLevelMetricsEnabled => _configuration.CodeLevelMetricsEnabled;

        [JsonProperty("agent.app_settings")]
        public IReadOnlyDictionary<string,string> AppSettings => GetAppSettings();

        [JsonProperty("application_logging.forwarding.context_data.enabled")]
        public bool ContextDataEnabled => _configuration.ContextDataEnabled;

        [JsonProperty("application_logging.forwarding.context_data.include")]
        public IEnumerable<string> ContextDataInclude => _configuration.ContextDataInclude;

        [JsonProperty("application_logging.forwarding.context_data.exclude")]
        public IEnumerable<string> ContextDataExclude => _configuration.ContextDataExclude;

        [JsonProperty("application_logging.forwarding.labels.enabled")]
        public bool LabelsEnabled => _configuration.LabelsEnabled;

        [JsonProperty("application_logging.forwarding.labels.exclude")]
        public IEnumerable<string> LabelsExclude => _configuration.LabelsExclude;

        [JsonProperty("metrics.harvest_cycle")]
        public TimeSpan MetricsHarvestCycle => _configuration.MetricsHarvestCycle;

        [JsonProperty("transaction_traces.harvest_cycle")]
        public TimeSpan TransactionTracesHarvestCycle => _configuration.TransactionTracesHarvestCycle;

        [JsonProperty("error_traces.harvest_cycle")]
        public TimeSpan ErrorTracesHarvestCycle => _configuration.ErrorTracesHarvestCycle;

        [JsonProperty("get_agent_commands.cycle")]
        public TimeSpan GetAgentCommandsCycle => _configuration.GetAgentCommandsCycle;

        [JsonProperty("default.harvest_cycle")]
        public TimeSpan DefaultHarvestCycle => _configuration.DefaultHarvestCycle;

        [JsonProperty("sql_traces.harvest_cycle")]
        public TimeSpan SqlTracesHarvestCycle => _configuration.SqlTracesHarvestCycle;

        [JsonProperty("update_loaded_modules.cycle")]
        public TimeSpan UpdateLoadedModulesCycle => _configuration.UpdateLoadedModulesCycle;

        [JsonProperty("stackexchangeredis_cleanup.cycle")]
        public TimeSpan StackExchangeRedisCleanupCycle => _configuration.StackExchangeRedisCleanupCycle;

        [JsonProperty("agent.logging_enabled")]
        public bool LoggingEnabled => _configuration.LoggingEnabled;

        [JsonIgnore]
        public string LoggingLevel => _configuration.LoggingLevel;

        [JsonProperty("agent.instrumentation.ignore")]
        public IEnumerable<IDictionary<string, string>> IgnoredInstrumentation => _configuration.IgnoredInstrumentation;

        [JsonProperty("agent.disable_file_system_watcher")]
        public bool DisableFileSystemWatcher => _configuration.DisableFileSystemWatcher;

        // To support account level disable feature, the name cannot include the "agent" prefix.
        // The account level disable feature looks for this setting and will only reply with the ServerConfiguration setting if it is present.
        [JsonProperty("ai_monitoring.enabled")]
        public bool AiMonitoringEnabled => _configuration.AiMonitoringEnabled;

        [JsonProperty("ai_monitoring.streaming.enabled")]
        public bool AiMonitoringStreamingEnabled => _configuration.AiMonitoringStreamingEnabled;

        [JsonProperty("ai_monitoring.record_content.enabled")]
        public bool AiMonitoringRecordContentEnabled => _configuration.AiMonitoringRecordContentEnabled;

        // Serializing this Func doesn't provide us with more information than the supportability metrics
        [JsonIgnore()]
        public Func<string, string, int> LlmTokenCountingCallback => _configuration.LlmTokenCountingCallback;

        [JsonIgnore]
        public bool AzureFunctionModeDetected => _configuration.AzureFunctionModeDetected;
        [JsonIgnore]
        public bool AzureFunctionModeEnabled => _configuration.AzureFunctionModeEnabled;

        [JsonIgnore]
        public string AzureFunctionResourceId => _configuration.AzureFunctionResourceId;

        [JsonIgnore]
        public string AzureFunctionResourceGroupName =>_configuration.AzureFunctionResourceGroupName;

        [JsonIgnore]
        public string AzureFunctionRegion => _configuration.AzureFunctionRegion;

        [JsonIgnore]
        public string AzureFunctionSubscriptionId => _configuration.AzureFunctionSubscriptionId;

        [JsonIgnore]
        public string AzureFunctionAppName => _configuration.AzureFunctionAppName;

        public string AzureFunctionResourceIdWithFunctionName(string functionName) => _configuration.AzureFunctionResourceIdWithFunctionName(functionName);

        [JsonIgnore]
        public string AwsAccountId => _configuration.AwsAccountId;

        [JsonProperty("gc_sampler_v2.enabled")]
        public bool GCSamplerV2Enabled => _configuration.GCSamplerV2Enabled;

        public IReadOnlyDictionary<string, string> GetAppSettings()
        {
            return _configuration.GetAppSettings();
        }

        [JsonProperty("agent_control.enabled")]
        public bool AgentControlEnabled => _configuration.AgentControlEnabled;

        [JsonProperty("agent_control.health.delivery_location")]
        public string HealthDeliveryLocation => _configuration.HealthDeliveryLocation;

        [JsonProperty("agent_control.health.frequency")]
        public int HealthFrequency => _configuration.HealthFrequency;

<<<<<<< HEAD
        [JsonProperty("otel_bridge.included_activity_sources")]
        public List<string> IncludedActivitySources => _configuration.IncludedActivitySources;

        [JsonProperty("otel_bridge.excluded_activity_sources")]
        public List<string> ExcludedActivitySources => _configuration.ExcludedActivitySources;

        [JsonProperty("otel_bridge.enabled")]
        public bool OpenTelemetryBridgeEnabled => _configuration.OpenTelemetryBridgeEnabled;
=======
        [JsonIgnore]
        public bool AwsLambdaApmModeEnabled => _configuration.AwsLambdaApmModeEnabled;
        
>>>>>>> 46c4cd06

        #endregion
    }
}<|MERGE_RESOLUTION|>--- conflicted
+++ resolved
@@ -742,7 +742,10 @@
         [JsonProperty("agent_control.health.frequency")]
         public int HealthFrequency => _configuration.HealthFrequency;
 
-<<<<<<< HEAD
+        [JsonIgnore]
+        public bool AwsLambdaApmModeEnabled => _configuration.AwsLambdaApmModeEnabled;
+        
+
         [JsonProperty("otel_bridge.included_activity_sources")]
         public List<string> IncludedActivitySources => _configuration.IncludedActivitySources;
 
@@ -751,11 +754,6 @@
 
         [JsonProperty("otel_bridge.enabled")]
         public bool OpenTelemetryBridgeEnabled => _configuration.OpenTelemetryBridgeEnabled;
-=======
-        [JsonIgnore]
-        public bool AwsLambdaApmModeEnabled => _configuration.AwsLambdaApmModeEnabled;
-        
->>>>>>> 46c4cd06
 
         #endregion
     }
