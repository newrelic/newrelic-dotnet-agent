﻿// Copyright 2020 New Relic, Inc. All rights reserved.
// SPDX-License-Identifier: Apache-2.0


using System;
using NewRelic.Agent.Core.WireModels;
using Newtonsoft.Json;

namespace NewRelic.Agent.Core.JsonConverters
{
    public class LogEventWireModelCollectionJsonConverter : JsonConverter<LogEventWireModelCollection>
    {
        private const string Common = "common";
        private const string Attributes = "attributes";
        private const string EntityName = "entity.name";
        private const string EntityGuid = "entity.guid";
        private const string Hostname = "hostname";
        private const string Logs = "logs";
        private const string TimeStamp = "timestamp";
        private const string Message = "message";
        private const string Level = "level";
        private const string SpanId = "span.id";
        private const string TraceId = "trace.id";
        private const string ErrorStack = "error.stack";
        private const string ErrorMessage = "error.message";
        private const string ErrorClass = "error.class";
        private const string Context = "context";

        public override LogEventWireModelCollection ReadJson(JsonReader reader, Type objectType, LogEventWireModelCollection existingValue, bool hasExistingValue, JsonSerializer serializer)
        {
            throw new NotImplementedException();
        }

        public override void WriteJson(JsonWriter jsonWriter, LogEventWireModelCollection value, JsonSerializer serializer)
        {
            WriteJsonImpl(jsonWriter, value);
        }

        private static void WriteJsonImpl(JsonWriter jsonWriter, LogEventWireModelCollection value)
        {
            jsonWriter.WriteStartObject();

            jsonWriter.WritePropertyName(Common);
            jsonWriter.WriteStartObject();
            jsonWriter.WritePropertyName(Attributes);
            jsonWriter.WriteStartObject();
            jsonWriter.WritePropertyName(EntityName);
            jsonWriter.WriteValue(value.EntityName);
            jsonWriter.WritePropertyName(EntityGuid);
            jsonWriter.WriteValue(value.EntityGuid);
            jsonWriter.WritePropertyName(Hostname);
            jsonWriter.WriteValue(value.Hostname);
            jsonWriter.WriteEndObject();
            jsonWriter.WriteEndObject();

            jsonWriter.WritePropertyName(Logs);
            jsonWriter.WriteStartArray();
            for (int i = 0; i < value.LoggingEvents.Count; i++)
            {
                var logEvent = value.LoggingEvents[i];
                jsonWriter.WriteStartObject();
                jsonWriter.WritePropertyName(TimeStamp);
                jsonWriter.WriteValue(logEvent.TimeStamp);

                if (!string.IsNullOrEmpty(logEvent.Message))
                {
                    jsonWriter.WritePropertyName(Message);
                    jsonWriter.WriteValue(logEvent.Message);
                }

                jsonWriter.WritePropertyName(Level);
                jsonWriter.WriteValue(logEvent.Level);

                if (!string.IsNullOrWhiteSpace(logEvent.ErrorStack))
                {
                    jsonWriter.WritePropertyName(ErrorStack);
                    jsonWriter.WriteValue(logEvent.ErrorStack);
                }

                if (!string.IsNullOrWhiteSpace(logEvent.ErrorMessage))
                {
                    jsonWriter.WritePropertyName(ErrorMessage);
                    jsonWriter.WriteValue(logEvent.ErrorMessage);
                }

                if (!string.IsNullOrWhiteSpace(logEvent.ErrorClass))
                {
                    jsonWriter.WritePropertyName(ErrorClass);
                    jsonWriter.WriteValue(logEvent.ErrorClass);
                }

                if (!string.IsNullOrWhiteSpace(logEvent.SpanId))
                {
                    jsonWriter.WritePropertyName(SpanId);
                    jsonWriter.WriteValue(logEvent.SpanId);
                }

                if (!string.IsNullOrWhiteSpace(logEvent.TraceId))
                {
                    jsonWriter.WritePropertyName(TraceId);
                    jsonWriter.WriteValue(logEvent.TraceId);
                }

                if (logEvent.ContextData?.Count > 0)
                {
                    jsonWriter.WritePropertyName(Attributes);
                    jsonWriter.WriteStartObject();

                    foreach (var item in logEvent.ContextData)
                    {
                        jsonWriter.WritePropertyName(Context + "." + item.Key);
                        string contextValueJson;
                        try
                        {
                            contextValueJson = JsonConvert.SerializeObject(item.Value);
                        }
                        catch
                        {
<<<<<<< HEAD
                            contextValueJson = item.Value.GetType().ToString();
=======
                            // If JsonConvert can't serialize it, maybe it has a ToString()
                            try
                            {
                                contextValueJson = item.Value.ToString();
                            }
                            catch
                            {
                                // If that didn't work, just use the type name
                                contextValueJson = item.Value.GetType().ToString();
                            }
>>>>>>> c7e62540
                        }
                        jsonWriter.WriteRawValue(contextValueJson);
                    }

                    jsonWriter.WriteEndObject();
                }

                jsonWriter.WriteEndObject();
            }

            jsonWriter.WriteEndArray();
            jsonWriter.WriteEndObject();
        }
    }
}<|MERGE_RESOLUTION|>--- conflicted
+++ resolved
@@ -116,9 +116,6 @@
                         }
                         catch
                         {
-<<<<<<< HEAD
-                            contextValueJson = item.Value.GetType().ToString();
-=======
                             // If JsonConvert can't serialize it, maybe it has a ToString()
                             try
                             {
@@ -129,7 +126,6 @@
                                 // If that didn't work, just use the type name
                                 contextValueJson = item.Value.GetType().ToString();
                             }
->>>>>>> c7e62540
                         }
                         jsonWriter.WriteRawValue(contextValueJson);
                     }
