--- conflicted
+++ resolved
@@ -131,12 +131,7 @@
 
         public ILogConfig LogConfig { get; private set; }
 
-<<<<<<< HEAD
-        public bool AzureFunctionModeEnabled => ConfigLoaderHelpers.GetEnvironmentVar("FUNCTIONS_WORKER_RUNTIME") != null;
-=======
-        // TODO: Should we also verify the value of the environment variable is `dotnet-isolated` and complain if it's something else?
         public bool AzureFunctionModeDetected => ConfigLoaderHelpers.GetEnvironmentVar("FUNCTIONS_WORKER_RUNTIME") != null;
->>>>>>> 9d739b50
 
         private bool CheckServerlessModeEnabled(configuration localConfiguration)
         {
