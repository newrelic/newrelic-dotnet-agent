--- conflicted
+++ resolved
@@ -607,59 +607,6 @@
             return "newrelic_agent_" + Strings.SafeFileName(name) + ".log";
         }
 
-<<<<<<< HEAD
-=======
-        private bool GetOverride(string name, bool fallback)
-        {
-            var val = ConfigurationLoader.GetEnvironmentVar(name);
-
-            if (val != null)
-            {
-                val = val.ToLower();
-            }
-
-            if (bool.TryParse(val, out var parsedValue))
-            {
-                return parsedValue;
-            }
-
-            if ("0" == val)
-            {
-                return false;
-            }
-
-            if ("1" == val)
-            {
-                return true;
-            }
-
-            return fallback;
-        }
-
-        private string GetOverride(string name, string fallback)
-        {
-            var val = ConfigurationLoader.GetEnvironmentVar(name);
-
-            if (val != null)
-            {
-                return val;
-            }
-
-            return fallback;
-        }
-        private int GetOverride(string name, int fallback)
-        {
-            var val = ConfigurationLoader.GetEnvironmentVar(name);
-
-            if (val != null && int.TryParse(val, out var parsedValue))
-            {
-                return parsedValue;
-            }
-
-            return fallback;
-        }
-
->>>>>>> 8ed05d57
         public bool Console
         {
             get
@@ -683,16 +630,14 @@
                 return auditLog;
             }
         }
-<<<<<<< HEAD
-=======
-
-        public int MaxLogFileSizeMB => GetOverride("NEW_RELIC_LOG_MAX_FILE_SIZE_MB", maxLogFileSizeMB);
-        public int MaxLogFiles => GetOverride("NEW_RELIC_LOG_MAX_FILES", maxLogFiles);
+
+        public int MaxLogFileSizeMB => ConfigLoaderHelpers.GetOverride("NEW_RELIC_LOG_MAX_FILE_SIZE_MB", maxLogFileSizeMB);
+        public int MaxLogFiles => ConfigLoaderHelpers.GetOverride("NEW_RELIC_LOG_MAX_FILES", maxLogFiles);
         public LogRollingStrategy LogRollingStrategy
         {
             get
             {
-                var strategy = GetOverride("NEW_RELIC_LOG_ROLLING_STRATEGY", logRollingStrategy.ToString());
+                var strategy = ConfigLoaderHelpers.GetOverride("NEW_RELIC_LOG_ROLLING_STRATEGY", logRollingStrategy.ToString());
                 if (Enum.TryParse(strategy, true, out LogRollingStrategy result))
                 {
                     return result;
@@ -701,7 +646,6 @@
                 throw new ConfigurationLoaderException($"Invalid value for logRollingStrategy or NEW_RELIC_LOG_ROLLING_STRATEGY: {strategy}");
             }
         }
->>>>>>> 8ed05d57
     }
 
     // The configuration class is partial.  Part of it is implemented here,
@@ -800,6 +744,29 @@
 
     public static class ConfigLoaderHelpers
     {
+        public static string GetOverride(string name, string fallback)
+        {
+            var val = ConfigurationLoader.GetEnvironmentVar(name);
+
+            if (val != null)
+            {
+                return val;
+            }
+
+            return fallback;
+        }
+        public static int GetOverride(string name, int fallback)
+        {
+            var val = ConfigurationLoader.GetEnvironmentVar(name);
+
+            if (val != null && int.TryParse(val, out var parsedValue))
+            {
+                return parsedValue;
+            }
+
+            return fallback;
+        }
+
         public static bool GetOverride(string name, bool fallback)
         {
             var val = ConfigurationLoader.GetEnvironmentVar(name);
