--- conflicted
+++ resolved
@@ -95,12 +95,11 @@
             if (_configuration.UtilizationDetectPcf)
             {
                 vendorMethods.Add(GetPcfVendorInfo);
-<<<<<<< HEAD
-            }
-=======
+            }
             if (_configuration.UtilizationDetectAzureFunction)
+            {
                 vendorMethods.Add(GetAzureFunctionVendorInfo);
->>>>>>> 80cf9efc
+            }
 
             foreach (var vendorMethod in vendorMethods)
             {
