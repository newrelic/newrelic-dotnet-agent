--- conflicted
+++ resolved
@@ -40,11 +40,8 @@
                 { "BuildCommonServicesWrapper6Plus",                                                                Path.Combine(_installPathExtensionsDirectory, "NewRelic.Providers.Wrapper.AspNetCore6Plus.dll") },
                 { "GenericHostWebHostBuilderExtensionsWrapper6Plus",                                                Path.Combine(_installPathExtensionsDirectory, "NewRelic.Providers.Wrapper.AspNetCore6Plus.dll") },
                 { "InvokeActionMethodAsyncWrapper6Plus",                                                            Path.Combine(_installPathExtensionsDirectory, "NewRelic.Providers.Wrapper.AspNetCore6Plus.dll") },
-<<<<<<< HEAD
                 { "ResponseCompressionBodyOnWriteWrapper",                                                          Path.Combine(_installPathExtensionsDirectory, "NewRelic.Providers.Wrapper.AspNetCore6Plus.dll") },
-=======
                 { "PageActionInvokeHandlerAsyncWrapper6Plus",                                                       Path.Combine(_installPathExtensionsDirectory, "NewRelic.Providers.Wrapper.AspNetCore6Plus.dll") },
->>>>>>> 077caba7
 
                 { "ResolveAppWrapper",                                                                              Path.Combine(_installPathExtensionsDirectory, "NewRelic.Providers.Wrapper.Owin.dll") },
 
