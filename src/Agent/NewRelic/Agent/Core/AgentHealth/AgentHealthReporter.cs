// Copyright 2020 New Relic, Inc. All rights reserved.
// SPDX-License-Identifier: Apache-2.0

using System;
using System.Collections.Concurrent;
using System.Collections.Generic;
using System.IO;
using System.Linq;
using System.Net;
using System.Text;
using System.Threading;
using NewRelic.Agent.Core.Events;
using NewRelic.Agent.Core.Metrics;
using NewRelic.Agent.Core.SharedInterfaces;
using NewRelic.Agent.Core.Time;
using NewRelic.Agent.Core.Transformers.TransactionTransformer;
using NewRelic.Agent.Core.Utilities;
using NewRelic.Agent.Core.WireModels;
using NewRelic.Agent.Extensions.Collections;
using NewRelic.Agent.Extensions.Logging;
using NewRelic.Agent.Extensions.Providers.Wrapper;

namespace NewRelic.Agent.Core.AgentHealth
{
    public class AgentHealthReporter : ConfigurationBasedService, IAgentHealthReporter
    {
        private static readonly TimeSpan _timeBetweenExecutions = TimeSpan.FromMinutes(2);

        private readonly IMetricBuilder _metricBuilder;
        private readonly IScheduler _scheduler;
        private readonly IFileWrapper _fileWrapper;
        private readonly IDirectoryWrapper _directoryWrapper;
        private readonly IList<string> _recurringLogData = new ConcurrentList<string>();
        private readonly IDictionary<AgentHealthEvent, InterlockedCounter> _agentHealthEventCounters = new Dictionary<AgentHealthEvent, InterlockedCounter>();
        private readonly ConcurrentDictionary<string, InterlockedCounter> _logLinesCountByLevel = new ConcurrentDictionary<string, InterlockedCounter>();
        private readonly ConcurrentDictionary<string, InterlockedCounter> _logDeniedCountByLevel = new ConcurrentDictionary<string, InterlockedCounter>();

        private PublishMetricDelegate _publishMetricDelegate;
        private InterlockedCounter _payloadCreateSuccessCounter;
        private InterlockedCounter _payloadAcceptSuccessCounter;

        private InterlockedCounter _traceContextCreateSuccessCounter;
        private InterlockedCounter _traceContextAcceptSuccessCounter;
        private InterlockedCounter _distributedTraceHeadersAcceptedLateCounter = new InterlockedCounter();

        private readonly InterlockedCounter _customInstrumentationCounter;
        private readonly HashSet<string> _customInstrumentationIds = new();
        private bool _customInstrumentationMaxLogged;

        private HealthCheck _healthCheck;
        private bool _healthChecksInitialized;
        private bool _healthChecksFailed;
        private string _healthCheckPath;

        /// <remarks>
        /// This class is resolved very early during startup. Be careful about adding dependencies.
        /// </remarks>
        public AgentHealthReporter(IMetricBuilder metricBuilder, IScheduler scheduler, IFileWrapper fileWrapper, IDirectoryWrapper directoryWrapper)
        {
            _metricBuilder = metricBuilder;
            _scheduler = scheduler;
            _fileWrapper = fileWrapper;
            _directoryWrapper = directoryWrapper;

            _subscriptions.Add<AgentConnectedEvent>(e => OnAgentConnected());

            var agentHealthEvents = Enum.GetValues(typeof(AgentHealthEvent)) as AgentHealthEvent[];
            foreach (var agentHealthEvent in agentHealthEvents)
            {
                _agentHealthEventCounters[agentHealthEvent] = new InterlockedCounter();
            }

            _payloadCreateSuccessCounter = new InterlockedCounter();
            _payloadAcceptSuccessCounter = new InterlockedCounter();
            _traceContextAcceptSuccessCounter = new InterlockedCounter();
            _traceContextCreateSuccessCounter = new InterlockedCounter();
            _customInstrumentationCounter = new InterlockedCounter();

            if (_configuration.AgentControlEnabled)
            {
                _healthCheck = new() { IsHealthy = true, Status = "Agent starting", LastError = string.Empty };
            }
        }

        public override void Dispose()
        {
            _scheduler.StopExecuting(LogPeriodicReport);
            base.Dispose();
        }

        public void OnAgentConnected()
        {
            Log.Debug("AgentHealthReporter: Agent is connected. Initializing health checks.");

            // start the heartbeat timer
            _scheduler.ExecuteEvery(LogPeriodicReport, _timeBetweenExecutions);

            if (!_configuration.AgentControlEnabled)
                Log.Debug("Agent Control is disabled. Health checks will not be reported.");
            else
            {
                Log.Debug("Agent Control health checks will be published every {HealthCheckInterval} seconds", _configuration.HealthFrequency);

                // schedule the health check and issue the first one immediately
                _scheduler.ExecuteEvery(PublishAgentControlHealthCheck, TimeSpan.FromSeconds(_configuration.HealthFrequency), TimeSpan.Zero);
            }
        }

        private void LogPeriodicReport()
        {
            foreach (var logMessage in _recurringLogData)
            {
                Log.Debug(logMessage);
            }
            List<string> events = new List<string>();
            foreach (var counter in _agentHealthEventCounters)
            {
                if (counter.Value != null && counter.Value.Value > 0)
                {
                    var agentHealthEvent = counter.Key;
                    var timesOccured = counter.Value.Exchange(0);
                    events.Add(string.Format("{0} {1} {2}", timesOccured, agentHealthEvent, (timesOccured == 1) ? "event" : "events"));
                }
            }
            var message = events.Count > 0 ? string.Join(", ", events) : "No events";
            Log.Info($"AgentHealthReporter: In the last {_timeBetweenExecutions.TotalMinutes} minutes: {message}");
        }

        public void ReportSupportabilityCountMetric(string metricName, long count = 1)
        {
            var metric = _metricBuilder.TryBuildSupportabilityCountMetric(metricName, count);
            TrySend(metric);
        }

        public void ReportSupportabilityDataUsageMetric(string metricName, long callCount, float bytesSent, float bytesReceived)
        {
            var metric = _metricBuilder.TryBuildSupportabilityDataUsageMetric(metricName, callCount, bytesSent, bytesReceived);
            TrySend(metric);
        }

        private void ReportSupportabilitySummaryMetric(string metricName, float totalSize, int countSamples, float minValue, float maxValue)
        {
            var metric = _metricBuilder.TryBuildSupportabilitySummaryMetric(metricName, totalSize, countSamples, minValue, maxValue);
            TrySend(metric);
        }


        private void ReportSupportabilityGaugeMetric(string metricName, float value)
        {
            var metric = _metricBuilder.TryBuildSupportabilityGaugeMetric(metricName, value);
            TrySend(metric);
        }

        public void ReportCountMetric(string metricName, long count)
        {
            var metric = _metricBuilder.TryBuildCountMetric(metricName, count);
            TrySend(metric);
        }
        public void ReportByteMetric(string metricName, long totalBytes, long? exclusiveBytes = null)
        {
            var metric = _metricBuilder.TryBuildByteMetric(metricName, totalBytes, exclusiveBytes);
            TrySend(metric);
        }



        public void ReportDotnetVersion()
        {
#if NETFRAMEWORK
            var metric = _metricBuilder.TryBuildDotnetFrameworkVersionMetric(AgentInstallConfiguration.DotnetFrameworkVersion);
#else
            var metric = _metricBuilder.TryBuildDotnetCoreVersionMetric(AgentInstallConfiguration.DotnetCoreVersion);
#endif
            TrySend(metric);
        }

        public void ReportAgentVersion(string agentVersion)
        {
            TrySend(_metricBuilder.TryBuildAgentVersionMetric(agentVersion));
        }

        public void ReportLibraryVersion(string assemblyName, string assemblyVersion)
        {
            TrySend(_metricBuilder.TryBuildLibraryVersionMetric(assemblyName, assemblyVersion));
        }

        public void ReportCustomInstrumentation(string assemblyName, string className, string method)
        {
            // record only unique custom instrumentation metrics
            var uniqueIdentifier = $"{assemblyName}.{className}.{method}";
            if (!_customInstrumentationIds.Add(uniqueIdentifier))
            {
                return;
            }

            // always report the custom instrumentation count metric
            _customInstrumentationCounter.Increment();

            // if the custom instrumentation count exceeds the maximum allowed, log a warning and stop reporting further custom instrumentation metrics
            if (_customInstrumentationCounter.Value > _configuration.MaxCustomInstrumentationSupportabilityMetrics)
            {
                if (!_customInstrumentationMaxLogged)
                {
                    Log.Debug($"Custom instrumentation count {_customInstrumentationCounter.Value} has exceeded the maximum of {_configuration.MaxCustomInstrumentationSupportabilityMetrics}. No further custom instrumentation metrics will be reported.");
                    _customInstrumentationMaxLogged = true;
                }
                return;
            }

            TrySend(_metricBuilder.TryBuildCustomInstrumentationMetric(assemblyName, className, method));
        }

        #region TransactionEvents

        public void ReportTransactionEventReservoirResized(int newSize)
        {
            TrySend(_metricBuilder.TryBuildTransactionEventReservoirResizedMetric());
            Log.Warn("Resizing transaction event reservoir to " + newSize + " events.");
        }

        public void ReportTransactionEventCollected()
        {
            TrySend(_metricBuilder.TryBuildTransactionEventsCollectedMetric());

            // Note: this metric is REQUIRED by APM (see https://source.datanerd.us/agents/agent-specs/pull/84)
            TrySend(_metricBuilder.TryBuildTransactionEventsSeenMetric());
        }

        public void ReportTransactionEventsRecollected(int count) => TrySend(_metricBuilder.TryBuildTransactionEventsRecollectedMetric(count));

        public void ReportTransactionEventsSent(int count)
        {
            TrySend(_metricBuilder.TryBuildTransactionEventsSentMetric(count));
            _agentHealthEventCounters[AgentHealthEvent.Transaction]?.Add(count);
        }

        #endregion TransactionEvents

        #region CustomEvents

        public void ReportCustomEventReservoirResized(int newSize)
        {
            TrySend(_metricBuilder.TryBuildCustomEventReservoirResizedMetric());
            Log.Warn("Resizing custom event reservoir to " + newSize + " events.");
        }

        public void ReportCustomEventCollected()
        {
            TrySend(_metricBuilder.TryBuildCustomEventsCollectedMetric());

            // Note: Though not required by APM like the transaction event supportability metrics, this metric should still be created to maintain consistency
            TrySend(_metricBuilder.TryBuildCustomEventsSeenMetric());
        }

        public void ReportCustomEventsRecollected(int count) => TrySend(_metricBuilder.TryBuildCustomEventsRecollectedMetric(count));

        // Note: Though not required by APM like the transaction event supportability metrics, this metric should still be created to maintain consistency
        public void ReportCustomEventsSent(int count)
        {
            TrySend(_metricBuilder.TryBuildCustomEventsSentMetric(count));
            _agentHealthEventCounters[AgentHealthEvent.Custom]?.Add(count);

        }

        #endregion CustomEvents

        #region ErrorTraces

        public void ReportErrorTraceCollected() => TrySend(_metricBuilder.TryBuildErrorTracesCollectedMetric());

        public void ReportErrorTracesRecollected(int count) => TrySend(_metricBuilder.TryBuildErrorTracesRecollectedMetric(count));

        public void ReportErrorTracesSent(int count) => TrySend(_metricBuilder.TryBuildErrorTracesSentMetric(count));

        #endregion ErrorTraces

        #region ErrorEvents

        public void ReportErrorEventSeen() => TrySend(_metricBuilder.TryBuildErrorEventsSeenMetric());

        public void ReportErrorEventsSent(int count)
        {
            TrySend(_metricBuilder.TryBuildErrorEventsSentMetric(count));
            _agentHealthEventCounters[AgentHealthEvent.Error]?.Add(count);
        }

        #endregion ErrorEvents

        #region SqlTraces

        public void ReportSqlTracesRecollected(int count) => TrySend(_metricBuilder.TryBuildSqlTracesRecollectedMetric(count));

        public void ReportSqlTracesSent(int count) => TrySend(_metricBuilder.TryBuildSqlTracesSentMetric(count));

        #endregion ErrorTraces

        public void ReportAgentInfo()
        {
            TrySend(_metricBuilder.TryBuildInstallTypeMetric(AgentInstallConfiguration.AgentInfo?.ToString() ?? "Unknown"));
        }

        public void ReportTransactionGarbageCollected(string transactionGuid, TransactionMetricName transactionMetricName, string lastStartedSegmentName, string lastFinishedSegmentName)
        {
            var transactionName = transactionMetricName.PrefixedName;
            Log.Debug($"Transaction was garbage collected without ever ending.\nTransaction Guid: {transactionGuid}\nTransaction Name: {transactionName}\nLast Started Segment: {lastStartedSegmentName}\nLast Finished Segment: {lastFinishedSegmentName}");
            _agentHealthEventCounters[AgentHealthEvent.TransactionGarbageCollected]?.Increment();
        }

        public void ReportWrapperShutdown(IWrapper wrapper, Method method)
        {
            var wrapperName = wrapper.GetType().FullName;
            var metrics = new[]
            {
                _metricBuilder.TryBuildAgentHealthEventMetric(AgentHealthEvent.WrapperShutdown, "all"),
                _metricBuilder.TryBuildAgentHealthEventMetric(AgentHealthEvent.WrapperShutdown, $"{wrapperName}/all"),
                _metricBuilder.TryBuildAgentHealthEventMetric(AgentHealthEvent.WrapperShutdown, wrapperName, method.Type.Name, method.MethodName)
            };

            foreach (var metric in metrics)
            {
                TrySend(metric);
            }

            Log.Error($"Wrapper {wrapperName} is being disabled for {method.MethodName} due to too many consecutive exceptions. All other methods using this wrapper will continue to be instrumented. This will reduce the functionality of the agent until the agent is restarted.");
            _recurringLogData.Add($"Wrapper {wrapperName} was disabled for {method.MethodName} at {DateTime.Now} due to too many consecutive exceptions. All other methods using this wrapper will continue to be instrumented. This will reduce the functionality of the agent until the agent is restarted.");
        }

        public void ReportIfHostIsLinuxOs()
        {
#if NETSTANDARD2_0

            bool isLinux = System.Runtime.InteropServices.RuntimeInformation.IsOSPlatform(System.Runtime.InteropServices.OSPlatform.Linux);
            var metric = _metricBuilder.TryBuildLinuxOsMetric(isLinux);
            TrySend(metric);
#endif
        }

        public void ReportBootIdError() => TrySend(_metricBuilder.TryBuildBootIdError());

        public void ReportKubernetesUtilizationError() => TrySend(_metricBuilder.TryBuildKubernetesUsabilityError());

        public void ReportAwsUtilizationError() => TrySend(_metricBuilder.TryBuildAwsUsabilityError());

        public void ReportAzureUtilizationError() => TrySend(_metricBuilder.TryBuildAzureUsabilityError());

        public void ReportPcfUtilizationError() => TrySend(_metricBuilder.TryBuildPcfUsabilityError());

        public void ReportGcpUtilizationError() => TrySend(_metricBuilder.TryBuildGcpUsabilityError());

        #region DistributedTrace

        /// <summary>Incremented when AcceptDistributedTracePayload was called successfully</summary>
        public void ReportSupportabilityDistributedTraceAcceptPayloadSuccess()
        {
            _payloadAcceptSuccessCounter.Increment();
        }

        /// <summary>Created when AcceptDistributedTracePayload had a generic exception</summary>
        public void ReportSupportabilityDistributedTraceAcceptPayloadException() =>
            TrySend(_metricBuilder.TryBuildAcceptPayloadException);

        /// <summary>Created when AcceptDistributedTracePayload had a parsing exception</summary>
        public void ReportSupportabilityDistributedTraceAcceptPayloadParseException() =>
            TrySend(_metricBuilder.TryBuildAcceptPayloadParseException);

        /// <summary>Created when AcceptDistributedTracePayload was ignored because CreatePayload had already been called</summary>
        public void ReportSupportabilityDistributedTraceAcceptPayloadIgnoredCreateBeforeAccept() =>
            TrySend(_metricBuilder.TryBuildAcceptPayloadIgnoredCreateBeforeAccept);

        /// <summary>Created when AcceptDistributedTracePayload was ignored because AcceptPayload had already been called</summary>
        public void ReportSupportabilityDistributedTraceAcceptPayloadIgnoredMultiple() =>
            TrySend(_metricBuilder.TryBuildAcceptPayloadIgnoredMultiple);

        /// <summary>Created when AcceptDistributedTracePayload was ignored because the payload's major version was greater than the agent's</summary>
        public void ReportSupportabilityDistributedTraceAcceptPayloadIgnoredMajorVersion() =>
            TrySend(_metricBuilder.TryBuildAcceptPayloadIgnoredMajorVersion);

        /// <summary>Created when AcceptDistributedTracePayload was ignored because the payload was null</summary>
        public void ReportSupportabilityDistributedTraceAcceptPayloadIgnoredNull() =>
            TrySend(_metricBuilder.TryBuildAcceptPayloadIgnoredNull);

        /// <summary>Created when AcceptDistributedTracePayload was ignored because the payload was untrusted</summary>
        public void ReportSupportabilityDistributedTraceAcceptPayloadIgnoredUntrustedAccount() =>
            TrySend(_metricBuilder.TryBuildAcceptPayloadIgnoredUntrustedAccount());

        /// <summary>Incremented when CreateDistributedTracePayload was called successfully</summary>
        public void ReportSupportabilityDistributedTraceCreatePayloadSuccess()
        {
            _payloadCreateSuccessCounter.Increment();
        }

        /// <summary>Created when CreateDistributedTracePayload had a generic exception</summary>
        public void ReportSupportabilityDistributedTraceCreatePayloadException() =>
            TrySend(_metricBuilder.TryBuildCreatePayloadException);

        public void ReportSupportabilityDistributedTraceHeadersAcceptedLate()
        {
            _distributedTraceHeadersAcceptedLateCounter.Increment();
        }

        /// <summary>
        /// Validates the current agent configuration to ensure it is properly set up for operation.
        /// </summary>
        /// <remarks>This method checks several conditions to determine if the agent is correctly
        /// configured: <list type="bullet"> <item>If the agent is disabled via configuration, the method logs an error
        /// and returns <see langword="false"/>.</item> <item>If the agent is not in serverless mode and the license key
        /// is not set, the method logs an error and returns <see langword="false"/>.</item> <item>If no application
        /// name is configured, the method logs an error and returns <see langword="false"/>.</item> </list> If any of
        /// these conditions are not met, the agent will fail to start.</remarks>
        /// <returns><see langword="true"/> if the agent configuration is valid and the agent can start;  otherwise, <see
        /// langword="false"/>.</returns>
        public bool ValidateAgentConfiguration()
        {
            if (!_configuration.AgentEnabled)
            {
                var message = $"The New Relic agent is disabled via configuration. Update {_configuration.AgentEnabledAt} to re-enable it.";
                FailStartup(message, HealthCodes.AgentDisabledByConfiguration);
                return false;
            }

            if (!_configuration.ServerlessModeEnabled) // license key is not required to be set in serverless mode
            {
                if ("REPLACE_WITH_LICENSE_KEY".Equals(_configuration.AgentLicenseKey))
                {
                    FailStartup("Please set your license key.", HealthCodes.LicenseKeyMissing);
                    return false;
                }
            }

            // check for application names
            if (!_configuration.TryGetApplicationNames(out _))
            {
                FailStartup("An application name is required.", HealthCodes.ApplicationNameMissing);
                return false;
            }

            return true;
        }

        private void FailStartup(string message, (bool IsHealthy, string Code, string Status) healthCode = default)
        {
            // have to log here because Shutdown() will terminate logging
            Log.Error(message);

            if (_configuration.AgentControlEnabled && healthCode != default)
            {
                SetAgentControlStatus(healthCode);
            }
        }

        /// <summary>Limits Collect calls to once per harvest per metric.</summary>
        public void CollectDistributedTraceMetrics()
        {
            if (TryGetCount(_payloadCreateSuccessCounter, out var createCount))
            {
                TrySend(_metricBuilder.TryBuildCreatePayloadSuccess(createCount));
            }

            if (TryGetCount(_payloadAcceptSuccessCounter, out var acceptCount))
            {
                TrySend(_metricBuilder.TryBuildAcceptPayloadSuccess(acceptCount));
            }

            if (TryGetCount(_distributedTraceHeadersAcceptedLateCounter, out var acceptedLateCount))
            {
                TrySend(_metricBuilder.TryBuildDistributedTraceHeadersAcceptedLate(acceptedLateCount));
            }
        }

        #endregion DistributedTrace

        #region TraceContext

        /// <summary>Incremented when the agent successfuly processes inbound tracestate and traceparent headers</summary>
        public void ReportSupportabilityTraceContextAcceptSuccess()
        {
            _traceContextAcceptSuccessCounter.Increment();
        }

        /// <summary>Incremented when the agent successfully creates outbound trace context payloads</summary>
        public void ReportSupportabilityTraceContextCreateSuccess()
        {
            _traceContextCreateSuccessCounter.Increment();
        }

        /// <summary>Created when a generic exception occurred unrelated to parsing while accepting either payload.</summary>
        public void ReportSupportabilityTraceContextAcceptException() =>
            TrySend(_metricBuilder.TryBuildTraceContextAcceptException);

        /// <summary>Created when the inbound traceparent header could not be parsed.</summary>
        public void ReportSupportabilityTraceContextTraceParentParseException() =>
            TrySend(_metricBuilder.TryBuildTraceContextTraceParentParseException);

        /// <summary>Created when the inbound tracestate header could not be parsed.</summary>
        public void ReportSupportabilityTraceContextTraceStateParseException() =>
            TrySend(_metricBuilder.TryBuildTraceContextTraceStateParseException);

        /// <summary>Created when a generic exception occurred while creating the outbound payloads.</summary>
        public void ReportSupportabilityTraceContextCreateException() =>
            TrySend(_metricBuilder.TryBuildTraceContextCreateException);

        /// <summary>Created when the inbound tracestate header exists, and was accepted, but the New Relic entry was invalid.</summary>
        public void ReportSupportabilityTraceContextTraceStateInvalidNrEntry() =>
            TrySend(_metricBuilder.TryBuildTraceContextTraceStateInvalidNrEntry);

        /// <summary>Created when the traceparent header exists, and was accepted, but the tracestate header did not contain a trusted New Relic entry.</summary>
        public void ReportSupportabilityTraceContextTraceStateNoNrEntry() =>
            TrySend(_metricBuilder.TryBuildTraceContextTraceStateNoNrEntry);

        /// <summary>Limits Collect calls to once per harvest per metric.</summary>
        public void CollectTraceContextSuccessMetrics()
        {
            if (TryGetCount(_traceContextCreateSuccessCounter, out var createCount))
            {
                TrySend(_metricBuilder.TryBuildTraceContextCreateSuccess(createCount));
            }

            if (TryGetCount(_traceContextAcceptSuccessCounter, out var acceptCount))
            {
                TrySend(_metricBuilder.TryBuildTraceContextAcceptSuccess(acceptCount));
            }
        }

        #endregion TraceContext

        #region Span 

        public void ReportSpanEventCollected(int count) => TrySend(_metricBuilder.TryBuildSpanEventsSeenMetric(count));

        public void ReportSpanEventsSent(int count)
        {
            TrySend(_metricBuilder.TryBuildSpanEventsSentMetric(count));
            _agentHealthEventCounters[AgentHealthEvent.Span]?.Add(count);
        }

        #endregion Span 

        #region InfiniteTracing

        private InterlockedLongCounter _infiniteTracingSpanResponseError = new InterlockedLongCounter();
        public void ReportInfiniteTracingSpanResponseError()
        {
            _infiniteTracingSpanResponseError.Increment();
        }

        public void ReportInfiniteTracingSpanQueueSize(int queueSize)
        {
            ReportSupportabilityGaugeMetric(MetricNames.SupportabilityInfiniteTracingSpanQueueSize, queueSize);
        }


        private InterlockedLongCounter _infiniteTracingSpanEventsDropped = new InterlockedLongCounter();
        public void ReportInfiniteTracingSpanEventsDropped(long countSpans)
        {
            _infiniteTracingSpanEventsDropped.Add(countSpans);
        }


        private InterlockedLongCounter _infiniteTracingSpanEventsSeen = new InterlockedLongCounter();
        public void ReportInfiniteTracingSpanEventsSeen(long countSpans)
        {
            _infiniteTracingSpanEventsSeen.Add(countSpans);
        }

        private InterlockedLongCounter _infiniteTracingSpanEventsSent = new InterlockedLongCounter();
        private InterlockedCounter _infiniteTracingSpanBatchCount = new InterlockedCounter();
        private long _infiniteTracingSpanBatchSizeMin = long.MaxValue;
        private long _infiniteTracingSpanBatchSizeMax = long.MinValue;

        private readonly object _syncRootMetrics = new object();

        public void ReportInfiniteTracingSpanEventsSent(long countSpans)
        {
            _infiniteTracingSpanEventsSent.Add(countSpans);
            _infiniteTracingSpanBatchCount.Increment();

            lock (_syncRootMetrics)
            {
                _infiniteTracingSpanBatchSizeMin = Math.Min(_infiniteTracingSpanBatchSizeMin, countSpans);
                _infiniteTracingSpanBatchSizeMax = Math.Max(_infiniteTracingSpanBatchSizeMax, countSpans);
            }
            _agentHealthEventCounters[AgentHealthEvent.InfiniteTracingSpan]?.Add((int)countSpans);

        }

        private InterlockedLongCounter _infiniteTracingSpanEventsReceived = new InterlockedLongCounter();
        public void ReportInfiniteTracingSpanEventsReceived(ulong countSpans)
        {
            _infiniteTracingSpanEventsReceived.Add(countSpans);
        }

        private ConcurrentDictionary<string, InterlockedLongCounter> _infiniteTracingSpanGrpcErrorCounters = new ConcurrentDictionary<string, InterlockedLongCounter>();
        public void ReportInfiniteTracingSpanGrpcError(string error)
        {
            var counter = _infiniteTracingSpanGrpcErrorCounters.GetOrAdd(error, CreateNewGrpcErrorInterlockedCounter);
            counter.Increment();
        }

        private InterlockedCounter _infiniteTracingSpanGrpcTimeout = new InterlockedCounter();
        public void ReportInfiniteTracingSpanGrpcTimeout()
        {
            _infiniteTracingSpanGrpcTimeout.Increment();
        }

        private static InterlockedLongCounter CreateNewGrpcErrorInterlockedCounter(string _)
        {
            return new InterlockedLongCounter();
        }

        private void CollectInfiniteTracingMetrics()
        {
            if (TryGetCount(_infiniteTracingSpanResponseError, out var errorCount))
            {
                ReportSupportabilityCountMetric(MetricNames.SupportabilityInfiniteTracingSpanResponseError, errorCount);
            }

            if (TryGetCount(_infiniteTracingSpanEventsDropped, out var spansDropped))
            {
                ReportSupportabilityCountMetric(MetricNames.SupportabilityInfiniteTracingSpanDropped, spansDropped);
            }

            if (TryGetCount(_infiniteTracingSpanEventsSeen, out var spanEventsSeen))
            {
                ReportSupportabilityCountMetric(MetricNames.SupportabilityInfiniteTracingSpanSeen, spanEventsSeen);
            }

            if (TryGetCount(_infiniteTracingSpanEventsSent, out var spanEventsSent) && TryGetCount(_infiniteTracingSpanBatchCount, out var spanBatchCount))
            {

                var minBatchSize = Interlocked.Exchange(ref _infiniteTracingSpanBatchSizeMin, long.MaxValue);
                var maxBatchSize = Interlocked.Exchange(ref _infiniteTracingSpanBatchSizeMax, long.MinValue);

                ReportSupportabilityCountMetric(MetricNames.SupportabilityInfiniteTracingSpanSent, spanEventsSent);

                if (minBatchSize < long.MaxValue && maxBatchSize > long.MinValue)
                {
                    ReportSupportabilitySummaryMetric(MetricNames.SupportabilityInfiniteTracingSpanSentBatchSize, spanEventsSent, spanBatchCount, minBatchSize, maxBatchSize);
                }
            }

            if (TryGetCount(_infiniteTracingSpanEventsReceived, out var spanEventsReceived))
            {
                ReportSupportabilityCountMetric(MetricNames.SupportabilityInfiniteTracingSpanReceived, spanEventsReceived);
            }

            if (TryGetCount(_infiniteTracingSpanGrpcTimeout, out var timeouts))
            {
                ReportSupportabilityCountMetric(MetricNames.SupportabilityInfiniteTracingSpanGrpcTimeout, timeouts);
            }

            foreach (var errorCounterPair in _infiniteTracingSpanGrpcErrorCounters)
            {
                if (TryGetCount(errorCounterPair.Value, out var grpcErrorCount))
                {
                    var metricName = MetricNames.SupportabilityInfiniteTracingSpanGrpcError(errorCounterPair.Key);
                    ReportSupportabilityCountMetric(metricName, grpcErrorCount);
                }
            }
        }

        private void ReportInfiniteTracingOneTimeMetrics()
        {
            ReportSupportabilityCountMetric(MetricNames.SupportabilityInfiniteTracingCompression(_configuration.InfiniteTracingCompression));
        }

        #endregion

        public void ReportAgentTimingMetric(string suffix, TimeSpan time)
        {
            var metric = _metricBuilder.TryBuildAgentTimingMetric(suffix, time);
            TrySend(metric);
        }

        #region HttpError

        public void ReportSupportabilityCollectorErrorException(string endpointMethod, TimeSpan responseDuration, HttpStatusCode? statusCode)
        {
            if (statusCode.HasValue)
            {
                TrySend(_metricBuilder.TryBuildSupportabilityErrorHttpStatusCodeFromCollector(statusCode.Value));
            }

            TrySend(_metricBuilder.TryBuildSupportabilityEndpointMethodErrorDuration(endpointMethod, responseDuration));
        }

        #endregion

        #region Log Events and Metrics

        // Used to report a logging framework is being instrumented for log forwarding, it does not take into account if forwarding was enabled or not.
        private ConcurrentDictionary<string, bool> _loggingFrameworksReported = new ConcurrentDictionary<string, bool>();
        public void ReportLogForwardingFramework(string logFramework)
        {
            _loggingFrameworksReported.TryAdd(logFramework, false);
        }

        // Used to report that both log forwarding is enabled and that a logging framework is being instrumented for logforwarding.
        private ConcurrentDictionary<string, bool> _loggingForwardingEnabledWithFrameworksReported = new ConcurrentDictionary<string, bool>();
        public void ReportLogForwardingEnabledWithFramework(string logFramework)
        {
            _loggingForwardingEnabledWithFrameworksReported.TryAdd(logFramework, false);
        }

        public void ReportLoggingEventsEmpty(int count = 1)
        {
            ReportSupportabilityCountMetric(MetricNames.SupportabilityLoggingEventEmpty);
        }

        public void CollectLoggingMetrics()
        {
            var totalCount = 0;
            foreach (var logLinesCounter in _logLinesCountByLevel)
            {
                if (TryGetCount(logLinesCounter.Value, out var linesCount))
                {
                    totalCount += linesCount;
                    TrySend(_metricBuilder.TryBuildLoggingMetricsLinesCountBySeverityMetric(logLinesCounter.Key, linesCount));
                }
            }

            if (totalCount > 0)
            {
                TrySend(_metricBuilder.TryBuildLoggingMetricsLinesCountMetric(totalCount));
            }

            foreach (var kvp in _loggingFrameworksReported)
            {
                if (kvp.Value == false)
                {
                    ReportSupportabilityCountMetric(MetricNames.GetSupportabilityLogFrameworkName(kvp.Key));
                    _loggingFrameworksReported[kvp.Key] = true;
                }
            }

            foreach (var kvp in _loggingForwardingEnabledWithFrameworksReported)
            {
                if (kvp.Value == false)
                {
                    ReportSupportabilityCountMetric(MetricNames.GetSupportabilityLogForwardingEnabledWithFrameworkName(kvp.Key));
                    _loggingForwardingEnabledWithFrameworksReported[kvp.Key] = true;
                }
            }

            var totalDeniedCount = 0;
            foreach (var logLinesDeniedCounter in _logDeniedCountByLevel)
            {
                if (TryGetCount(logLinesDeniedCounter.Value, out var linesCount))
                {
                    totalDeniedCount += linesCount;
                    TrySend(_metricBuilder.TryBuildLoggingMetricsDeniedCountBySeverityMetric(logLinesDeniedCounter.Key, linesCount));
                }
            }

            if (totalDeniedCount > 0)
            {
                TrySend(_metricBuilder.TryBuildLoggingMetricsDeniedCountMetric(totalDeniedCount));
            }

        }

        public void IncrementLogLinesCount(string level)
        {
            _logLinesCountByLevel.TryAdd(level, new InterlockedCounter());
            _logLinesCountByLevel[level].Increment();
        }

        public void IncrementLogDeniedCount(string level)
        {
            _logDeniedCountByLevel.TryAdd(level, new InterlockedCounter());
            _logDeniedCountByLevel[level].Increment();
        }

        public void ReportLoggingEventCollected() => TrySend(_metricBuilder.TryBuildSupportabilityLoggingEventsCollectedMetric());

        public void ReportLoggingEventsSent(int count)
        {
            TrySend(_metricBuilder.TryBuildSupportabilityLoggingEventsSentMetric(count));
            _agentHealthEventCounters[AgentHealthEvent.Log]?.Add(count);
        }

        public void ReportLoggingEventsDropped(int droppedCount) => TrySend(_metricBuilder.TryBuildSupportabilityLoggingEventsDroppedMetric(droppedCount));

        public void ReportIfAppDomainCachingDisabled()
        {
            if (_configuration.AppDomainCachingDisabled)
            {
                ReportSupportabilityCountMetric(MetricNames.SupportabilityAppDomainCachingDisabled);
            }
        }

        public void ReportLogForwardingConfiguredValues()
        {
            ReportSupportabilityCountMetric(MetricNames.GetSupportabilityLogMetricsConfiguredName(_configuration.LogMetricsCollectorEnabled));
            ReportSupportabilityCountMetric(MetricNames.GetSupportabilityLogForwardingConfiguredName(_configuration.LogEventCollectorEnabled));
            ReportSupportabilityCountMetric(MetricNames.GetSupportabilityLogDecoratingConfiguredName(_configuration.LogDecoratorEnabled));
            ReportSupportabilityCountMetric(MetricNames.GetSupportabilityLogLabelsConfiguredName(_configuration.LabelsEnabled));
        }

        #endregion

        #region Agent Control

        private void ReportIfAgentControlHealthEnabled()
        {
            if (_configuration.AgentControlEnabled)
            {
                ReportSupportabilityCountMetric(MetricNames.SupportabilityAgentControlHealthEnabled);
            }
        }

        public void SetAgentControlStatus((bool IsHealthy, string Code, string Status) healthStatus, params string[] statusParams)
        {
            // Do nothing if agent control is not enabled
            if (!_configuration.AgentControlEnabled)
                return;

            if (healthStatus.Equals(HealthCodes.AgentShutdownHealthy))
            {
                if (_healthCheck.IsHealthy)
                {
                    _healthCheck.TrySetHealth(healthStatus);
                }
            }
            else
            {
                _healthCheck.TrySetHealth(healthStatus, statusParams);
            }
        }

        public void PublishAgentControlHealthCheck()
        {
            if (!_healthChecksInitialized) // initialize on first invocation
            {
                InitializeHealthChecks();
                _healthChecksInitialized = true;
            }

            // stop the scheduled task if agent control isn't enabled or health checks fail for any reason
            if (!_configuration.AgentControlEnabled || _healthChecksFailed)
            {
                _scheduler.StopExecuting(PublishAgentControlHealthCheck);
                return;
            }

            var healthCheckYaml = _healthCheck.ToYaml(_configuration.EntityGuid);

            Log.Finest("Publishing Agent Control health check report: {HealthCheckYaml}", healthCheckYaml);

            try
            {
                using var fs = _fileWrapper.OpenWrite(Path.Combine(_healthCheckPath, _healthCheck.FileName));
                var payloadBytes = Encoding.UTF8.GetBytes(healthCheckYaml);
                fs.Write(payloadBytes, 0, payloadBytes.Length);
                fs.Flush();
            }
            catch (Exception ex)
            {
                Log.Warn(ex, "Failed to write Agent Control health check report. Health checks will be disabled.");
                _healthChecksFailed = true;
            }
        }

        private void InitializeHealthChecks()
        {
            if (!_configuration.AgentControlEnabled)
            {
                Log.Debug("Agent Control is disabled. Health checks will not be reported.");
                return;
            }

            Log.Debug("Initializing Agent Control health checks");

            // make sure the delivery location is a file URI
            var fileUri = new Uri(_configuration.HealthDeliveryLocation);
            if (fileUri.Scheme != Uri.UriSchemeFile)
            {
                Log.Warn("Agent Control is enabled but the provided agent_control.health.delivery_location is not a file URL. Health checks will be disabled.");
                _healthChecksFailed = true;
                return;
            }

            _healthCheckPath = fileUri.LocalPath;

            // verify the directory exists
            if (!_directoryWrapper.Exists(_healthCheckPath))
            {
                Log.Warn("Agent Control is enabled but the path specified in agent_control.health.delivery_location does not exist. Health checks will be disabled.");
                _healthChecksFailed = true;
            }

            // verify we can write a file to the directory
            var testFile = Path.Combine(_healthCheckPath, Path.GetRandomFileName());
            if (!_fileWrapper.TryCreateFile(testFile))
            {
                Log.Warn("Agent Control is enabled but the agent is unable to create files in the directory specified in agent_control.health.delivery_location. Health checks will be disabled.");
                _healthChecksFailed = true;
            }
        }
        #endregion

        public void ReportSupportabilityPayloadsDroppeDueToMaxPayloadSizeLimit(string endpoint)
        {
            TrySend(_metricBuilder.TryBuildSupportabilityPayloadsDroppedDueToMaxPayloadLimit(endpoint));
        }

        // Only one metric harvest happens at a time, so locking around this bool is not important
        private bool _oneTimeMetricsCollected;
        private void CollectOneTimeMetrics()
        {
            if (_oneTimeMetricsCollected) return;
            _oneTimeMetricsCollected = true;

            ReportLogForwardingConfiguredValues();
            ReportIfAppDomainCachingDisabled();
            ReportInfiniteTracingOneTimeMetrics();
            ReportIfLoggingDisabled();
            ReportIfInstrumentationIsDisabled();
            ReportIfGCSamplerV2IsEnabled();
            ReportIfAwsAccountIdProvided();
            ReportIfAgentControlHealthEnabled();
            ReportIfAspNetCore6PlusIsEnabled();
            ReportIfAzureFunctionModeIsDetected();
<<<<<<< HEAD
            ReportIfOpenTelemetryMetricsBridgeEnabled();
=======
            ReportIfOpenTelemetryBridgeIsEnabled();
            ReportIfOpenTelemetryBridgeTracingIsEnabled();
>>>>>>> 1266e067
        }

        public void CollectMetrics()
        {
            CollectDistributedTraceMetrics();
            CollectTraceContextSuccessMetrics();
            CollectInfiniteTracingMetrics();
            CollectLoggingMetrics();
            CollectSupportabilityDataUsageMetrics();

            ReportAgentVersion(AgentInstallConfiguration.AgentVersion);
            ReportIfHostIsLinuxOs();
            ReportDotnetVersion();
            ReportAgentInfo();

            CollectOneTimeMetrics();

            ReportCustomInstrumentationCountMetrics();
        }

        private void ReportCustomInstrumentationCountMetrics()
        {
            TrySend(_metricBuilder.TryBuildCountMetric(MetricNames.SupportabilityCustomInstrumentationCount, _customInstrumentationCounter.Value));
        }

        public void RegisterPublishMetricHandler(PublishMetricDelegate publishMetricDelegate)
        {
            if (_publishMetricDelegate != null)
            {
                Log.Warn("Existing PublishMetricDelegate registration being overwritten.");
            }

            _publishMetricDelegate = publishMetricDelegate;
        }

        private void TrySend(MetricWireModel metric)
        {
            if (metric == null)
            {
                return;
            }

            if (_publishMetricDelegate == null)
            {
                Log.Warn("No PublishMetricDelegate to flush metric '{0}' through.", metric.MetricNameModel.Name);
                return;
            }

            try
            {
                _publishMetricDelegate(metric);
            }
            catch (Exception ex)
            {
                Log.Error(ex, "TrySend() failed");
            }
        }
        private bool TryGetCount(InterlockedCounter counter, out int metricCount)
        {
            metricCount = 0;
            if (counter.Value > 0)
            {
                metricCount = counter.Exchange(0);
                return true;
            }

            return false;
        }

        private bool TryGetCount(InterlockedLongCounter counter, out long metricCount)
        {
            metricCount = 0;
            if (counter.Value > 0)
            {
                metricCount = counter.Exchange(0);
                return true;
            }

            return false;
        }

        private ConcurrentBag<DestinationInteractionSample> _externalApiDataUsageSamples = new ConcurrentBag<DestinationInteractionSample>();


        public void ReportSupportabilityDataUsage(string api, string apiArea, long dataSent, long dataReceived)
        {
            _externalApiDataUsageSamples.Add(new DestinationInteractionSample(api, apiArea, dataSent, dataReceived));
        }

        private void CollectSupportabilityDataUsageMetrics()
        {
            var currentHarvest = Interlocked.Exchange(ref _externalApiDataUsageSamples, new ConcurrentBag<DestinationInteractionSample>());

            foreach (var destination in currentHarvest.GroupBy(x => x.Api))
            {
                // Setup top level metrics to aggregate
                var destinationName = string.IsNullOrWhiteSpace(destination.Key) ? "UnspecifiedDestination" : destination.Key;
                var destinationCallCount = 0L;
                var destinationBytesSent = 0L;
                var destinationBytesReceived = 0L;

                // inspect and report sub-metrics
                foreach (var destinationArea in destination.GroupBy(x => x.ApiArea))
                {
                    var destinationAreaName = string.IsNullOrWhiteSpace(destinationArea.Key) ? "UnspecifiedDestinationArea" : destinationArea.Key;
                    var destinationAreaCallCount = 0L;
                    var destinationAreaBytesSent = 0L;
                    var destinationAreaBytesReceived = 0L;

                    // accumulate values for this destination sub-area 
                    foreach (var dataSample in destinationArea)
                    {
                        destinationAreaCallCount++;
                        destinationAreaBytesSent += dataSample.BytesSent;
                        destinationAreaBytesReceived += dataSample.BytesReceived;
                    }

                    // increment top level metrics
                    destinationCallCount += destinationAreaCallCount;
                    destinationBytesSent += destinationAreaBytesSent;
                    destinationBytesReceived += destinationAreaBytesReceived;

                    ReportSupportabilityDataUsageMetric(
                        MetricNames.GetPerDestinationAreaDataUsageMetricName(destinationName, destinationAreaName),
                        destinationAreaCallCount,
                        destinationAreaBytesSent,
                        destinationAreaBytesReceived);
                }

                ReportSupportabilityDataUsageMetric(
                    MetricNames.GetPerDestinationDataUsageMetricName(destinationName),
                    destinationCallCount,
                    destinationBytesSent,
                    destinationBytesReceived);
            }
        }

        protected override void OnConfigurationUpdated(ConfigurationUpdateSource configurationUpdateSource)
        {
            // Some one time metrics are reporting configured values, so we want to re-report them if the configuration changed
            _oneTimeMetricsCollected = false;
        }

        private void ReportIfLoggingDisabled()
        {
            if (!_configuration.LoggingEnabled)
            {
                ReportSupportabilityCountMetric(MetricNames.SupportabilityLoggingDisabled);
            }
            if (Log.FileLoggingHasFailed)
            {
                ReportSupportabilityCountMetric(MetricNames.SupportabilityLoggingFatalError);
            }
        }

        private void ReportIfInstrumentationIsDisabled()
        {
            var ignoredCount = _configuration.IgnoredInstrumentation.Count();
            if (ignoredCount > 0)
            {
                ReportSupportabilityGaugeMetric(MetricNames.SupportabilityIgnoredInstrumentation, ignoredCount);
            }
        }

        private void ReportIfGCSamplerV2IsEnabled()
        {
            if (_configuration.GCSamplerV2Enabled)
            {
                ReportSupportabilityCountMetric(MetricNames.SupportabilityGCSamplerV2Enabled);
            }
        }

        private void ReportIfAwsAccountIdProvided()
        {
            if (!string.IsNullOrEmpty(_configuration.AwsAccountId))
            {
                ReportSupportabilityCountMetric(MetricNames.SupportabilityAwsAccountIdProvided);
            }
        }

        private void ReportIfAzureFunctionModeIsDetected()
        {
            if (_configuration.AzureFunctionModeDetected)
            {
                ReportSupportabilityCountMetric(MetricNames.SupportabilityAzureFunctionMode(_configuration.AzureFunctionModeEnabled));
            }
        }

        private void ReportIfAspNetCore6PlusIsEnabled()
        {
            ReportSupportabilityCountMetric(MetricNames.SupportabilityAspNetCore6PlusBrowserInjection(_configuration.EnableAspNetCore6PlusBrowserInjection));
        }

<<<<<<< HEAD
        private void ReportIfOpenTelemetryMetricsBridgeEnabled()
        {
            ReportSupportabilityCountMetric(MetricNames.SupportabilityOpenTelemetryMetricsBridgeState(_configuration.OpenTelemetryMetricsEnabled));
=======
        private void ReportIfOpenTelemetryBridgeTracingIsEnabled()
        {
            ReportSupportabilityCountMetric(MetricNames.SupportabilityOpenTelemetryBridgeTracing(_configuration.OpenTelemetryBridgeTracingEnabled));
        }

        private void ReportIfOpenTelemetryBridgeIsEnabled()
        {
            ReportSupportabilityCountMetric(MetricNames.SupportabilityOpenTelemetryBridge(_configuration.OpenTelemetryBridgeEnabled));
>>>>>>> 1266e067
        }

        /// <summary>
        /// FOR UNIT TESTING ONLY
        /// </summary>
        public bool HealthCheckFailed => _healthChecksFailed;
    }
}<|MERGE_RESOLUTION|>--- conflicted
+++ resolved
@@ -920,12 +920,9 @@
             ReportIfAgentControlHealthEnabled();
             ReportIfAspNetCore6PlusIsEnabled();
             ReportIfAzureFunctionModeIsDetected();
-<<<<<<< HEAD
+            ReportIfOpenTelemetryIsEnabled();
+            ReportIfOpenTelemetryTracingIsEnabled();
             ReportIfOpenTelemetryMetricsBridgeEnabled();
-=======
-            ReportIfOpenTelemetryBridgeIsEnabled();
-            ReportIfOpenTelemetryBridgeTracingIsEnabled();
->>>>>>> 1266e067
         }
 
         public void CollectMetrics()
@@ -1119,20 +1116,19 @@
             ReportSupportabilityCountMetric(MetricNames.SupportabilityAspNetCore6PlusBrowserInjection(_configuration.EnableAspNetCore6PlusBrowserInjection));
         }
 
-<<<<<<< HEAD
+        private void ReportIfOpenTelemetryTracingIsEnabled()
+        {
+            ReportSupportabilityCountMetric(MetricNames.SupportabilityOpenTelemetryTracing(_configuration.OpenTelemetryTracingEnabled));
+        }
+
+        private void ReportIfOpenTelemetryIsEnabled()
+        {
+            ReportSupportabilityCountMetric(MetricNames.SupportabilityOpenTelemetry(_configuration.OpenTelemetryEnabled));
+        }
+
         private void ReportIfOpenTelemetryMetricsBridgeEnabled()
         {
             ReportSupportabilityCountMetric(MetricNames.SupportabilityOpenTelemetryMetricsBridgeState(_configuration.OpenTelemetryMetricsEnabled));
-=======
-        private void ReportIfOpenTelemetryBridgeTracingIsEnabled()
-        {
-            ReportSupportabilityCountMetric(MetricNames.SupportabilityOpenTelemetryBridgeTracing(_configuration.OpenTelemetryBridgeTracingEnabled));
-        }
-
-        private void ReportIfOpenTelemetryBridgeIsEnabled()
-        {
-            ReportSupportabilityCountMetric(MetricNames.SupportabilityOpenTelemetryBridge(_configuration.OpenTelemetryBridgeEnabled));
->>>>>>> 1266e067
         }
 
         /// <summary>
