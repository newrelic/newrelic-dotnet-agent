// Copyright 2020 New Relic, Inc. All rights reserved.
// SPDX-License-Identifier: Apache-2.0

using NewRelic.Agent.Core.Events;
using NewRelic.Agent.Core.Metrics;
using NewRelic.Agent.Core.SharedInterfaces;
using NewRelic.Agent.Core.Time;
using NewRelic.Agent.Core.Transformers.TransactionTransformer;
using NewRelic.Agent.Core.Utilities;
using NewRelic.Agent.Core.WireModels;
using NewRelic.Agent.Extensions.Providers.Wrapper;
using NewRelic.Agent.Extensions.Collections;
using NewRelic.Agent.Extensions.Logging;
using System;
using System.Collections.Concurrent;
using System.Collections.Generic;
using System.Linq;
using System.Net;
using System.Threading;
using System.IO;
using System.Security.Policy;
using System.Runtime.InteropServices;
using Grpc.Core;

namespace NewRelic.Agent.Core.AgentHealth
{
    public class AgentHealthReporter : ConfigurationBasedService, IAgentHealthReporter
    {
        private static readonly TimeSpan _timeBetweenExecutions = TimeSpan.FromMinutes(2);

        private readonly IMetricBuilder _metricBuilder;
        private readonly IScheduler _scheduler;
        private readonly IList<string> _recurringLogData = new ConcurrentList<string>();
        private readonly IDictionary<AgentHealthEvent, InterlockedCounter> _agentHealthEventCounters = new Dictionary<AgentHealthEvent, InterlockedCounter>();
        private readonly ConcurrentDictionary<string, InterlockedCounter> _logLinesCountByLevel = new ConcurrentDictionary<string, InterlockedCounter>();
        private readonly ConcurrentDictionary<string, InterlockedCounter> _logDeniedCountByLevel = new ConcurrentDictionary<string, InterlockedCounter>();

        private PublishMetricDelegate _publishMetricDelegate;
        private InterlockedCounter _payloadCreateSuccessCounter;
        private InterlockedCounter _payloadAcceptSuccessCounter;

        private InterlockedCounter _traceContextCreateSuccessCounter;
        private InterlockedCounter _traceContextAcceptSuccessCounter;

        private readonly HealthCheck _healthCheck;

        public AgentHealthReporter(IMetricBuilder metricBuilder, IScheduler scheduler)
        {
            _healthCheck = new()
            {
                IsHealthy = true,
                Status = "Agent starting",
                LastError = string.Empty
            };

            _metricBuilder = metricBuilder;
            _scheduler = scheduler;

            // Want this to start immediately and write out the first health check - only if fl
            if (string.IsNullOrWhiteSpace(_configuration.FleetId))
            {
                Log.Info(">>>>>>>>>AgentHealthReporter: Starting health check");
                _scheduler.ExecuteEvery(PublishSuperAgentHealthCheck, TimeSpan.FromSeconds(_configuration.HealthFrequency), TimeSpan.Zero);
            }

            _scheduler.ExecuteEvery(LogPeriodicReport, _timeBetweenExecutions);
            var agentHealthEvents = Enum.GetValues(typeof(AgentHealthEvent)) as AgentHealthEvent[];
            foreach (var agentHealthEvent in agentHealthEvents)
            {
                _agentHealthEventCounters[agentHealthEvent] = new InterlockedCounter();
            }

            _payloadCreateSuccessCounter = new InterlockedCounter();
            _payloadAcceptSuccessCounter = new InterlockedCounter();
            _traceContextAcceptSuccessCounter = new InterlockedCounter();
            _traceContextCreateSuccessCounter = new InterlockedCounter();
        }

        public override void Dispose()
        {
            _scheduler.StopExecuting(LogPeriodicReport);
            base.Dispose();
        }

        private void LogPeriodicReport()
        {
            foreach (var logMessage in _recurringLogData)
            {
                Log.Debug(logMessage);
            }
            List<string> events = new List<string>();
            foreach (var counter in _agentHealthEventCounters)
            {
                if (counter.Value != null && counter.Value.Value > 0)
                {
                    var agentHealthEvent = counter.Key;
                    var timesOccured = counter.Value.Exchange(0);
                    events.Add(string.Format("{0} {1} {2}", timesOccured, agentHealthEvent, (timesOccured == 1) ? "event" : "events"));
                }
            }
            var message = events.Count > 0 ? string.Join(", ", events) : "No events";
            Log.Info($"AgentHealthReporter: In the last {_timeBetweenExecutions.TotalMinutes} minutes: {message}");
        }

        public void ReportSupportabilityCountMetric(string metricName, long count = 1)
        {
            var metric = _metricBuilder.TryBuildSupportabilityCountMetric(metricName, count);
            TrySend(metric);
        }

        public void ReportSupportabilityDataUsageMetric(string metricName, long callCount, float bytesSent, float bytesReceived)
        {
            var metric = _metricBuilder.TryBuildSupportabilityDataUsageMetric(metricName, callCount, bytesSent, bytesReceived);
            TrySend(metric);
        }

        private void ReportSupportabilitySummaryMetric(string metricName, float totalSize, int countSamples, float minValue, float maxValue)
        {
            var metric = _metricBuilder.TryBuildSupportabilitySummaryMetric(metricName, totalSize, countSamples, minValue, maxValue);
            TrySend(metric);
        }


        private void ReportSupportabilityGaugeMetric(string metricName, float value)
        {
            var metric = _metricBuilder.TryBuildSupportabilityGaugeMetric(metricName, value);
            TrySend(metric);
        }

        public void ReportCountMetric(string metricName, long count)
        {
            var metric = _metricBuilder.TryBuildCountMetric(metricName, count);
            TrySend(metric);
        }
        public void ReportByteMetric(string metricName, long totalBytes, long? exclusiveBytes = null)
        {
            var metric = _metricBuilder.TryBuildByteMetric(metricName, totalBytes, exclusiveBytes);
            TrySend(metric);
        }



        public void ReportDotnetVersion()
        {
#if NETFRAMEWORK
            var metric = _metricBuilder.TryBuildDotnetFrameworkVersionMetric(AgentInstallConfiguration.DotnetFrameworkVersion);
#else
            var metric = _metricBuilder.TryBuildDotnetCoreVersionMetric(AgentInstallConfiguration.DotnetCoreVersion);
#endif
            TrySend(metric);
        }

        public void ReportAgentVersion(string agentVersion)
        {
            TrySend(_metricBuilder.TryBuildAgentVersionMetric(agentVersion));
        }

        public void ReportLibraryVersion(string assemblyName, string assemblyVersion)
        {
            TrySend(_metricBuilder.TryBuildLibraryVersionMetric(assemblyName, assemblyVersion));
        }

        #region TransactionEvents

        public void ReportTransactionEventReservoirResized(int newSize)
        {
            TrySend(_metricBuilder.TryBuildTransactionEventReservoirResizedMetric());
            Log.Warn("Resizing transaction event reservoir to " + newSize + " events.");
        }

        public void ReportTransactionEventCollected()
        {
            TrySend(_metricBuilder.TryBuildTransactionEventsCollectedMetric());

            // Note: this metric is REQUIRED by APM (see https://source.datanerd.us/agents/agent-specs/pull/84)
            TrySend(_metricBuilder.TryBuildTransactionEventsSeenMetric());
        }

        public void ReportTransactionEventsRecollected(int count) => TrySend(_metricBuilder.TryBuildTransactionEventsRecollectedMetric(count));

        public void ReportTransactionEventsSent(int count)
        {
            TrySend(_metricBuilder.TryBuildTransactionEventsSentMetric(count));
            _agentHealthEventCounters[AgentHealthEvent.Transaction]?.Add(count);
        }

        #endregion TransactionEvents

        #region CustomEvents

        public void ReportCustomEventReservoirResized(int newSize)
        {
            TrySend(_metricBuilder.TryBuildCustomEventReservoirResizedMetric());
            Log.Warn("Resizing custom event reservoir to " + newSize + " events.");
        }

        public void ReportCustomEventCollected()
        {
            TrySend(_metricBuilder.TryBuildCustomEventsCollectedMetric());

            // Note: Though not required by APM like the transaction event supportability metrics, this metric should still be created to maintain consistency
            TrySend(_metricBuilder.TryBuildCustomEventsSeenMetric());
        }

        public void ReportCustomEventsRecollected(int count) => TrySend(_metricBuilder.TryBuildCustomEventsRecollectedMetric(count));

        // Note: Though not required by APM like the transaction event supportability metrics, this metric should still be created to maintain consistency
        public void ReportCustomEventsSent(int count)
        {
            TrySend(_metricBuilder.TryBuildCustomEventsSentMetric(count));
            _agentHealthEventCounters[AgentHealthEvent.Custom]?.Add(count);

        }

        #endregion CustomEvents

        #region ErrorTraces

        public void ReportErrorTraceCollected() => TrySend(_metricBuilder.TryBuildErrorTracesCollectedMetric());

        public void ReportErrorTracesRecollected(int count) => TrySend(_metricBuilder.TryBuildErrorTracesRecollectedMetric(count));

        public void ReportErrorTracesSent(int count) => TrySend(_metricBuilder.TryBuildErrorTracesSentMetric(count));

        #endregion ErrorTraces

        #region ErrorEvents

        public void ReportErrorEventSeen() => TrySend(_metricBuilder.TryBuildErrorEventsSeenMetric());

        public void ReportErrorEventsSent(int count)
        {
            TrySend(_metricBuilder.TryBuildErrorEventsSentMetric(count));
            _agentHealthEventCounters[AgentHealthEvent.Error]?.Add(count);
        }

        #endregion ErrorEvents

        #region SqlTraces

        public void ReportSqlTracesRecollected(int count) => TrySend(_metricBuilder.TryBuildSqlTracesRecollectedMetric(count));

        public void ReportSqlTracesSent(int count) => TrySend(_metricBuilder.TryBuildSqlTracesSentMetric(count));

        #endregion ErrorTraces

        public void ReportAgentInfo()
        {
            TrySend(_metricBuilder.TryBuildInstallTypeMetric(AgentInstallConfiguration.AgentInfo?.ToString() ?? "Unknown"));
        }

        public void ReportTransactionGarbageCollected(TransactionMetricName transactionMetricName, string lastStartedSegmentName, string lastFinishedSegmentName)
        {
            var transactionName = transactionMetricName.PrefixedName;
            Log.Debug($"Transaction was garbage collected without ever ending.\nTransaction Name: {transactionName}\nLast Started Segment: {lastStartedSegmentName}\nLast Finished Segment: {lastFinishedSegmentName}");
            _agentHealthEventCounters[AgentHealthEvent.TransactionGarbageCollected]?.Increment();
        }

        public void ReportWrapperShutdown(IWrapper wrapper, Method method)
        {
            var wrapperName = wrapper.GetType().FullName;
            var metrics = new[]
            {
                _metricBuilder.TryBuildAgentHealthEventMetric(AgentHealthEvent.WrapperShutdown, "all"),
                _metricBuilder.TryBuildAgentHealthEventMetric(AgentHealthEvent.WrapperShutdown, $"{wrapperName}/all"),
                _metricBuilder.TryBuildAgentHealthEventMetric(AgentHealthEvent.WrapperShutdown, wrapperName, method.Type.Name, method.MethodName)
            };

            foreach (var metric in metrics)
            {
                TrySend(metric);
            }

            Log.Error($"Wrapper {wrapperName} is being disabled for {method.MethodName} due to too many consecutive exceptions. All other methods using this wrapper will continue to be instrumented. This will reduce the functionality of the agent until the agent is restarted.");
            _recurringLogData.Add($"Wrapper {wrapperName} was disabled for {method.MethodName} at {DateTime.Now} due to too many consecutive exceptions. All other methods using this wrapper will continue to be instrumented. This will reduce the functionality of the agent until the agent is restarted.");
        }

        public void ReportIfHostIsLinuxOs()
        {
#if NETSTANDARD2_0

			bool isLinux = System.Runtime.InteropServices.RuntimeInformation.IsOSPlatform(System.Runtime.InteropServices.OSPlatform.Linux);
			var metric =_metricBuilder.TryBuildLinuxOsMetric(isLinux);
			TrySend(metric);
#endif
        }

        public void ReportBootIdError() => TrySend(_metricBuilder.TryBuildBootIdError());

        public void ReportKubernetesUtilizationError() => TrySend(_metricBuilder.TryBuildKubernetesUsabilityError());

        public void ReportAwsUtilizationError() => TrySend(_metricBuilder.TryBuildAwsUsabilityError());

        public void ReportAzureUtilizationError() => TrySend(_metricBuilder.TryBuildAzureUsabilityError());

        public void ReportPcfUtilizationError() => TrySend(_metricBuilder.TryBuildPcfUsabilityError());

        public void ReportGcpUtilizationError() => TrySend(_metricBuilder.TryBuildGcpUsabilityError());

        #region DistributedTrace

        /// <summary>Incremented when AcceptDistributedTracePayload was called successfully</summary>
        public void ReportSupportabilityDistributedTraceAcceptPayloadSuccess()
        {
            _payloadAcceptSuccessCounter.Increment();
        }

        /// <summary>Created when AcceptDistributedTracePayload had a generic exception</summary>
        public void ReportSupportabilityDistributedTraceAcceptPayloadException() =>
            TrySend(_metricBuilder.TryBuildAcceptPayloadException);

        /// <summary>Created when AcceptDistributedTracePayload had a parsing exception</summary>
        public void ReportSupportabilityDistributedTraceAcceptPayloadParseException() =>
            TrySend(_metricBuilder.TryBuildAcceptPayloadParseException);

        /// <summary>Created when AcceptDistributedTracePayload was ignored because CreatePayload had already been called</summary>
        public void ReportSupportabilityDistributedTraceAcceptPayloadIgnoredCreateBeforeAccept() =>
            TrySend(_metricBuilder.TryBuildAcceptPayloadIgnoredCreateBeforeAccept);

        /// <summary>Created when AcceptDistributedTracePayload was ignored because AcceptPayload had already been called</summary>
        public void ReportSupportabilityDistributedTraceAcceptPayloadIgnoredMultiple() =>
            TrySend(_metricBuilder.TryBuildAcceptPayloadIgnoredMultiple);

        /// <summary>Created when AcceptDistributedTracePayload was ignored because the payload's major version was greater than the agent's</summary>
        public void ReportSupportabilityDistributedTraceAcceptPayloadIgnoredMajorVersion() =>
            TrySend(_metricBuilder.TryBuildAcceptPayloadIgnoredMajorVersion);

        /// <summary>Created when AcceptDistributedTracePayload was ignored because the payload was null</summary>
        public void ReportSupportabilityDistributedTraceAcceptPayloadIgnoredNull() =>
            TrySend(_metricBuilder.TryBuildAcceptPayloadIgnoredNull);

        /// <summary>Created when AcceptDistributedTracePayload was ignored because the payload was untrusted</summary>
        public void ReportSupportabilityDistributedTraceAcceptPayloadIgnoredUntrustedAccount() =>
            TrySend(_metricBuilder.TryBuildAcceptPayloadIgnoredUntrustedAccount());

        /// <summary>Incremented when CreateDistributedTracePayload was called successfully</summary>
        public void ReportSupportabilityDistributedTraceCreatePayloadSuccess()
        {
            _payloadCreateSuccessCounter.Increment();
        }

        /// <summary>Created when CreateDistributedTracePayload had a generic exception</summary>
        public void ReportSupportabilityDistributedTraceCreatePayloadException() =>
            TrySend(_metricBuilder.TryBuildCreatePayloadException);

        /// <summary>Limits Collect calls to once per harvest per metric.</summary>
        public void CollectDistributedTraceSuccessMetrics()
        {
            if (TryGetCount(_payloadCreateSuccessCounter, out var createCount))
            {
                TrySend(_metricBuilder.TryBuildCreatePayloadSuccess(createCount));
            }

            if (TryGetCount(_payloadAcceptSuccessCounter, out var acceptCount))
            {
                TrySend(_metricBuilder.TryBuildAcceptPayloadSuccess(acceptCount));
            }
        }

        #endregion DistributedTrace

        #region TraceContext

        /// <summary>Incremented when the agent successfuly processes inbound tracestate and traceparent headers</summary>
        public void ReportSupportabilityTraceContextAcceptSuccess()
        {
            _traceContextAcceptSuccessCounter.Increment();
        }

        /// <summary>Incremented when the agent successfully creates outbound trace context payloads</summary>
        public void ReportSupportabilityTraceContextCreateSuccess()
        {
            _traceContextCreateSuccessCounter.Increment();
        }

        /// <summary>Created when a generic exception occurred unrelated to parsing while accepting either payload.</summary>
        public void ReportSupportabilityTraceContextAcceptException() =>
            TrySend(_metricBuilder.TryBuildTraceContextAcceptException);

        /// <summary>Created when the inbound traceparent header could not be parsed.</summary>
        public void ReportSupportabilityTraceContextTraceParentParseException() =>
            TrySend(_metricBuilder.TryBuildTraceContextTraceParentParseException);

        /// <summary>Created when the inbound tracestate header could not be parsed.</summary>
        public void ReportSupportabilityTraceContextTraceStateParseException() =>
            TrySend(_metricBuilder.TryBuildTraceContextTraceStateParseException);

        /// <summary>Created when a generic exception occurred while creating the outbound payloads.</summary>
        public void ReportSupportabilityTraceContextCreateException() =>
            TrySend(_metricBuilder.TryBuildTraceContextCreateException);

        /// <summary>Created when the inbound tracestate header exists, and was accepted, but the New Relic entry was invalid.</summary>
        public void ReportSupportabilityTraceContextTraceStateInvalidNrEntry() =>
            TrySend(_metricBuilder.TryBuildTraceContextTraceStateInvalidNrEntry);

        /// <summary>Created when the traceparent header exists, and was accepted, but the tracestate header did not contain a trusted New Relic entry.</summary>
        public void ReportSupportabilityTraceContextTraceStateNoNrEntry() =>
            TrySend(_metricBuilder.TryBuildTraceContextTraceStateNoNrEntry);

        /// <summary>Limits Collect calls to once per harvest per metric.</summary>
        public void CollectTraceContextSuccessMetrics()
        {
            if (TryGetCount(_traceContextCreateSuccessCounter, out var createCount))
            {
                TrySend(_metricBuilder.TryBuildTraceContextCreateSuccess(createCount));
            }

            if (TryGetCount(_traceContextAcceptSuccessCounter, out var acceptCount))
            {
                TrySend(_metricBuilder.TryBuildTraceContextAcceptSuccess(acceptCount));
            }
        }

        #endregion TraceContext

        #region Span 

        public void ReportSpanEventCollected(int count) => TrySend(_metricBuilder.TryBuildSpanEventsSeenMetric(count));

        public void ReportSpanEventsSent(int count)
        {
            TrySend(_metricBuilder.TryBuildSpanEventsSentMetric(count));
            _agentHealthEventCounters[AgentHealthEvent.Span]?.Add(count);
        }

        #endregion Span 

        #region InfiniteTracing

        private InterlockedLongCounter _infiniteTracingSpanResponseError = new InterlockedLongCounter();
        public void ReportInfiniteTracingSpanResponseError()
        {
            _infiniteTracingSpanResponseError.Increment();
        }

        public void ReportInfiniteTracingSpanQueueSize(int queueSize)
        {
            ReportSupportabilityGaugeMetric(MetricNames.SupportabilityInfiniteTracingSpanQueueSize, queueSize);
        }


        private InterlockedLongCounter _infiniteTracingSpanEventsDropped = new InterlockedLongCounter();
        public void ReportInfiniteTracingSpanEventsDropped(long countSpans)
        {
            _infiniteTracingSpanEventsDropped.Add(countSpans);
        }


        private InterlockedLongCounter _infiniteTracingSpanEventsSeen = new InterlockedLongCounter();
        public void ReportInfiniteTracingSpanEventsSeen(long countSpans)
        {
            _infiniteTracingSpanEventsSeen.Add(countSpans);
        }

        private InterlockedLongCounter _infiniteTracingSpanEventsSent = new InterlockedLongCounter();
        private InterlockedCounter _infiniteTracingSpanBatchCount = new InterlockedCounter();
        private long _infiniteTracingSpanBatchSizeMin = long.MaxValue;
        private long _infiniteTracingSpanBatchSizeMax = long.MinValue;

        private readonly object _syncRootMetrics = new object();

        public void ReportInfiniteTracingSpanEventsSent(long countSpans)
        {
            _infiniteTracingSpanEventsSent.Add(countSpans);
            _infiniteTracingSpanBatchCount.Increment();

            lock (_syncRootMetrics)
            {
                _infiniteTracingSpanBatchSizeMin = Math.Min(_infiniteTracingSpanBatchSizeMin, countSpans);
                _infiniteTracingSpanBatchSizeMax = Math.Max(_infiniteTracingSpanBatchSizeMax, countSpans);
            }
            _agentHealthEventCounters[AgentHealthEvent.InfiniteTracingSpan]?.Add((int)countSpans);

        }

        private InterlockedLongCounter _infiniteTracingSpanEventsReceived = new InterlockedLongCounter();
        public void ReportInfiniteTracingSpanEventsReceived(ulong countSpans)
        {
            _infiniteTracingSpanEventsReceived.Add(countSpans);
        }

        private ConcurrentDictionary<string, InterlockedLongCounter> _infiniteTracingSpanGrpcErrorCounters = new ConcurrentDictionary<string, InterlockedLongCounter>();
        public void ReportInfiniteTracingSpanGrpcError(string error)
        {
            var counter = _infiniteTracingSpanGrpcErrorCounters.GetOrAdd(error, CreateNewGrpcErrorInterlockedCounter);
            counter.Increment();
        }

        private InterlockedCounter _infiniteTracingSpanGrpcTimeout = new InterlockedCounter();
        public void ReportInfiniteTracingSpanGrpcTimeout()
        {
            _infiniteTracingSpanGrpcTimeout.Increment();
        }

        private static InterlockedLongCounter CreateNewGrpcErrorInterlockedCounter(string _)
        {
            return new InterlockedLongCounter();
        }

        private void CollectInfiniteTracingMetrics()
        {
            if (TryGetCount(_infiniteTracingSpanResponseError, out var errorCount))
            {
                ReportSupportabilityCountMetric(MetricNames.SupportabilityInfiniteTracingSpanResponseError, errorCount);
            }

            if (TryGetCount(_infiniteTracingSpanEventsDropped, out var spansDropped))
            {
                ReportSupportabilityCountMetric(MetricNames.SupportabilityInfiniteTracingSpanDropped, spansDropped);
            }

            if (TryGetCount(_infiniteTracingSpanEventsSeen, out var spanEventsSeen))
            {
                ReportSupportabilityCountMetric(MetricNames.SupportabilityInfiniteTracingSpanSeen, spanEventsSeen);
            }

            if (TryGetCount(_infiniteTracingSpanEventsSent, out var spanEventsSent) && TryGetCount(_infiniteTracingSpanBatchCount, out var spanBatchCount))
            {

                var minBatchSize = Interlocked.Exchange(ref _infiniteTracingSpanBatchSizeMin, long.MaxValue);
                var maxBatchSize = Interlocked.Exchange(ref _infiniteTracingSpanBatchSizeMax, long.MinValue);

                ReportSupportabilityCountMetric(MetricNames.SupportabilityInfiniteTracingSpanSent, spanEventsSent);

                if (minBatchSize < long.MaxValue && maxBatchSize > long.MinValue)
                {
                    ReportSupportabilitySummaryMetric(MetricNames.SupportabilityInfiniteTracingSpanSentBatchSize, spanEventsSent, spanBatchCount, minBatchSize, maxBatchSize);
                }
            }

            if (TryGetCount(_infiniteTracingSpanEventsReceived, out var spanEventsReceived))
            {
                ReportSupportabilityCountMetric(MetricNames.SupportabilityInfiniteTracingSpanReceived, spanEventsReceived);
            }

            if (TryGetCount(_infiniteTracingSpanGrpcTimeout, out var timeouts))
            {
                ReportSupportabilityCountMetric(MetricNames.SupportabilityInfiniteTracingSpanGrpcTimeout, timeouts);
            }

            foreach (var errorCounterPair in _infiniteTracingSpanGrpcErrorCounters)
            {
                if (TryGetCount(errorCounterPair.Value, out var grpcErrorCount))
                {
                    var metricName = MetricNames.SupportabilityInfiniteTracingSpanGrpcError(errorCounterPair.Key);
                    ReportSupportabilityCountMetric(metricName, grpcErrorCount);
                }
            }
        }

        private void ReportInfiniteTracingOneTimeMetrics()
        {
            ReportSupportabilityCountMetric(MetricNames.SupportabilityInfiniteTracingCompression(_configuration.InfiniteTracingCompression));
        }

        #endregion

        public void ReportAgentTimingMetric(string suffix, TimeSpan time)
        {
            var metric = _metricBuilder.TryBuildAgentTimingMetric(suffix, time);
            TrySend(metric);
        }

        #region HttpError

        public void ReportSupportabilityCollectorErrorException(string endpointMethod, TimeSpan responseDuration, HttpStatusCode? statusCode)
        {
            if (statusCode.HasValue)
            {
                TrySend(_metricBuilder.TryBuildSupportabilityErrorHttpStatusCodeFromCollector(statusCode.Value));
            }

            TrySend(_metricBuilder.TryBuildSupportabilityEndpointMethodErrorDuration(endpointMethod, responseDuration));
        }

        #endregion

        #region Log Events and Metrics

        // Used to report a logging framework is being instrumented for log forwarding, it does not take into account if forwarding was enabled or not.
        private ConcurrentDictionary<string, bool> _loggingFrameworksReported = new ConcurrentDictionary<string, bool>();
        public void ReportLogForwardingFramework(string logFramework)
        {
            _loggingFrameworksReported.TryAdd(logFramework, false);
        }

        // Used to report that both log forwarding is enabled and that a logging framework is being instrumented for logforwarding.
        private ConcurrentDictionary<string, bool> _loggingForwardingEnabledWithFrameworksReported = new ConcurrentDictionary<string, bool>();
        public void ReportLogForwardingEnabledWithFramework(string logFramework)
        {
            _loggingForwardingEnabledWithFrameworksReported.TryAdd(logFramework, false);
        }

        public void ReportLoggingEventsEmpty(int count = 1)
        {
            ReportSupportabilityCountMetric(MetricNames.SupportabilityLoggingEventEmpty);
        }

        public void CollectLoggingMetrics()
        {
            var totalCount = 0;
            foreach (var logLinesCounter in _logLinesCountByLevel)
            {
                if (TryGetCount(logLinesCounter.Value, out var linesCount))
                {
                    totalCount += linesCount;
                    TrySend(_metricBuilder.TryBuildLoggingMetricsLinesCountBySeverityMetric(logLinesCounter.Key, linesCount));
                }
            }

            if (totalCount > 0)
            {
                TrySend(_metricBuilder.TryBuildLoggingMetricsLinesCountMetric(totalCount));
            }

            foreach (var kvp in _loggingFrameworksReported)
            {
                if (kvp.Value == false)
                {
                    ReportSupportabilityCountMetric(MetricNames.GetSupportabilityLogFrameworkName(kvp.Key));
                    _loggingFrameworksReported[kvp.Key] = true;
                }
            }

            foreach (var kvp in _loggingForwardingEnabledWithFrameworksReported)
            {
                if (kvp.Value == false)
                {
                    ReportSupportabilityCountMetric(MetricNames.GetSupportabilityLogForwardingEnabledWithFrameworkName(kvp.Key));
                    _loggingForwardingEnabledWithFrameworksReported[kvp.Key] = true;
                }
            }

            var totalDeniedCount = 0;
            foreach (var logLinesDeniedCounter in _logDeniedCountByLevel)
            {
                if (TryGetCount(logLinesDeniedCounter.Value, out var linesCount))
                {
                    totalDeniedCount += linesCount;
                    TrySend(_metricBuilder.TryBuildLoggingMetricsDeniedCountBySeverityMetric(logLinesDeniedCounter.Key, linesCount));
                }
            }

            if (totalDeniedCount > 0)
            {
                TrySend(_metricBuilder.TryBuildLoggingMetricsDeniedCountMetric(totalDeniedCount));
            }

        }

        public void IncrementLogLinesCount(string level)
        {
            _logLinesCountByLevel.TryAdd(level, new InterlockedCounter());
            _logLinesCountByLevel[level].Increment();
        }

        public void IncrementLogDeniedCount(string level)
        {
            _logDeniedCountByLevel.TryAdd(level, new InterlockedCounter());
            _logDeniedCountByLevel[level].Increment();
        }

        public void ReportLoggingEventCollected() => TrySend(_metricBuilder.TryBuildSupportabilityLoggingEventsCollectedMetric());

        public void ReportLoggingEventsSent(int count)
        {
            TrySend(_metricBuilder.TryBuildSupportabilityLoggingEventsSentMetric(count));
            _agentHealthEventCounters[AgentHealthEvent.Log]?.Add(count);
        }

        public void ReportLoggingEventsDropped(int droppedCount) => TrySend(_metricBuilder.TryBuildSupportabilityLoggingEventsDroppedMetric(droppedCount));

        public void ReportIfAppDomainCachingDisabled()
        {
            if (_configuration.AppDomainCachingDisabled)
            {
                ReportSupportabilityCountMetric(MetricNames.SupportabilityAppDomainCachingDisabled);
            }
        }

        public void ReportLogForwardingConfiguredValues()
        {
            ReportSupportabilityCountMetric(MetricNames.GetSupportabilityLogMetricsConfiguredName(_configuration.LogMetricsCollectorEnabled));
            ReportSupportabilityCountMetric(MetricNames.GetSupportabilityLogForwardingConfiguredName(_configuration.LogEventCollectorEnabled));
            ReportSupportabilityCountMetric(MetricNames.GetSupportabilityLogDecoratingConfiguredName(_configuration.LogDecoratorEnabled));
            ReportSupportabilityCountMetric(MetricNames.GetSupportabilityLogLabelsConfiguredName(_configuration.LabelsEnabled));
        }

        #endregion

        #region Super Agent

        private void ReportIfSuperAgentHealthEnabled()
        {
            if (!string.IsNullOrWhiteSpace(_configuration.FleetId))
            {
                ReportSupportabilityCountMetric(MetricNames.SupportabilitySuperAgentHealthEnabled);
            }
        }

        public void SetSuperAgentStatus((bool IsHealthy, string Code, string Status) healthStatus, params string[] statusParams)
        {
            Log.Info($">>>>>>>>>SetSuperAgentStatus code:'{healthStatus.Code}' status:'{healthStatus.Status}' params:'{(statusParams == null ? string.Empty : string.Join(",", statusParams))}'");

            // Do nothing if super agent is not enabled
            if (string.IsNullOrWhiteSpace(_configuration.FleetId))
            {
                return;
            }

            if (healthStatus.Equals(HealthCodes.AgentShutdownHealthy))
            {
                if (_healthCheck.IsHealthy)
                {
                    _healthCheck.TrySetHealth(healthStatus);
                }
            }
            else
            {
                _healthCheck.TrySetHealth(healthStatus, statusParams);
            }
        }

        public void PublishSuperAgentHealthCheck()
        {
            Log.Info(">>>>>>>>>PublishSuperAgentHealthCheck");
            if (string.IsNullOrWhiteSpace(_configuration.FleetId)
                || string.IsNullOrWhiteSpace(_configuration.HealthDeliveryLocation))
            {
                Log.Info(">>>>>>>>>PublishSuperAgentHealthCheck.NOPE");
                return;
            }

            Log.Info(">>>>>>>>>PublishSuperAgentHealthCheck.YEP");

            var fileUri = new Uri(_configuration.HealthDeliveryLocation);
            if (fileUri.Scheme != Uri.UriSchemeFile)
            {
                Log.Debug("The provided superagent.health.delivery_location is not a file URL, skipping super agent health check: " + _configuration.HealthDeliveryLocation);
                return;
            }

            // Ensure the path is cleaned up for Windows by removing a possible leading slash
            var cleanedPath = RuntimeInformation.IsOSPlatform(OSPlatform.Windows) ? fileUri.LocalPath.TrimStart('/') : fileUri.LocalPath;
            if (!Directory.Exists(cleanedPath))
            {
                try
                {
                    Directory.CreateDirectory(cleanedPath);
                }
                catch (Exception ex)
                {
                    Log.Error(ex, "Error creating directory for super agent health check: " + cleanedPath);
                    return;
                }
            }

            using (StreamWriter writer = new StreamWriter(Path.Combine(cleanedPath, _healthCheck.FileName)))
            {
                writer.WriteAsync(_healthCheck.ToYaml()).GetAwaiter().GetResult();
            }
        }

        #endregion

        public void ReportSupportabilityPayloadsDroppeDueToMaxPayloadSizeLimit(string endpoint)
        {
            TrySend(_metricBuilder.TryBuildSupportabilityPayloadsDroppedDueToMaxPayloadLimit(endpoint));
        }

        // Only one metric harvest happens at a time, so locking around this bool is not important
        private bool _oneTimeMetricsCollected;
        private void CollectOneTimeMetrics()
        {
            if (_oneTimeMetricsCollected) return;
            _oneTimeMetricsCollected = true;

            ReportLogForwardingConfiguredValues();
            ReportIfAppDomainCachingDisabled();
            ReportInfiniteTracingOneTimeMetrics();
            ReportIfLoggingDisabled();
            ReportIfInstrumentationIsDisabled();
            ReportIfGCSamplerV2IsEnabled();
<<<<<<< HEAD
            ReportIfAwsAccountIdProvided();
=======
            ReportIfSuperAgentHealthEnabled();
>>>>>>> b91f8f5a
        }

        public void CollectMetrics()
        {
            CollectDistributedTraceSuccessMetrics();
            CollectTraceContextSuccessMetrics();
            CollectInfiniteTracingMetrics();
            CollectLoggingMetrics();
            CollectSupportabilityDataUsageMetrics();

            ReportAgentVersion(AgentInstallConfiguration.AgentVersion);
            ReportIfHostIsLinuxOs();
            ReportDotnetVersion();
            ReportAgentInfo();

            CollectOneTimeMetrics();
        }

        public void RegisterPublishMetricHandler(PublishMetricDelegate publishMetricDelegate)
        {
            if (_publishMetricDelegate != null)
            {
                Log.Warn("Existing PublishMetricDelegate registration being overwritten.");
            }

            _publishMetricDelegate = publishMetricDelegate;
        }

        private void TrySend(MetricWireModel metric)
        {
            if (metric == null)
            {
                return;
            }

            if (_publishMetricDelegate == null)
            {
                Log.Warn("No PublishMetricDelegate to flush metric '{0}' through.", metric.MetricNameModel.Name);
                return;
            }

            try
            {
                _publishMetricDelegate(metric);
            }
            catch (Exception ex)
            {
                Log.Error(ex, "TrySend() failed");
            }
        }
        private bool TryGetCount(InterlockedCounter counter, out int metricCount)
        {
            metricCount = 0;
            if (counter.Value > 0)
            {
                metricCount = counter.Exchange(0);
                return true;
            }

            return false;
        }

        private bool TryGetCount(InterlockedLongCounter counter, out long metricCount)
        {
            metricCount = 0;
            if (counter.Value > 0)
            {
                metricCount = counter.Exchange(0);
                return true;
            }

            return false;
        }

        private ConcurrentBag<DestinationInteractionSample> _externalApiDataUsageSamples = new ConcurrentBag<DestinationInteractionSample>();

        public void ReportSupportabilityDataUsage(string api, string apiArea, long dataSent, long dataReceived)
        {
            _externalApiDataUsageSamples.Add(new DestinationInteractionSample(api, apiArea, dataSent, dataReceived));
        }

        private void CollectSupportabilityDataUsageMetrics()
        {
            var currentHarvest = Interlocked.Exchange(ref _externalApiDataUsageSamples, new ConcurrentBag<DestinationInteractionSample>());

            foreach (var destination in currentHarvest.GroupBy(x => x.Api))
            {
                // Setup top level metrics to aggregate
                var destinationName = string.IsNullOrWhiteSpace(destination.Key) ? "UnspecifiedDestination" : destination.Key;
                var destinationCallCount = 0L;
                var destinationBytesSent = 0L;
                var destinationBytesReceived = 0L;

                // inspect and report sub-metrics
                foreach (var destinationArea in destination.GroupBy(x => x.ApiArea))
                {
                    var destinationAreaName = string.IsNullOrWhiteSpace(destinationArea.Key) ? "UnspecifiedDestinationArea" : destinationArea.Key;
                    var destinationAreaCallCount = 0L;
                    var destinationAreaBytesSent = 0L;
                    var destinationAreaBytesReceived = 0L;

                    // accumulate values for this destination sub-area 
                    foreach (var dataSample in destinationArea)
                    {
                        destinationAreaCallCount++;
                        destinationAreaBytesSent += dataSample.BytesSent;
                        destinationAreaBytesReceived += dataSample.BytesReceived;
                    }

                    // increment top level metrics
                    destinationCallCount += destinationAreaCallCount;
                    destinationBytesSent += destinationAreaBytesSent;
                    destinationBytesReceived += destinationAreaBytesReceived;

                    ReportSupportabilityDataUsageMetric(
                        MetricNames.GetPerDestinationAreaDataUsageMetricName(destinationName, destinationAreaName),
                        destinationAreaCallCount,
                        destinationAreaBytesSent,
                        destinationAreaBytesReceived);
                }

                ReportSupportabilityDataUsageMetric(
                    MetricNames.GetPerDestinationDataUsageMetricName(destinationName),
                    destinationCallCount,
                    destinationBytesSent,
                    destinationBytesReceived);
            }
        }

        protected override void OnConfigurationUpdated(ConfigurationUpdateSource configurationUpdateSource)
        {
            // Some one time metrics are reporting configured values, so we want to re-report them if the configuration changed
            _oneTimeMetricsCollected = false;
        }

        private void ReportIfLoggingDisabled()
        {
            if (!_configuration.LoggingEnabled)
            {
                ReportSupportabilityCountMetric(MetricNames.SupportabilityLoggingDisabled);
            }
            if (Log.FileLoggingHasFailed)
            {
                ReportSupportabilityCountMetric(MetricNames.SupportabilityLoggingFatalError);
            }
        }

        private void ReportIfInstrumentationIsDisabled()
        {
            var ignoredCount = _configuration.IgnoredInstrumentation.Count();
            if (ignoredCount > 0)
            {
                ReportSupportabilityGaugeMetric(MetricNames.SupportabilityIgnoredInstrumentation, ignoredCount);
            }
        }

        private void ReportIfGCSamplerV2IsEnabled()
        {
            if (_configuration.GCSamplerV2Enabled)
            {
                ReportSupportabilityCountMetric(MetricNames.SupportabilityGCSamplerV2Enabled);
            }
        }
<<<<<<< HEAD

        private void ReportIfAwsAccountIdProvided()
        {
            if (!string.IsNullOrEmpty(_configuration.AwsAccountId))
            {
                ReportSupportabilityCountMetric(MetricNames.SupportabilityAwsAccountIdProvided);
            }
        }
=======
>>>>>>> b91f8f5a
    }
}<|MERGE_RESOLUTION|>--- conflicted
+++ resolved
@@ -56,11 +56,11 @@
             _metricBuilder = metricBuilder;
             _scheduler = scheduler;
 
-            // Want this to start immediately and write out the first health check - only if fl
-            if (string.IsNullOrWhiteSpace(_configuration.FleetId))
+            // Want this to start immediately and write out the first health check - only if enabled
+            if (_configuration.AgentControlEnabled)
             {
                 Log.Info(">>>>>>>>>AgentHealthReporter: Starting health check");
-                _scheduler.ExecuteEvery(PublishSuperAgentHealthCheck, TimeSpan.FromSeconds(_configuration.HealthFrequency), TimeSpan.Zero);
+                _scheduler.ExecuteEvery(PublishAgentControlHealthCheck, TimeSpan.FromSeconds(_configuration.HealthFrequency), TimeSpan.Zero);
             }
 
             _scheduler.ExecuteEvery(LogPeriodicReport, _timeBetweenExecutions);
@@ -279,9 +279,9 @@
         {
 #if NETSTANDARD2_0
 
-			bool isLinux = System.Runtime.InteropServices.RuntimeInformation.IsOSPlatform(System.Runtime.InteropServices.OSPlatform.Linux);
-			var metric =_metricBuilder.TryBuildLinuxOsMetric(isLinux);
-			TrySend(metric);
+            bool isLinux = System.Runtime.InteropServices.RuntimeInformation.IsOSPlatform(System.Runtime.InteropServices.OSPlatform.Linux);
+            var metric = _metricBuilder.TryBuildLinuxOsMetric(isLinux);
+            TrySend(metric);
 #endif
         }
 
@@ -688,25 +688,21 @@
 
         #endregion
 
-        #region Super Agent
-
-        private void ReportIfSuperAgentHealthEnabled()
-        {
-            if (!string.IsNullOrWhiteSpace(_configuration.FleetId))
-            {
-                ReportSupportabilityCountMetric(MetricNames.SupportabilitySuperAgentHealthEnabled);
-            }
-        }
-
-        public void SetSuperAgentStatus((bool IsHealthy, string Code, string Status) healthStatus, params string[] statusParams)
-        {
-            Log.Info($">>>>>>>>>SetSuperAgentStatus code:'{healthStatus.Code}' status:'{healthStatus.Status}' params:'{(statusParams == null ? string.Empty : string.Join(",", statusParams))}'");
-
-            // Do nothing if super agent is not enabled
-            if (string.IsNullOrWhiteSpace(_configuration.FleetId))
-            {
+        #region Agent Control
+
+        private void ReportIfAgentControlHealthEnabled()
+        {
+            if (_configuration.AgentControlEnabled)
+            {
+                ReportSupportabilityCountMetric(MetricNames.SupportabilityAgentControlHealthEnabled);
+            }
+        }
+
+        public void SetAgentControlStatus((bool IsHealthy, string Code, string Status) healthStatus, params string[] statusParams)
+        {
+            // Do nothing if agent control is not enabled
+            if (!_configuration.AgentControlEnabled)
                 return;
-            }
 
             if (healthStatus.Equals(HealthCodes.AgentShutdownHealthy))
             {
@@ -721,44 +717,39 @@
             }
         }
 
-        public void PublishSuperAgentHealthCheck()
-        {
-            Log.Info(">>>>>>>>>PublishSuperAgentHealthCheck");
-            if (string.IsNullOrWhiteSpace(_configuration.FleetId)
-                || string.IsNullOrWhiteSpace(_configuration.HealthDeliveryLocation))
-            {
-                Log.Info(">>>>>>>>>PublishSuperAgentHealthCheck.NOPE");
+        public void PublishAgentControlHealthCheck()
+        {
+            if (!_configuration.AgentControlEnabled || _healthChecksFailed)
                 return;
-            }
-
-            Log.Info(">>>>>>>>>PublishSuperAgentHealthCheck.YEP");
 
             var fileUri = new Uri(_configuration.HealthDeliveryLocation);
             if (fileUri.Scheme != Uri.UriSchemeFile)
             {
-                Log.Debug("The provided superagent.health.delivery_location is not a file URL, skipping super agent health check: " + _configuration.HealthDeliveryLocation);
+                Log.Debug("The provided agent_control.health.delivery_location is not a file URL, skipping agent control health check: " + _configuration.HealthDeliveryLocation);
+                _healthChecksFailed = true;
                 return;
             }
 
             // Ensure the path is cleaned up for Windows by removing a possible leading slash
             var cleanedPath = RuntimeInformation.IsOSPlatform(OSPlatform.Windows) ? fileUri.LocalPath.TrimStart('/') : fileUri.LocalPath;
+            // verify the directory exists and is writeable
             if (!Directory.Exists(cleanedPath))
             {
-                try
-                {
-                    Directory.CreateDirectory(cleanedPath);
-                }
-                catch (Exception ex)
-                {
-                    Log.Error(ex, "Error creating directory for super agent health check: " + cleanedPath);
-                    return;
-                }
-            }
-
-            using (StreamWriter writer = new StreamWriter(Path.Combine(cleanedPath, _healthCheck.FileName)))
-            {
+                Log.Warn("Agent Control is enabled but the path specified in agent_control.health.delivery_location does not exist.");
+                _healthChecksFailed = true;
+            }
+
+            try
+            {
+                using StreamWriter writer = new StreamWriter(Path.Combine(cleanedPath, _healthCheck.FileName));
                 writer.WriteAsync(_healthCheck.ToYaml()).GetAwaiter().GetResult();
             }
+            catch (Exception ex)
+            {
+                Log.Warn(ex, "Agent Control is enabled but the path specified in agent_control.health.delivery_location is not writeable.");
+                _healthChecksFailed = true;
+            }
+
         }
 
         #endregion
@@ -781,11 +772,8 @@
             ReportIfLoggingDisabled();
             ReportIfInstrumentationIsDisabled();
             ReportIfGCSamplerV2IsEnabled();
-<<<<<<< HEAD
             ReportIfAwsAccountIdProvided();
-=======
-            ReportIfSuperAgentHealthEnabled();
->>>>>>> b91f8f5a
+            ReportIfAgentControlHealthEnabled();
         }
 
         public void CollectMetrics()
@@ -861,6 +849,7 @@
         }
 
         private ConcurrentBag<DestinationInteractionSample> _externalApiDataUsageSamples = new ConcurrentBag<DestinationInteractionSample>();
+        private bool _healthChecksFailed;
 
         public void ReportSupportabilityDataUsage(string api, string apiArea, long dataSent, long dataReceived)
         {
@@ -949,7 +938,6 @@
                 ReportSupportabilityCountMetric(MetricNames.SupportabilityGCSamplerV2Enabled);
             }
         }
-<<<<<<< HEAD
 
         private void ReportIfAwsAccountIdProvided()
         {
@@ -958,7 +946,5 @@
                 ReportSupportabilityCountMetric(MetricNames.SupportabilityAwsAccountIdProvided);
             }
         }
-=======
->>>>>>> b91f8f5a
     }
 }