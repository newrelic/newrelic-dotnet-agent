--- conflicted
+++ resolved
@@ -149,10 +149,7 @@
         void ReportLoggingEventsDropped(int droppedCount);
         void ReportLogForwardingFramework(string logFramework);
         void ReportLogForwardingEnabledWithFramework(string logFramework);
-<<<<<<< HEAD
         void ReportByteMetric(string metricName, long totalBytes, long? exclusiveBytes = null);
-=======
         void ReportLoggingEventsEmpty(int count = 1);
->>>>>>> 9500d4d5
     }
 }