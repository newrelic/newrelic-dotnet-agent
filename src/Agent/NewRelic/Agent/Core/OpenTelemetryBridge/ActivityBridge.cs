// Copyright 2020 New Relic, Inc. All rights reserved.
// SPDX-License-Identifier: Apache-2.0

using System;
using System.Collections.Generic;
using System.Data;
using System.Diagnostics;
using System.Linq;
using System.Linq.Expressions;
using System.Reflection;
using System.Threading;
using NewRelic.Agent.Api;
using NewRelic.Agent.Api.Experimental;
using NewRelic.Agent.Core.Database;
using NewRelic.Agent.Core.Errors;
using NewRelic.Agent.Core.Segments;
using NewRelic.Agent.Core.Transactions;
using NewRelic.Agent.Core.Utilities;
using NewRelic.Agent.Extensions.Api.Experimental;
using NewRelic.Agent.Extensions.Logging;
using NewRelic.Agent.Extensions.Parsing;
using NewRelic.Agent.Extensions.Providers.Wrapper;
using NewRelic.Agent.Extensions.SystemExtensions.Collections.Generic;

namespace NewRelic.Agent.Core.OpenTelemetryBridge
{
    // TODO: Review all usages of the Activity class to ensure that we are only using the things are available in the
    // supported versions of the DiagnosticSource assembly. We could also support some backwards compatibility by only
    // having certain features available in the necessary properties or methods are available.
    public class ActivityBridge : IDisposable
    {
        public const string TemporarySegmentName = "temp segment name";

        private IAgent _agent;
        private IErrorService _errorService;

        private dynamic _activityListener;

        private static Action<object, bool> _activityTraceFlagsSetter = null;

        // Static Method and MethodCall for ActivityStarted
        private static readonly Method ActivityStartedMethod = new Method(typeof(ActivityBridge), nameof(ActivityStarted), "object,IAgent");
        private static readonly MethodCall ActivityStartedMethodCall = new MethodCall(ActivityStartedMethod, null, Array.Empty<object>(), false);

        public ActivityBridge(IAgent agent, IErrorService errorService)
        {
            _agent = agent;
            _errorService = errorService;
        }

        public bool Start()
        {
            if (!_agent.Configuration.OpenTelemetryBridgeEnabled)
            {
                return true;
            }

            if (_activityListener != null)
            {
                Log.Debug("Activity listener has already been created. Not starting a new one.");
                return false;
            }

            Log.Debug("OpenTelemetry Bridge is enabled. Starting the activity listener.");
            return TryCreateActivityListener();
        }

        private bool TryCreateActivityListener()
        {
            var assembly = AppDomain.CurrentDomain.GetAssemblies().FirstOrDefault(a => a.GetName().Name == "System.Diagnostics.DiagnosticSource");

            // TODO: Enforce that an appropriate minimum version of the DiagnosticSource assembly is loaded.
            if (assembly == null || (assembly.GetName().Version?.Major ?? 0) < 7)
            {
                Log.Debug("DiagnosticSource assembly not found or version < 7 is not compatible with OpenTelemetry Bridge. Not starting the activity listener.");
                return false;
            }

            var activityListenerType = assembly.GetType("System.Diagnostics.ActivityListener", throwOnError: false);
            var activitySourceType = assembly.GetType("System.Diagnostics.ActivitySource", throwOnError: false);

            if (activityListenerType == null || activitySourceType == null)
            {
                Log.Debug("ActivityListener or ActivitySource type not found in DiagnosticSource assembly. Not starting the activity listener.");
                return false;
            }

            var addActivityListenerMethod = activitySourceType.GetMethod("AddActivityListener", [activityListenerType]);
            if (addActivityListenerMethod == null)
            {
                Log.Debug("AddActivityListener method not found in ActivitySource type. Not starting the activity listener.");
                return false;
            }

            var activityKindType = assembly.GetType("System.Diagnostics.ActivityKind", throwOnError: false);
            if (activityKindType == null)
            {
                Log.Debug("ActivityKind type not found in DiagnosticSource assembly. Not starting the activity listener.");
                return false;
            }

            var memoryAssembly = AppDomain.CurrentDomain.GetAssemblies().FirstOrDefault(a => a.GetName().Name == "System.Memory");
            if (memoryAssembly == null)
            {
                // System.Memory is a dependency of System.Diagnostics.DiagnosticSource, but it may not be loaded yet.
                try
                {
                    memoryAssembly = Assembly.Load("System.Memory");
                }
                catch (Exception ex)
                {
                    Log.Debug(ex, "Error loading System.Memory assembly");
                    return false;
                }
            }

            var memoryExtensionsType = memoryAssembly.GetType("System.MemoryExtensions", throwOnError: false);
            if (memoryExtensionsType == null)
            {
                Log.Debug("System.MemoryExtensions type not found in System.Memory assembly. Not starting the activity listener.");
                return false;
            }

            var activityType = assembly.GetType("System.Diagnostics.Activity", throwOnError: false);
            var activityTraceIdType = assembly.GetType("System.Diagnostics.ActivityTraceId", throwOnError: false);

            SetDefaultActivityIdFormat(activityType);
            ConfigureTraceIdGenerator(activityType, activityTraceIdType, memoryExtensionsType);
            CreateActivityTraceFlagsSetter(activityType);

            _activityListener = Activator.CreateInstance(activityListenerType);

            ConfigureShouldListenToCallback(_activityListener, activityListenerType, activitySourceType);

            // Need to subscribe to ActivityStarted and ActivityStopped callbacks. These methods will be used to trigger the starting and stopping
            // of segments and potentially transactions using the agent's API.
            ConfigureActivityStartedAndStoppedCallbacks(_activityListener, activityListenerType, assembly, _agent);

            // Need to subscribe to the Sample callbacks to ensure that activities are created and attributed collected. Subscribing to the
            // SampleByParentId callback is not necessary, because the ActivitySource will fallback to the Sample callback when the W3C id format
            // is enabled so long as our listener does not define a SampleByParentId callback.
            // The decision to sample an activity can be made by multiple listeners. The highest sampling decision made by any listener is the one
            // that is applied to the activity. It's possible for activities that we do not intend to smaple with our listener, to be sampled
            // because of a decision made by another listener outside of our control.
            ConfigureSampleCallback(_activityListener, activityListenerType, assembly);

            // Consider creating and registering an ExcpetionRecorder callback to capture exceptions recorded on activities.
            // It is possible to record exceptions on activities in a way that will not trigger the ExceptionRecorder delegate,
            // so we may prefer enumerating the events on an activity to look for events weith an eventName
            // of "exception" and record those exceptions as well. The behavior of recording exceptions on Spans will likely
            // change in the future, and the exceptions will no longer be stored as events on the span.

            // Enable the listener
            addActivityListenerMethod.Invoke(null, [_activityListener]);

            // Allow agent instrumentation to create activities visible to the customer's application code.
            NewRelicActivitySourceProxy.SetAndCreateRuntimeActivitySource(activitySourceType, activityKindType);

            return true;
        }

        public void Dispose()
        {
            _activityListener?.Dispose();
            _activityListener = null;
        }

        // Only .net 5 and newer libraries and applications will use the W3C id format by default.
        // We need to set the default id format to W3C to ensure that the activities we create are created
        // with the expected format.
        private static void SetDefaultActivityIdFormat(Type activityType)
        {
            var defaultIdFormatPropertyInfo = activityType.GetProperty("DefaultIdFormat", BindingFlags.Public | BindingFlags.Static);
            defaultIdFormatPropertyInfo.SetValue(null, ActivityIdFormat.W3C);
        }

        // This is used to ensure a consistent trace id is used whenever an activity is created as a direct child of
        // of a transaction (when no other parent activity or parent activity context is provided).
        // Creates a Func<ActivityTraceId> using expression syntax trees based on the following code.
        // Activity.TraceIdGenerator = () => {
        //    var currentTraceId = TryGetCurrentTraceId();
        //    if (currentTraceId != null)
        //    {
        //        return ActivityTraceId.CreateFromString(currentTraceId.AsSpan());
        //    }
        //    return ActivityTraceId.CreateRandom();
        // };
        private void ConfigureTraceIdGenerator(Type activityType, Type activityTraceIdType, Type memoryExtensionsType)
        {
            var traceIdGeneratorPropertyInfo = activityType.GetProperty("TraceIdGenerator", BindingFlags.Public | BindingFlags.Static);

            var callTryGetCurrentTraceIdMethod = typeof(ActivityBridge).GetMethod(nameof(TryGetCurrentTraceId), BindingFlags.NonPublic | BindingFlags.Instance);
            var currentTraceIdVariable = Expression.Variable(typeof(string), "currentTraceId");
            var assignCurrentTraceIdExpression = Expression.Assign(currentTraceIdVariable, Expression.Call(Expression.Constant(this), callTryGetCurrentTraceIdMethod));

            var hasCurrentTraceIdExpression = Expression.NotEqual(currentTraceIdVariable, Expression.Constant(null));

            var generateRandomTraceIdMethod = activityTraceIdType.GetMethod("CreateRandom", BindingFlags.Public | BindingFlags.Static);
            var generateNewTraceIdExpression = Expression.Call(null, generateRandomTraceIdMethod);

            // We need to call AsSpan from an expression, because we ILRepack System.Memory in our netframework build
            // of the agent which causes the ReadOnlySpan type to be internalized.
            var currentTraceIdAsSpanExpression = Expression.Call(memoryExtensionsType, "AsSpan", null, currentTraceIdVariable);
            var parseTraceIdMethod = activityTraceIdType.GetMethod("CreateFromString", BindingFlags.Public | BindingFlags.Static);
            var parseTraceIdExpression = Expression.Call(null, parseTraceIdMethod, currentTraceIdAsSpanExpression);

            var getOrCreateTraceIdExpression = Expression.Condition(hasCurrentTraceIdExpression, parseTraceIdExpression, generateNewTraceIdExpression);

            var lambdaBodyExpression = Expression.Block([currentTraceIdVariable], assignCurrentTraceIdExpression, getOrCreateTraceIdExpression);

            var traceIdGenerator = Expression.Lambda(traceIdGeneratorPropertyInfo.PropertyType, lambdaBodyExpression).Compile();
            traceIdGeneratorPropertyInfo.SetValue(null, traceIdGenerator);
        }

        private string TryGetCurrentTraceId()
        {
            var transaction = _agent.CurrentTransaction;
            if (transaction.IsValid && !transaction.IsFinished && transaction is IHybridAgentTransaction hybridAgentTransaction)
            {
                return hybridAgentTransaction.TraceId;
            }
            return null;
        }

        private static void CreateActivityTraceFlagsSetter(Type activityType)
        {
            if (_activityTraceFlagsSetter != null)
            {
                return;
            }

            var traceFlagsPropertyInfo = activityType.GetProperty("ActivityTraceFlags", BindingFlags.Public | BindingFlags.Instance);

            var sampledParameter = Expression.Parameter(typeof(bool), "sampled");
            var activityParameter = Expression.Parameter(typeof(object), "activity");

            var typedActivity = Expression.Convert(activityParameter, activityType);
            var traceFlagsExpression = Expression.Property(typedActivity, traceFlagsPropertyInfo);

            var traceFlagsInt = Expression.Condition(sampledParameter, Expression.Constant((int)ActivityTraceFlags.Recorded), Expression.Constant((int)ActivityTraceFlags.None));
            var typedTraceFlagsValue = Expression.Convert(traceFlagsInt, traceFlagsPropertyInfo.PropertyType);

            var traceFlagsAssignment = Expression.Assign(traceFlagsExpression, typedTraceFlagsValue);

            var traceFlagsSetterLambda = Expression.Lambda<Action<object, bool>>(traceFlagsAssignment, activityParameter, sampledParameter);

            _activityTraceFlagsSetter = traceFlagsSetterLambda.Compile();
        }

        // Generates code similar to the following.
        // activityListener.ShouldListenTo = (activitySource) => instance.ShouldListenToActivitySource(activitySource);
        private void ConfigureShouldListenToCallback(object activityListener, Type activityListenerType, Type activitySourceType)
        {
            var shouldListenToProperty = activityListenerType.GetProperty("ShouldListenTo");

            var activitySourceParameter = Expression.Parameter(activitySourceType, "activitySource");

            var shouldListenToActivitySourceMethod =
                typeof(ActivityBridge).GetMethod(nameof(ShouldListenToActivitySource),
                    BindingFlags.NonPublic | BindingFlags.Instance);
            var activityBridgeInstanceExpression = Expression.Constant(this);

            var shouldListenToCall = Expression.Call(activityBridgeInstanceExpression, shouldListenToActivitySourceMethod, activitySourceParameter);

            var shouldListenToLambda = Expression.Lambda(shouldListenToProperty.PropertyType, shouldListenToCall, activitySourceParameter);

            shouldListenToProperty.SetValue(activityListener, shouldListenToLambda.Compile());
        }

        private bool ShouldListenToActivitySource(object activitySource)
        {
            dynamic dynamicActivitySource = activitySource;
            string activitySourceName = (string)dynamicActivitySource.Name;

            var includedActivitySources = _agent.Configuration.IncludedActivitySources;
            var excludedActivitySources = _agent.Configuration.ExcludedActivitySources;

            return !string.IsNullOrEmpty(activitySourceName)
                   && includedActivitySources.Contains(activitySourceName)
                   && !excludedActivitySources.Contains(activitySourceName);
        }

        // Activity will not actually be created by an activity source unless an activity listener is listening to it and the
        // activity is sampled. This method creates and registers a Sample callback that ensures that the activities we want to
        // capture are created and sampled, and will eventually have the property set that will trigger the population of all of
        // the desired tags (requires activity.AllDataRequested to be true).
        //
        // Generates code similar to the following.
        // activityListener.Sample = (ref ActivityCreationOptions<ActivityContext> options) => ShouldSampleActivity((int)options.Kind, options.Parent) ? ActivitySamplingResult.AllDataAndRecorded : ActivitySamplingResult.None;
        private void ConfigureSampleCallback(object activityListener, Type activityListenerType, Assembly assembly)
        {
            var sampleProperty = activityListenerType.GetProperty("Sample");
            var activityContextType = assembly.GetType("System.Diagnostics.ActivityContext", throwOnError: false);
            var activityCreationOptionsType = assembly.GetType("System.Diagnostics.ActivityCreationOptions`1", throwOnError: false);
            var activitySamplingResultType = assembly.GetType("System.Diagnostics.ActivitySamplingResult", throwOnError: false);

            // The parameter to the Sample callback is a ref ActivityCreationOptions<ActivityContext> parameter.
            var parameterType = activityCreationOptionsType.MakeGenericType(activityContextType).MakeByRefType();
            var optionsParameter = Expression.Parameter(parameterType, "options");
            // Converting the enum types here by using the int representation of the enum value (we can't use the ilrepacked enum type directly).
            var allDataAndRecordedValue = Expression.Convert(Expression.Constant((int)ActivitySamplingResult.AllDataAndRecorded), activitySamplingResultType);
            var noneValue = Expression.Convert(Expression.Constant((int)ActivitySamplingResult.None), activitySamplingResultType);

            //var optionsKindProperty = activityCreationOptionsType.GetProperty("Kind");
            //var optionsParentProperty = activityCreationOptionsType.GetProperty("Parent");
            var shouldSampleActivityMethod = typeof(ActivityBridge).GetMethod(nameof(ShouldSampleActivity), BindingFlags.NonPublic | BindingFlags.Instance);

            var kindExpression = Expression.Convert(Expression.Property(optionsParameter, "Kind"), typeof(int));
            var parentExpression = Expression.Convert(Expression.Property(optionsParameter, "Parent"), typeof(object));
            var shouldSampleActivityCall = Expression.Call(Expression.Constant(this), shouldSampleActivityMethod, kindExpression, parentExpression);

            var resultExpression = Expression.Condition(shouldSampleActivityCall, allDataAndRecordedValue, noneValue);

            var sampleLambda = Expression.Lambda(sampleProperty.PropertyType, resultExpression, optionsParameter);

            sampleProperty.SetValue(activityListener, sampleLambda.Compile());
        }

        private bool ShouldSampleActivity(int kind, object activityContext)
        {
            // If there is a transaction already in progress, we should sample the activity.
            var transaction = _agent.CurrentTransaction;
            if (transaction.IsValid && !transaction.IsFinished)
            {
                return true;
            }

            var activityKind = (ActivityKind)kind;
            dynamic dynamicActivityContext = activityContext;
            if ((activityContext != null && (bool)dynamicActivityContext.IsRemote) || activityKind == ActivityKind.Server || activityKind == ActivityKind.Consumer)
            {
                return true;
            }

            return false;
        }

        private void ConfigureActivityStartedAndStoppedCallbacks(object activityListener, Type activityListenerType, Assembly assembly, IAgent agent)
        {
            var activityType = assembly.GetType("System.Diagnostics.Activity", throwOnError: false);
            ConfigureActivityStartedCallback(activityListener, activityListenerType, activityType, agent);
            ConfigureActivityStoppedCallback(activityListener, activityListenerType, activityType);
        }

        private static void ConfigureActivityStartedCallback(object activityListener, Type activityListenerType, Type activityType, IAgent agent)
        {
            var activityStartedProperty = activityListenerType.GetProperty("ActivityStarted");
            var activityStartedMethod = typeof(ActivityBridge).GetMethod(nameof(ActivityStarted), BindingFlags.NonPublic | BindingFlags.Static);

            var activityParameter = Expression.Parameter(activityType, "activity");
            var agentInstance = Expression.Constant(agent);
            var activityStartedCall = Expression.Call(null, activityStartedMethod, activityParameter, agentInstance);
            var activityStartedLambda = Expression.Lambda(activityStartedProperty.PropertyType, activityStartedCall, activityParameter);

            activityStartedProperty.SetValue(activityListener, activityStartedLambda.Compile());
        }

        private void ConfigureActivityStoppedCallback(object activityListener, Type activityListenerType, Type activityType)
        {
            var activityStoppedProperty = activityListenerType.GetProperty("ActivityStopped");
            var activityStoppedMethod = typeof(ActivityBridge).GetMethod(nameof(ActivityStopped), BindingFlags.NonPublic | BindingFlags.Static);

            var activityParameter = Expression.Parameter(activityType, "activity");
            var agentInstance = Expression.Constant(_agent);
            var errorServiceInstance = Expression.Constant(_errorService);
            var activityStoppedCall = Expression.Call(null, activityStoppedMethod, activityParameter, agentInstance, errorServiceInstance);
            var activityStoppedLambda = Expression.Lambda(activityStoppedProperty.PropertyType, activityStoppedCall, activityParameter);

            activityStoppedProperty.SetValue(activityListener, activityStoppedLambda.Compile());
        }

        private static void ActivityStarted(object originalActivity, IAgent agent)
        {
            // TODO: Much of this code was copied from the WrapperService, can we share this code between the two classes?

            // This method will be called when an activity is started. This is where we would start a segment or transaction.
            var transaction = agent.CurrentTransaction;
            var existingTransactionRequired = IsTransactionRequiredForActivity(originalActivity);
            dynamic activity = originalActivity;

            var activityId = activity.Id;

            if (transaction.IsFinished)
            {
                if (Log.IsFinestEnabled)
                {
                    if (existingTransactionRequired)
                        transaction.LogFinest($"Transaction has already ended, skipping activity {activityId}.");
                    else
                        transaction.LogFinest("Transaction has already ended, detaching from transaction storage context.");
                }

                transaction.Detach();
                transaction = agent.CurrentTransaction;

                if (existingTransactionRequired)
                    return;
            }

            if (existingTransactionRequired)
            {
                if (!transaction.IsValid)
                {
                    if (Log.IsFinestEnabled)
                        transaction.LogFinest($"No transaction, skipping activity {activityId}.");
                    return;
                }

                if (transaction.CurrentSegment.IsLeaf)
                {
                    if (Log.IsFinestEnabled)
                        transaction.LogFinest($"Parent segment is a leaf segment, skipping activity {activityId}.");
                    return;
                }
            }

            bool shouldStartTransaction = ShouldStartTransactionForActivity(originalActivity);
            if (shouldStartTransaction)
            {
                transaction = StartTransactionForActivity(originalActivity, agent);

                // We need to accept the distributed tracing context before we start any segments in the transaction
                // so that OTel view tracing and the New Relic view of the transaction are consistent.
                transaction.AcceptDistributedTraceHeaders(originalActivity, GetTraceContextHeadersFromActivity, TransportType.Unknown);
            }

            // TODO: We need a better way to detect activities created by a segment.
            if (activity.DisplayName != TemporarySegmentName)
            {
                if (transaction.GetExperimentalApi().StartActivitySegment(ActivityStartedMethodCall, new RuntimeNewRelicActivity(originalActivity)) is IHybridAgentSegment segment)
                {
                    segment.ActivityStartedTransaction = shouldStartTransaction;
                }
            }

            if (transaction is IHybridAgentTransaction hybridAgentTransaction)
            {
                // Update the activity to contain the expected trace flags and trace state that the New Relic
                // data model expects.
                if (hybridAgentTransaction.TryGetTraceFlagsAndState(out var sampled, out var traceStateString))
                {
                    activity.TraceStateString = traceStateString;
                    SetTraceFlags(activity, sampled);
                }
            }
        }

        private static bool IsTransactionRequiredForActivity(object originalActivity)
        {
            // TODO: Determine if this is the right thing to do. Our wrapper service separates these concepts.
            return !ShouldStartTransactionForActivity(originalActivity);
        }

        private static readonly List<int> _activityKindsThatStartATransaction =
        [
            (int)ActivityKind.Server,
            (int)ActivityKind.Consumer
        ];

        private static bool ShouldStartTransactionForActivity(object originalActivity)
        {
            dynamic activity = originalActivity;

            return (bool)activity.HasRemoteParent || _activityKindsThatStartATransaction.Contains((int)activity.Kind);
        }

        private static ITransaction StartTransactionForActivity(object originalActivity, IAgent agent)
        {
            dynamic activity = originalActivity;

            bool isWeb = (int)activity.Kind == (int)ActivityKind.Server;

            return agent.CreateTransaction(isWeb, "Activity", activity.DisplayName, doNotTrackAsUnitOfWork: true);
        }

        private static IEnumerable<string> GetTraceContextHeadersFromActivity(object originalActivity, string headerName)
        {
            dynamic activity = originalActivity;
            switch (headerName)
            {
                case "traceparent":
                    return [(string)activity.ParentId];
                case "tracestate":
                    return [(string)activity.TraceStateString ?? string.Empty];
                default:
                    return [];
            }
        }

        private static void SetTraceFlags(object activity, bool sampled)
        {
            _activityTraceFlagsSetter(activity, sampled);
        }

        private static void ActivityStopped(object originalActivity, IAgent agent, IErrorService errorService)
        {
            // This method will be called when an activity is stopped. This is where we would end a segment or transaction.
            var segment = RuntimeNewRelicActivity.GetSegmentFromActivity(originalActivity);

            if (segment != null)
            {
                AddActivityTagsToSegment(originalActivity, segment, agent);
                AddExceptionEventInformationToSegment(originalActivity, segment, errorService);
                segment.End();
            }

            if (segment is IHybridAgentSegment { ActivityStartedTransaction: true } hybridAgentSegment)
            {
                var transaction = hybridAgentSegment.GetTransactionFromSegment();
                transaction?.End();
            }
        }

        private static void AddActivityTagsToSegment(object originalActivity, ISegment segment, IAgent agent)
        {
            dynamic activity = originalActivity;
            ActivityKind activityKind = (ActivityKind)activity.Kind;
            string activityId = activity.Id;
            string displayName = activity.DisplayName;

            Log.Debug($"Activity {activityId} (Kind: {activityKind}, DisplayName: {displayName}) has stopped.");

            var tags = ((IEnumerable<KeyValuePair<string, object>>)activity.TagObjects).ToDictionary(t => t.Key, t => t.Value);
            if (tags.Count == 0)
            {
                Log.Finest($"Activity {activityId} has no tags. Not adding tags to segment.");
                return;
            }

            // based on activity kind, create the appropriate segment data
            // remove all tags that are used in segment data creation
            switch (activityKind)
            {
                case ActivityKind.Client:
                    // could be an http call or a database call, so need to look for specific tags to decide
                    if (TryGetAndRemoveTag<string>(tags, ["http.request.method", "http.method"], out var method)) // it's an HTTP call
                    {
<<<<<<< HEAD
                        if (TryGetAndRemoveTag<string>(tags, ["url.full", "http.url"], out var url))
=======
                        if (!TryGetAndRemoveTag<string>(tags, ["url.full", "http.url"], out var url))
>>>>>>> a96b724e
                        {
                            Log.Finest($"Activity {activityId} with Activity.Kind {activityKind} is missing `url.full` and `http.request.method`. Not creating an ExternalSegmentData.");
                            break;
                        }
                        if (string.IsNullOrEmpty(url) || string.IsNullOrEmpty(method))
                        {
                            Log.Finest($"Activity {activityId} with Activity.Kind {activityKind} is missing required tags for url and method. Not creating an ExternalSegmentData.");
                            break;
                        }

                        Uri uri = new Uri(url);
                        var externalSegmentData = new ExternalSegmentData(uri, method);
                        // set the http status code
                        if (TryGetAndRemoveTag<int>(tags, ["http.response.status_code", "http.status_code"], out var statusCode))
                        {
                            TryGetAndRemoveTag<string>(tags, ["http.status_text"], out var statusText);
                            externalSegmentData.SetHttpStatus(statusCode, statusText);
                        }

                        // check for AWS lambda invocation call
                        if (!string.IsNullOrEmpty(agent.Configuration.AwsAccountId))
                        {
                            if (TryGetAndRemoveTag<string>(tags, ["faas.invoked_name"], out var awsName))
                                segment.AddCloudSdkAttribute("cloud.platform", "aws_lambda");
                            if (TryGetAndRemoveTag<string>(tags, ["faas.invoked_provider"], out var awsProvider) && TryGetAndRemoveTag<string>(tags, ["aws.region"], out var awsRegion))
                                segment.AddCloudSdkAttribute("cloud.resource_id", $"arn:aws:lambda:{awsRegion}:{agent.Configuration.AwsAccountId}:function:{awsName}");
                        }

                        segment.GetExperimentalApi().SetSegmentData(externalSegmentData);
                    }
                    else if (TryGetAndRemoveTag<string>(tags, ["db.system.name", "db.system"], out var dbSystemName)) // it's a database call
                    {
                        // TODO: we get two activities with "db.system" tags - one with a DisplayName of "Open" and one with a DisplayName of "Execute"
                        // what do we do with the "Open" activity? Do we need to create a DataStoreSegmentData for it? For now, we'll ignore it
                        if (activity.DisplayName != "Execute")
                            break;

                        TryGetAndRemoveTag<string>(tags, ["db.query.text", "db.statement"], out var commandText);
                        var commandType = CommandType.Text; // TODO: What should this be? How to deduce from tags?

                        DatastoreVendor vendor = dbSystemName switch
                        {
                            "couchdb" =>  DatastoreVendor.Couchbase,
                            "oracle.db" => DatastoreVendor.Oracle,
                            "microsoft.sql_server" => DatastoreVendor.MSSQL,
                            "mongodb" => DatastoreVendor.MongoDB,
                            "mysql" => DatastoreVendor.MySQL,
                            "postgresql" => DatastoreVendor.Postgres,
                            "redis" => DatastoreVendor.Redis,
                            "azure.cosmosdb" => DatastoreVendor.CosmosDB,
                            "elasticsearch" => DatastoreVendor.Elasticsearch,
                            "aws.dynamodb" => DatastoreVendor.DynamoDB,
                            _ => DatastoreVendor.Other
                        };

                        var parsedSqlStatement = SqlParser.GetParsedDatabaseStatement(vendor, commandType, commandText);

                        TryGetAndRemoveTag<string>(tags, ["server.address", "net.peer.name", "net.peer.ip"], out var serverAddress);
                        TryGetAndRemoveTag<int>(tags, ["server.port", "net.peer.port"], out var serverPort);
                        TryGetAndRemoveTag<string>(tags, ["db.namespace", "db.name"], out var databaseName);

                        var connectionInfo = new ConnectionInfo(serverAddress, serverPort, databaseName);

                        var dbSegmentData = new DatastoreSegmentData(agent.GetExperimentalApi().DatabaseService, parsedSqlStatement, commandText, connectionInfo);

                        segment.GetExperimentalApi().SetSegmentData(dbSegmentData);
                    }
                    else
                    {
                        Log.Finest($"Activity {activityId} with Activity.Kind {activityKind} is missing required tags to determine whether it's an HTTP or database activity.");
                    }
                    break;
                case ActivityKind.Internal:
                case ActivityKind.Server:
                case ActivityKind.Producer:
                case ActivityKind.Consumer:
                default:
                    break;
            }

            // add any tags left in the collection as custom attributes
            foreach (var tag in tags)
            {
                // TODO: We may not want to add all tags to the segment. We may want to filter out some tags, especially
                // the ones that we map to intrinsic or agent attributes.
                segment.AddCustomAttribute(tag.Key, tag.Value);
            }

        }

        /// <summary>
        /// Attempts to retrieve a value of the specified type associated with any of the given keys from the provided
        /// dictionary, and removes the corresponding key-value pair(s) from the dictionary.
        /// </summary>
        /// <remarks>This method iterates through the provided keys and attempts to retrieve the
        /// associated value from the dictionary. If a match is found, the corresponding key-value pair is removed from
        /// the dictionary. All keys in the <paramref name="keys"/> array are removed from the dictionary, regardless of
        /// whether a value is successfully retrieved.</remarks>
        /// <typeparam name="T">The type of the value to retrieve.</typeparam>
        /// <param name="tags">The dictionary containing key-value pairs to search and modify. Cannot be null.</param>
        /// <param name="keys">An array of keys to search for in the dictionary. Cannot be null or empty.</param>
        /// <param name="value">When this method returns, contains the value associated with the first matching key, if found; otherwise,
        /// the default value for the type <typeparamref name="T"/>.</param>
        /// <returns><see langword="true"/> if a value was successfully retrieved and at least one key-value pair was removed;
        /// otherwise, <see langword="false"/>.</returns>
        private static bool TryGetAndRemoveTag<T>(Dictionary<string, object> tags, string[] keys, out T value)
        {
            value = default;
            var retVal = false;

            foreach (var key in keys)
            {
                if (!retVal && tags.TryGetValue<T, string, object>(key, out value))
                {
                    retVal = true;
                }

                tags.Remove(key);
            }

            return retVal;
        }

        private static void AddExceptionEventInformationToSegment(object originalActivity, ISegment segment, IErrorService errorService)
        {
            // Exceptions recorded during an activity are currently added as events on the activity. Not every way of recording
            // an exception will trigger the ExceptionRecorder callback, so we need to enumerate the events on the activity
            // to look for events with an eventName of "exception" and record the available exception information.

            dynamic activity = originalActivity;
            foreach (var activityEvent in activity.Events)
            {
                if (activityEvent.Name == "exception")
                {
                    string exceptionMessage = null;
                    //string exceptionType = null;
                    //string exceptionStacktrace = null;

                    foreach (var tag in activityEvent.Tags)
                    {
                        if (tag.Key == "exception.message")
                        {
                            exceptionMessage = tag.Value?.ToString();
                        }
                        //else if (tag.Key == "exception.type")
                        //{
                        //    exceptionType = tag.Value?.ToString();
                        //}
                        //else if (tag.Key == "exception.stacktrace")
                        //{
                        //    exceptionStacktrace = tag.Value?.ToString();
                        //}

                        // Add all of the original attributes to the segment.
                        segment.AddCustomAttribute((string)tag.Key, (object)tag.Value);
                    }

                    if (exceptionMessage != null)
                    {

                        // TODO: The agent does not support ignoring errors by message, but if a type is available we could
                        // consider ignoring the error based on the type.

                        // TODO: In the future consider using the span status to determine if the exception is expected or not.
                        var errorData = errorService.FromMessage(exceptionMessage, (IDictionary<string, object>)null, false);
                        //var span = (IInternalSpan)segment;
                        //span.ErrorData = errorData;

                        // TODO: Record the errorData on the transaction.
                        if (segment is IHybridAgentSegment hybridAgentSegment)
                        {
                            var transaction = hybridAgentSegment.GetTransactionFromSegment();
                            if (transaction is IHybridAgentTransaction internalTransaction)
                            {
                                internalTransaction.NoticeErrorOnTransactionAndSegment(errorData, segment);
                            }
                        }
                    }

                    // Short circuiting the loop after finding the first exception event.
                    return;
                }
            }
        }
    }

    public class NewRelicActivitySourceProxy
    {
        public const string SegmentCustomPropertyName = "NewRelicSegment";

        private const string ActivitySourceName = "NewRelic.Agent";
        private static INewRelicActivitySource _activitySource = null;
        private static int _usingRuntimeActivitySource = 0;

        public static void SetAndCreateRuntimeActivitySource(Type activitySourceType, Type activityKindType, IActivitySourceFactory factory = null)
        {
            // We only need to create the runtime activity source once. If it has already been created, we can return early.
            if (Interlocked.CompareExchange(ref _usingRuntimeActivitySource, 1, 0) == 1)
            {
                return;
            }

            var originalActivitySource = Interlocked.Exchange(ref _activitySource,
                new RuntimeActivitySource(ActivitySourceName, AgentInstallConfiguration.AgentVersion, activitySourceType, activityKindType, factory)) as IDisposable;
            originalActivitySource?.Dispose();
        }

        public INewRelicActivity TryCreateActivity(string activityName, ActivityKind kind) => _activitySource?.CreateActivity(activityName, kind);
    }

    public interface INewRelicActivitySource : IDisposable
    {
        INewRelicActivity CreateActivity(string activityName, ActivityKind kind);
    }

    public interface IActivitySourceFactory
    {
        object CreateActivitySource(string name, string version);
    }


    public class RuntimeActivitySource : INewRelicActivitySource
    {
        private readonly dynamic _activitySource;
        private readonly Func<string, int, object> _createActivityMethod;

        public RuntimeActivitySource(string name, string version, Type activitySourceType, Type activityKindType, IActivitySourceFactory factory = null)
        {
            if (factory != null)
            {
                _activitySource = factory.CreateActivitySource(name, version);
            }
            else
            {
                _activitySource = Activator.CreateInstance(activitySourceType, name, version);
            }
            _createActivityMethod = CreateCreateActivityMethod(activitySourceType, activityKindType);
        }

        public void Dispose()
        {
            _activitySource?.Dispose();
        }

        public INewRelicActivity CreateActivity(string activityName, ActivityKind kind)
        {
            var activity = _createActivityMethod(activityName, (int)kind);
            return new RuntimeNewRelicActivity(activity);
        }

        private Func<string, int, object> CreateCreateActivityMethod(Type activitySourceType, Type activityKindType)
        {
            var activityNameParameter = Expression.Parameter(typeof(string), "activityName");
            var activityKindParameter = Expression.Parameter(typeof(int), "kind");

            var typedActivityKind = Expression.Convert(activityKindParameter, activityKindType);
            var activitySourceInstance = Expression.Constant(_activitySource, activitySourceType);

            var startActivityMethod = activitySourceType.GetMethod("CreateActivity", [typeof(string), activityKindType]);
            var startActivityCall = Expression.Call(activitySourceInstance, startActivityMethod, activityNameParameter, typedActivityKind);
            var startActivityLambda = Expression.Lambda<Func<string, int, object>>(startActivityCall, activityNameParameter, activityKindParameter);
            return startActivityLambda.Compile();
        }
    }

    // TODO: Not all of these properties on activities are available in all versions of the DiagnosticSource assembly.
    // We should either have code that gracefully handles the property or method not being available, or we need to
    // ensure that we only enable the bridging code when an appropriate minimum version of the DiagnosticSource
    // assembly is loaded.
    public class RuntimeNewRelicActivity : INewRelicActivity
    {
        private readonly object _activity;
        private readonly dynamic _dynamicActivity;

        public RuntimeNewRelicActivity(object activity)
        {
            _activity = activity;
            _dynamicActivity = (dynamic)_activity;
        }

        public bool IsStopped => (bool?)(_dynamicActivity)?.IsStopped ?? true;

        public string SpanId => (string)(_dynamicActivity)?.SpanId.ToString();

        public string TraceId => (string)(_dynamicActivity)?.TraceId.ToString();

        public string DisplayName => (string)(_dynamicActivity)?.DisplayName;

        public void Dispose()
        {
            _dynamicActivity?.Dispose();
        }

        public void Start()
        {
            _dynamicActivity?.Start();
        }

        public void Stop()
        {
            _dynamicActivity?.Stop();
        }

        public ISegment GetSegment()
        {
            return GetSegmentFromActivity(_activity);
        }

        public void SetSegment(ISegment segment)
        {
            ((dynamic)_activity)?.SetCustomProperty(NewRelicActivitySourceProxy.SegmentCustomPropertyName, segment);
        }

        public static ISegment GetSegmentFromActivity(object activity)
        {
            return ((dynamic)activity)?.GetCustomProperty(NewRelicActivitySourceProxy.SegmentCustomPropertyName) as ISegment;
        }
    }
}<|MERGE_RESOLUTION|>--- conflicted
+++ resolved
@@ -535,11 +535,7 @@
                     // could be an http call or a database call, so need to look for specific tags to decide
                     if (TryGetAndRemoveTag<string>(tags, ["http.request.method", "http.method"], out var method)) // it's an HTTP call
                     {
-<<<<<<< HEAD
-                        if (TryGetAndRemoveTag<string>(tags, ["url.full", "http.url"], out var url))
-=======
                         if (!TryGetAndRemoveTag<string>(tags, ["url.full", "http.url"], out var url))
->>>>>>> a96b724e
                         {
                             Log.Finest($"Activity {activityId} with Activity.Kind {activityKind} is missing `url.full` and `http.request.method`. Not creating an ExternalSegmentData.");
                             break;
