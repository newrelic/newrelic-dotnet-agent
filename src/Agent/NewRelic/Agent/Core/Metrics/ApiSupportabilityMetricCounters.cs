--- conflicted
+++ resolved
@@ -37,12 +37,10 @@
         SpanSetName = 23,
         SetErrorGroupCallback = 24,
         SetUserId = 25,
-<<<<<<< HEAD
-        SetLlmTokenCountingCallback = 26,
-        RecordLlmFeedbackEvent = 27
-=======
         StartDatastoreSegment = 26
->>>>>>> 97c33f20
+        SetUserId = 27,
+        SetLlmTokenCountingCallback = 28,
+        RecordLlmFeedbackEvent = 29
     }
 
     public interface IApiSupportabilityMetricCounters : IOutOfBandMetricSource
