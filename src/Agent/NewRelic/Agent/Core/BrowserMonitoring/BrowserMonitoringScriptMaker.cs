// Copyright 2020 New Relic, Inc. All rights reserved.
// SPDX-License-Identifier: Apache-2.0

using NewRelic.Agent.Configuration;
using NewRelic.Agent.Core.Attributes;
using NewRelic.Agent.Core.JsonConverters;
using NewRelic.Agent.Core.Transactions;
using NewRelic.Agent.Core.Transformers.TransactionTransformer;
using NewRelic.Core;
using NewRelic.Core.Logging;
using Newtonsoft.Json;
using System;
using System.Web;

namespace NewRelic.Agent.Core.BrowserMonitoring
{
    public interface IBrowserMonitoringScriptMaker
    {
        string GetScript(IInternalTransaction transaction, string nonce);
    }

    public class BrowserMonitoringScriptMaker : IBrowserMonitoringScriptMaker
    {
        private readonly BrowserEventWireModelSerializer _jsonConverter = new BrowserEventWireModelSerializer();

        private readonly IConfigurationService _configurationService;

        private readonly ITransactionMetricNameMaker _transactionMetricNameMaker;

        private readonly ITransactionAttributeMaker _transactionAttributeMaker;

        private readonly IAttributeDefinitionService _attribDefSvc;

        private static readonly TimeSpan _zeroTimespan = TimeSpan.FromSeconds(0);

        public BrowserMonitoringScriptMaker(IConfigurationService configurationService, ITransactionMetricNameMaker transactionMetricNameMaker, ITransactionAttributeMaker transactionAttributeMaker, IAttributeDefinitionService attribDefSvc)
        {
            _configurationService = configurationService;
            _transactionMetricNameMaker = transactionMetricNameMaker;
            _transactionAttributeMaker = transactionAttributeMaker;
            _attribDefSvc = attribDefSvc;
        }

        public string GetScript(IInternalTransaction transaction, string nonce)
        {
            if (string.IsNullOrEmpty(_configurationService.Configuration.BrowserMonitoringJavaScriptAgent))
                return null;

            if (_configurationService.Configuration.BrowserMonitoringJavaScriptAgentLoaderType.Equals("none", StringComparison.InvariantCultureIgnoreCase))
                return null;

            if (transaction.Ignored)
            {
                Log.Debug("Skipping RUM injection because transaction is ignored");
                return null;
            }

            var transactionMetricName = _transactionMetricNameMaker.GetTransactionMetricName(transaction.CandidateTransactionName.CurrentTransactionName);
            if (transactionMetricName.ShouldIgnore)
            {
                Log.Debug("Skipping RUM injection because transaction name is ignored");
                return null;
            }

            var licenseKey = _configurationService.Configuration.AgentLicenseKey;
            if (licenseKey == null)
                throw new NullReferenceException(nameof(licenseKey));
            if (licenseKey.Length <= 0)
                throw new Exception("License key is empty");

            var browserConfigurationData = GetBrowserConfigurationData(transaction, transactionMetricName, licenseKey);

            // getting a stack trace is expensive, so only do it if we are going to log
            if (Log.IsFinestEnabled)
                transaction.LogFinest("RUM: TryGetBrowserTimingHeader success.");

<<<<<<< HEAD
            var scriptNonce = nonce is null ? "" : $@" nonce=""{HttpUtility.HtmlAttributeEncode(nonce)}""";
=======
            var scriptNonce = String.IsNullOrEmpty(nonce) ? String.Empty : $@" nonce=""{HttpUtility.HtmlAttributeEncode(nonce)}""";
>>>>>>> d0cfee83

            // The JavaScript variable NREUMQ stands for New Relic End User Metric "Q". This was the name before marketing renamed "EUM" to "RUM".
            // We can't change the name of the variable since: (a) we have to be consistent across agents, and (b) it has to be in sync with the rum.js file which is downloaded from NR servers.
            var javascriptAgentConfiguration = $"window.NREUM||(NREUM={{}});NREUM.info = {browserConfigurationData.ToJsonString()}";
            var javascriptAgent = _configurationService.Configuration.BrowserMonitoringJavaScriptAgent;
            return $"<script type=\"text/javascript\"{scriptNonce}>{javascriptAgentConfiguration}</script><script type=\"text/javascript\"{scriptNonce}>{javascriptAgent}</script>";
        }

        private BrowserMonitoringConfigurationData GetBrowserConfigurationData(IInternalTransaction transaction, TransactionMetricName transactionMetricName, string licenseKey)
        {
            var configuration = _configurationService.Configuration;

            var beacon = configuration.BrowserMonitoringBeaconAddress;
            if (beacon == null)
                throw new NullReferenceException(nameof(beacon));

            var errorBeacon = configuration.BrowserMonitoringErrorBeaconAddress;
            if (errorBeacon == null)
                throw new NullReferenceException(nameof(errorBeacon));

            var browserMonitoringKey = configuration.BrowserMonitoringKey;
            if (browserMonitoringKey == null)
                throw new NullReferenceException(nameof(browserMonitoringKey));

            var applicationId = configuration.BrowserMonitoringApplicationId;
            if (applicationId == null)
                throw new NullReferenceException(nameof(applicationId));

            var jsAgentPayloadFile = configuration.BrowserMonitoringJavaScriptAgentFile;
            if (jsAgentPayloadFile == null)
                throw new NullReferenceException(nameof(jsAgentPayloadFile));

            var obfuscatedTransactionName = Strings.ObfuscateStringWithKey(transactionMetricName.PrefixedName, licenseKey);
            var queueTime = transaction.TransactionMetadata.QueueTime ?? _zeroTimespan;
            var applicationTime = transaction.GetDurationUntilNow();

            var attributes = new AttributeValueCollection(AttributeDestinations.JavaScriptAgent);
            _transactionAttributeMaker.SetUserAndAgentAttributes(attributes, transaction.TransactionMetadata);

            // for now, treat tripId as an agent attribute when passing to browser.  Eventually this will be an intrinsic but need changes to browser code first.
            // if CrossApplicationReferrerTripId is null then this transaction started the first external request, so use its guid
            _attribDefSvc.AttributeDefs.BrowserTripId.TrySetValue(attributes, transaction.TransactionMetadata.CrossApplicationReferrerTripId ?? transaction.Guid);

            //This will resolve any Lazy values and remove null values from the collection.
            //Browser monitoring should not render JSON for attributes if there are none
            attributes.MakeImmutable();

            var obfuscatedFormattedAttributes = GetObfuscatedFormattedAttributes(attributes, licenseKey);
            var sslForHttp = configuration.BrowserMonitoringUseSsl;

            return new BrowserMonitoringConfigurationData(licenseKey, beacon, errorBeacon, browserMonitoringKey, applicationId, obfuscatedTransactionName, queueTime, applicationTime, jsAgentPayloadFile, obfuscatedFormattedAttributes, sslForHttp);
        }

        private string GetObfuscatedFormattedAttributes(AttributeValueCollection attribValues, string licenseKey)
        {
            if (attribValues == null)
            {
                return null;
            }

            var json = JsonConvert.SerializeObject(attribValues, _jsonConverter);

            return string.IsNullOrWhiteSpace(json)
                ? null
                : Strings.ObfuscateStringWithKey(json, licenseKey);
        }
    }
}<|MERGE_RESOLUTION|>--- conflicted
+++ resolved
@@ -74,11 +74,7 @@
             if (Log.IsFinestEnabled)
                 transaction.LogFinest("RUM: TryGetBrowserTimingHeader success.");
 
-<<<<<<< HEAD
-            var scriptNonce = nonce is null ? "" : $@" nonce=""{HttpUtility.HtmlAttributeEncode(nonce)}""";
-=======
             var scriptNonce = String.IsNullOrEmpty(nonce) ? String.Empty : $@" nonce=""{HttpUtility.HtmlAttributeEncode(nonce)}""";
->>>>>>> d0cfee83
 
             // The JavaScript variable NREUMQ stands for New Relic End User Metric "Q". This was the name before marketing renamed "EUM" to "RUM".
             // We can't change the name of the variable since: (a) we have to be consistent across agents, and (b) it has to be in sync with the rum.js file which is downloaded from NR servers.
