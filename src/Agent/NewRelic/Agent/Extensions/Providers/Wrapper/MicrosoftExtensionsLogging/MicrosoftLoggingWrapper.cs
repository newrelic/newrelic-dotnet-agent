--- conflicted
+++ resolved
@@ -49,18 +49,10 @@
 
                 Func<object, string> getRenderedMessageFunc = mc => ((MethodCall)mc).MethodArguments[2].ToString();
 
-<<<<<<< HEAD
-            Func<object, Exception> getLogExceptionFunc = mc => ((MethodCall)mc).MethodArguments[3] as Exception; // using "as" since we want a null if missing
-
-            var xapi = agent.GetExperimentalApi();
-
-            xapi.RecordLogMessage(WrapperName, methodCall, getTimestampFunc, getLevelFunc, getRenderedMessageFunc, getLogExceptionFunc, agent.TraceMetadata.SpanId, agent.TraceMetadata.TraceId);
-=======
                 var xapi = agent.GetExperimentalApi();
 
                 xapi.RecordLogMessage(WrapperName, methodCall, getTimestampFunc, getLevelFunc, getRenderedMessageFunc, agent.TraceMetadata.SpanId, agent.TraceMetadata.TraceId);
             }
->>>>>>> e0fea5ef
         }
 
         private AfterWrappedMethodDelegate DecorateLogMessage(MEL.ILogger logger, IAgent agent)
