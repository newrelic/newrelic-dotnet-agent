--- conflicted
+++ resolved
@@ -48,15 +48,10 @@
             var postData = instrumentedMethodCall.MethodCall.MethodArguments[2];
             var requestParams = instrumentedMethodCall.MethodCall.MethodArguments[indexOfRequestParams];
 
-<<<<<<< HEAD
             //  For reference here's Elastic's take on mapping SQL terms/concepts to Elastic's: https://www.elastic.co/guide/en/elasticsearch/reference/current/_mapping_concepts_across_sql_and_elasticsearch.html
             var databaseName = string.Empty; // Per Elastic.co this SQL DB concept most closely maps to "cluster instance name".  TBD how to get this
             var splitPath = path.Trim('/').Split('/');
-=======
-            var model = path.Trim('/').Split('/')[0]; // For SQL datastores, "model" is the table name. For Elastic it's the index name, which is always the first component of the request path.
->>>>>>> 8c8acf92
-
-            var model = splitPath[0]; // "model"=table name for SQL.  For elastic it's index name.  It appears to always be the first component of the path
+            var model = splitPath[0]; // For SQL datastores, "model" is the table name. For Elastic it's the index name, which is always the first component of the request path.
 
             var operation = (requestParams == null) ? GetOperationFromPath(splitPath) : GetOperationFromRequestParams(requestParams);
 
@@ -129,7 +124,6 @@
             return uri;
         }
 
-<<<<<<< HEAD
         private string GetOperationFromPath(string[] splitPath)
         {
             switch (splitPath[1])
@@ -142,14 +136,14 @@
             }
 
             return "Query";
-=======
+		}
+
         private static void SetUriOnDatastoreSegment(ISegment segment, Uri uri)
         {
             var segmentExperimentalApi = segment.GetExperimentalApi();
             var data = segmentExperimentalApi.SegmentData as IDatastoreSegmentData;
             data.SetConnectionInfo(new ConnectionInfo(uri.Host, uri.Port.ToString(), string.Empty));
             segmentExperimentalApi.SetSegmentData(data);
->>>>>>> 8c8acf92
         }
 
         private string GetOperationFromRequestParams(object requestParams)
