// Copyright 2020 New Relic, Inc. All rights reserved.
// SPDX-License-Identifier: Apache-2.0

using NewRelic.Agent.Api;

namespace NewRelic.Agent.Extensions.Lambda;

public static class LambdaAttributeExtensions
{
    public static void AddEventSourceAttribute(this ITransaction transaction, string suffix, string value)
    {
<<<<<<< HEAD
        dict.Add($"aws.lambda.eventSource.{suffix}", value);
    }

    public static void AddLambdaAttributes(this ITransaction transaction, Dictionary<string, string> attributes)
    {
        foreach (var attribute in attributes)
        {
            // TODO: change to adding these as agent attributes instead of custom attributes
            transaction.AddCustomAttribute(attribute.Key, attribute.Value);
        }
=======
        // This is faster than string interpolation
        transaction.AddLambdaAttribute("aws.lambda.eventSource." + suffix, value);
>>>>>>> bca4b8f0
    }
}<|MERGE_RESOLUTION|>--- conflicted
+++ resolved
@@ -9,20 +9,7 @@
 {
     public static void AddEventSourceAttribute(this ITransaction transaction, string suffix, string value)
     {
-<<<<<<< HEAD
-        dict.Add($"aws.lambda.eventSource.{suffix}", value);
-    }
-
-    public static void AddLambdaAttributes(this ITransaction transaction, Dictionary<string, string> attributes)
-    {
-        foreach (var attribute in attributes)
-        {
-            // TODO: change to adding these as agent attributes instead of custom attributes
-            transaction.AddCustomAttribute(attribute.Key, attribute.Value);
-        }
-=======
         // This is faster than string interpolation
         transaction.AddLambdaAttribute("aws.lambda.eventSource." + suffix, value);
->>>>>>> bca4b8f0
     }
 }