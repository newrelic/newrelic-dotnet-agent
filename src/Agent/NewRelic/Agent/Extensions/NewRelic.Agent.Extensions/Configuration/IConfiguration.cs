--- conflicted
+++ resolved
@@ -259,16 +259,11 @@
         List<string> IncludedActivitySources { get; }
         List<string> ExcludedActivitySources { get; }
 
-<<<<<<< HEAD
-=======
-        bool OpenTelemetryBridgeEnabled { get; }
-        bool OpenTelemetryBridgeTracingEnabled { get; }
-        
->>>>>>> 1266e067
         int MaxCustomInstrumentationSupportabilityMetrics { get; }
 
         // OpenTelemetry Configuration Properties
         bool OpenTelemetryEnabled { get; }
+        bool OpenTelemetryTracingEnabled { get; }
         bool OpenTelemetryMetricsEnabled { get; }
         IEnumerable<string> OpenTelemetryMetricsIncludeFilters { get; }
         IEnumerable<string> OpenTelemetryMetricsExcludeFilters { get; }
