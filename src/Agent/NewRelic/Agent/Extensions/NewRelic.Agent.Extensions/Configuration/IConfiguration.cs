// Copyright 2020 New Relic, Inc. All rights reserved.
// SPDX-License-Identifier: Apache-2.0

using System;
using System.Collections.Generic;
using System.Text.RegularExpressions;

namespace NewRelic.Agent.Configuration
{
    public interface IConfiguration
    {
        IReadOnlyDictionary<string, string> GetAppSettings();
        object AgentRunId { get; }
        bool AgentEnabled { get; }
        string AgentEnabledAt { get; }

        bool ServerlessModeEnabled { get; }
        string ServerlessFunctionName { get; }
        string ServerlessFunctionVersion { get; }

        string AgentLicenseKey { get; }
        IEnumerable<string> ApplicationNames { get; }
        string ApplicationNamesSource { get; }
        bool AutoStartAgent { get; }
        string BrowserMonitoringApplicationId { get; }
        bool BrowserMonitoringAutoInstrument { get; }
        string BrowserMonitoringBeaconAddress { get; }
        string BrowserMonitoringErrorBeaconAddress { get; }
        string BrowserMonitoringJavaScriptAgent { get; }
        string BrowserMonitoringJavaScriptAgentFile { get; }
        string BrowserMonitoringJavaScriptAgentLoaderType { get; }
        string BrowserMonitoringKey { get; }
        bool BrowserMonitoringUseSsl { get; }
        string SecurityPoliciesToken { get; }
        bool SecurityPoliciesTokenExists { get; }
        bool AllowAllRequestHeaders { get; }
        bool CaptureAttributes { get; }
        bool CanUseAttributesIncludes { get; }
        string CanUseAttributesIncludesSource { get; }
        IEnumerable<string> CaptureAttributesIncludes { get; }
        IEnumerable<string> CaptureAttributesExcludes { get; }
        IEnumerable<string> CaptureAttributesDefaultExcludes { get; }
        bool TransactionEventsAttributesEnabled { get; }
        HashSet<string> TransactionEventsAttributesInclude { get; }
        HashSet<string> TransactionEventsAttributesExclude { get; }
        bool CaptureTransactionTraceAttributes { get; }
        IEnumerable<string> CaptureTransactionTraceAttributesIncludes { get; }
        IEnumerable<string> CaptureTransactionTraceAttributesExcludes { get; }
        bool CaptureErrorCollectorAttributes { get; }
        IEnumerable<string> CaptureErrorCollectorAttributesIncludes { get; }
        IEnumerable<string> CaptureErrorCollectorAttributesExcludes { get; }
        bool CaptureBrowserMonitoringAttributes { get; }
        IEnumerable<string> CaptureBrowserMonitoringAttributesIncludes { get; }
        IEnumerable<string> CaptureBrowserMonitoringAttributesExcludes { get; }
        bool CaptureCustomParameters { get; }
        string CaptureCustomParametersSource { get; }
        string CollectorHost { get; }
        int CollectorPort { get; }
        bool CollectorSendDataOnExit { get; }
        float CollectorSendDataOnExitThreshold { get; }
        bool CollectorSendEnvironmentInfo { get; }
        bool CollectorSyncStartup { get; }
        uint CollectorTimeout { get; }
        int CollectorMaxPayloadSizeInBytes { get; }
        bool CompleteTransactionsOnThread { get; }
        string CompressedContentEncoding { get; }
        long ConfigurationVersion { get; }
        string CrossApplicationTracingCrossProcessId { get; }
        bool CrossApplicationTracingEnabled { get; }
        bool DistributedTracingEnabled { get; }
        bool SpanEventsEnabled { get; }
        TimeSpan SpanEventsHarvestCycle { get; }
        bool SpanEventsAttributesEnabled { get; }
        HashSet<string> SpanEventsAttributesInclude { get; }
        HashSet<string> SpanEventsAttributesExclude { get; }
        int InfiniteTracingTraceCountConsumers { get; }
        string InfiniteTracingTraceObserverHost { get; }
        string InfiniteTracingTraceObserverPort { get; }
        string InfiniteTracingTraceObserverSsl { get; }
        float? InfiniteTracingTraceObserverTestFlaky { get; }
        int? InfiniteTracingTraceObserverTestFlakyCode { get; }
        int? InfiniteTracingTraceObserverTestDelayMs { get; }
        int InfiniteTracingQueueSizeSpans { get; }
        int InfiniteTracingPartitionCountSpans { get; }
        int InfiniteTracingBatchSizeSpans { get; }
        int InfiniteTracingTraceTimeoutMsConnect { get; }
        int InfiniteTracingTraceTimeoutMsSendData { get; }
        int InfiniteTracingExitTimeoutMs { get; }
        bool InfiniteTracingCompression { get; }
        string PrimaryApplicationId { get; }
        string TrustedAccountKey { get; }
        string AccountId { get; }
        bool DatabaseNameReportingEnabled { get; }
        bool DatastoreTracerQueryParametersEnabled { get; }
        bool ErrorCollectorEnabled { get; }
        bool ErrorCollectorCaptureEvents { get; }
        int ErrorCollectorMaxEventSamplesStored { get; }
        TimeSpan ErrorEventsHarvestCycle { get; }
        uint ErrorsMaximumPerPeriod { get; }
        IEnumerable<MatchRule> ExpectedStatusCodes { get; }
        IEnumerable<string> ExpectedErrorClassesForAgentSettings { get; }
        IDictionary<string, IEnumerable<string>> ExpectedErrorMessagesForAgentSettings { get; }
        IEnumerable<string> ExpectedErrorStatusCodesForAgentSettings { get; }
        IDictionary<string, IEnumerable<string>> ExpectedErrorsConfiguration { get; }
        IDictionary<string, IEnumerable<string>> IgnoreErrorsConfiguration { get; }
        IEnumerable<string> IgnoreErrorClassesForAgentSettings { get; }
        IDictionary<string, IEnumerable<string>> IgnoreErrorMessagesForAgentSettings { get; }
        Func<IReadOnlyDictionary<string, object>, string> ErrorGroupCallback { get; }
        Dictionary<string, string> RequestHeadersMap { get; }
        string EncodingKey { get; }
        string EntityGuid { get; }
        bool HighSecurityModeEnabled { get; }
        bool CustomInstrumentationEditorEnabled { get; }
        string CustomInstrumentationEditorEnabledSource { get; }
        bool StripExceptionMessages { get; }
        string StripExceptionMessagesSource { get; }
        bool InstanceReportingEnabled { get; }
        bool InstrumentationLoggingEnabled { get; }
        string Labels { get; }
        IEnumerable<RegexRule> MetricNameRegexRules { get; }
        string NewRelicConfigFilePath { get; }
        string AppSettingsConfigFilePath { get; }
        string ProxyHost { get; }
        string ProxyUriPath { get; }
        int ProxyPort { get; }
        string ProxyUsername { get; }
        string ProxyPassword { get; }
        string ProxyDomain { get; }
        bool PutForDataSend { get; }
        bool SlowSqlEnabled { get; }
        TimeSpan SqlExplainPlanThreshold { get; }
        bool SqlExplainPlansEnabled { get; }
        int SqlExplainPlansMax { get; }
        uint SqlStatementsPerTransaction { get; }
        int SqlTracesPerPeriod { get; }
        int StackTraceMaximumFrames { get; }
        IEnumerable<string> HttpStatusCodesToIgnore { get; }
        IEnumerable<string> ThreadProfilingIgnoreMethods { get; }
        bool CustomEventsEnabled { get; }
        string CustomEventsEnabledSource { get; }
        bool CustomEventsAttributesEnabled { get; }
        HashSet<string> CustomEventsAttributesInclude { get; }
        HashSet<string> CustomEventsAttributesExclude { get; }
        int CustomEventsMaximumSamplesStored { get; }
        TimeSpan CustomEventsHarvestCycle { get; }
        bool DisableSamplers { get; }
        bool ThreadProfilingEnabled { get; }
        bool TransactionEventsEnabled { get; }
        int TransactionEventsMaximumSamplesStored { get; }
        TimeSpan TransactionEventsHarvestCycle { get; }
        bool TransactionEventsTransactionsEnabled { get; }
        IEnumerable<RegexRule> TransactionNameRegexRules { get; }
        IDictionary<string, IEnumerable<string>> TransactionNameWhitelistRules { get; }
        TimeSpan TransactionTraceApdexF { get; }
        TimeSpan TransactionTraceApdexT { get; }
        TimeSpan TransactionTraceThreshold { get; }
        bool TransactionTracerEnabled { get; }
        int TransactionTracerMaxSegments { get; }
        string TransactionTracerRecordSql { get; }
        string TransactionTracerRecordSqlSource { get; }
        int TransactionTracerMaxStackTraces { get; }
        IEnumerable<long> TrustedAccountIds { get; }
        bool ServerSideConfigurationEnabled { get; }
        bool IgnoreServerSideConfiguration { get; }
        IEnumerable<RegexRule> UrlRegexRules { get; }
        IEnumerable<Regex> RequestPathExclusionList { get; }
        IDictionary<string, double> WebTransactionsApdex { get; }
        int WrapperExceptionLimit { get; }
        bool UtilizationDetectAws { get; }
        bool UtilizationDetectAzure { get; }
        bool UtilizationDetectGcp { get; }
        bool UtilizationDetectPcf { get; }
        bool UtilizationDetectDocker { get; }
        bool UtilizationDetectKubernetes { get; }
        int? UtilizationLogicalProcessors { get; }
        int? UtilizationTotalRamMib { get; }
        string UtilizationBillingHost { get; }
        string UtilizationHostName { get; }
        string UtilizationFullHostName { get; }
        bool DiagnosticsCaptureAgentTiming { get; }
        int DiagnosticsCaptureAgentTimingFrequency { get; }
        bool UseResourceBasedNamingForWCFEnabled { get; }
        bool EventListenerSamplersEnabled { get; set; }
        int? SamplingTarget { get; }
        int SpanEventsMaxSamplesStored { get; }
        int? SamplingTargetPeriodInSeconds { get; }
        bool PayloadSuccessMetricsEnabled { get; }
        string ProcessHostDisplayName { get; }
        int DatabaseStatementCacheCapacity { get; }
        bool ForceSynchronousTimingCalculationHttpClient { get; }
        bool EnableAspNetCore6PlusBrowserInjection { get; }
        bool ExcludeNewrelicHeader { get; }

        RemoteParentSampledBehavior RemoteParentSampledBehavior { get; }
        RemoteParentSampledBehavior RemoteParentNotSampledBehavior { get; }

        bool ApplicationLoggingEnabled { get; }
        bool LogMetricsCollectorEnabled { get; }
        bool LogEventCollectorEnabled { get; }
        int LogEventsMaxSamplesStored { get; }
        TimeSpan LogEventsHarvestCycle { get; }
        bool LogDecoratorEnabled { get; }
        HashSet<string> LogLevelDenyList { get; }
        bool ContextDataEnabled { get; }
        bool LabelsEnabled { get; }
        IEnumerable<string> ContextDataInclude { get; }
        IEnumerable<string> ContextDataExclude { get; }
        IEnumerable<string> LabelsExclude { get; }
        bool AppDomainCachingDisabled { get; }
        bool ForceNewTransactionOnNewThread { get; }
        bool CodeLevelMetricsEnabled { get; }
        TimeSpan MetricsHarvestCycle { get; }
        TimeSpan TransactionTracesHarvestCycle { get; }
        TimeSpan ErrorTracesHarvestCycle { get; }
        TimeSpan GetAgentCommandsCycle { get; }
        TimeSpan DefaultHarvestCycle { get; }
        TimeSpan SqlTracesHarvestCycle { get; }
        TimeSpan UpdateLoadedModulesCycle { get; }
        TimeSpan StackExchangeRedisCleanupCycle { get; }
        bool LoggingEnabled { get; }
        string LoggingLevel { get; }
        IEnumerable<IDictionary<string, string>> IgnoredInstrumentation { get; }
        bool DisableFileSystemWatcher { get; }
        bool AiMonitoringEnabled { get; }
        bool AiMonitoringStreamingEnabled { get; }
        bool AiMonitoringRecordContentEnabled { get; }
        public Func<string, string, int> LlmTokenCountingCallback { get; }
        bool AzureFunctionModeDetected { get; }
        bool AzureFunctionModeEnabled { get; }

        // Azure function helpers
        string AzureFunctionResourceId {get;}
        string AzureFunctionResourceGroupName { get; }
        string AzureFunctionRegion { get; }
        string AzureFunctionSubscriptionId { get; }
        string AzureFunctionAppName { get; }
        string AzureFunctionResourceIdWithFunctionName(string functionName);

        bool UtilizationDetectAzureFunction { get; }

        string AwsAccountId { get; }
        bool GCSamplerV2Enabled { get; }

        bool AgentControlEnabled { get; }
        string HealthDeliveryLocation { get; }
        int HealthFrequency { get; }

<<<<<<< HEAD
        List<string> IncludedActivitySources { get; }
        List<string> ExcludedActivitySources { get; }

        bool OpenTelemetryBridgeEnabled { get; }
=======
        bool AwsLambdaApmModeEnabled { get; }
>>>>>>> 46c4cd06
    }
}<|MERGE_RESOLUTION|>--- conflicted
+++ resolved
@@ -245,13 +245,11 @@
         string HealthDeliveryLocation { get; }
         int HealthFrequency { get; }
 
-<<<<<<< HEAD
+        bool AwsLambdaApmModeEnabled { get; }
+
         List<string> IncludedActivitySources { get; }
         List<string> ExcludedActivitySources { get; }
 
         bool OpenTelemetryBridgeEnabled { get; }
-=======
-        bool AwsLambdaApmModeEnabled { get; }
->>>>>>> 46c4cd06
     }
 }