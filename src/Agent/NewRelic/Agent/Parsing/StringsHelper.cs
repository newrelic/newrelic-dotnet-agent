// Copyright 2020 New Relic, Inc. All rights reserved.
// SPDX-License-Identifier: Apache-2.0

using System;
using System.Collections.Generic;
using System.Text;
using NewRelic.Agent.Helpers;

namespace NewRelic.Parsing
{
    public static class StringsHelper
    {
        public static string CleanUri(string uri)
        {
            if (uri == null)
                return string.Empty;

            var index = uri.IndexOf('?');
            return (index > 0)
                ? uri.Substring(0, index)
                : uri;
        }

        public static string CleanUri(Uri uri)
        {
            if (uri == null)
                return string.Empty;

            // Can't clean up relative URIs (Uri.GetComponents will throw an exception for relative URIs)
            if (!uri.IsAbsoluteUri)
                return CleanUri(uri.ToString());
<<<<<<< HEAD
=======

>>>>>>> 9f1a6af7
            try
            {
                return uri.GetComponents(
                        UriComponents.Scheme |
                        UriComponents.HostAndPort |
                        UriComponents.Path,
                        UriFormat.UriEscaped);
            }
<<<<<<< HEAD
            catch (System.InvalidOperationException)
            {
                // In .NET 8, AWS Bedrock sets UriCreationOptions.DangerousDisablePathAndQueryCanonicalization which prevents using Uri.GetComponents
=======
            catch (InvalidOperationException) // can throw in .NET 6+ if the uri was created with UriCreationOptions.DangerousDisablePathAndQueryCanonicalization = true
            {
>>>>>>> 9f1a6af7
                return CleanUri(uri.ToString());
            }
        }

        public static string FixDatabaseObjectName(string s)
        {
            int index = s.IndexOf('.');
            if (index > 0)
            {
                return new StringBuilder(s.Length)
                    .Append(RemoveBookendsAndLower(s.Substring(0, index)))
                    .Append('.')
                    .Append(FixDatabaseName(s.Substring(index + 1)))
                    .ToString();
            }
            else
            {
                return RemoveBookendsAndLower(s);
            }
        }

        /// <summary>
        /// Remove "bookend" characters (brackets, quotes, parenthesis) and convert to lower case.
        /// </summary>
        private static string RemoveBookendsAndLower(string s)
        {
            return RemoveBracketsQuotesParenthesis(s).ToLower();
        }

        private static string FixDatabaseName(string s)
        {
            StringBuilder sb = new StringBuilder(s.Length);
            bool first = true;
            foreach (string segment in s.Split(StringSeparators.Period))
            {
                if (!first)
                {
                    sb.Append(StringSeparators.Period);
                }
                else
                {
                    first = false;
                }
                sb.Append(RemoveBookendsAndLower(segment));
            }
            return sb.ToString();
        }

        private static readonly KeyValuePair<char, char>[] Bookends = new KeyValuePair<char, char>[] {
            new KeyValuePair<char, char>('[',']'),
            new KeyValuePair<char, char>('"','"'),
            new KeyValuePair<char, char>('\'','\''),
            new KeyValuePair<char, char>('(',')'),
            new KeyValuePair<char, char>('`','`')
        };

        public static string RemoveBracketsQuotesParenthesis(string value)
        {
            if (value.Length < 3)
                return value;

            var first = 0;
            var last = value.Length - 1;
            foreach (var kvp in Bookends)
            {
                while (value[first] == kvp.Key && value[last] == kvp.Value)
                {
                    first++;
                    last--;
                }
            }
            if (first != 0)
            {
                var length = value.Length - first * 2;
                value = value.Substring(first, length);
            }

            return value;
        }
    }
}<|MERGE_RESOLUTION|>--- conflicted
+++ resolved
@@ -29,10 +29,7 @@
             // Can't clean up relative URIs (Uri.GetComponents will throw an exception for relative URIs)
             if (!uri.IsAbsoluteUri)
                 return CleanUri(uri.ToString());
-<<<<<<< HEAD
-=======
 
->>>>>>> 9f1a6af7
             try
             {
                 return uri.GetComponents(
@@ -41,14 +38,8 @@
                         UriComponents.Path,
                         UriFormat.UriEscaped);
             }
-<<<<<<< HEAD
-            catch (System.InvalidOperationException)
-            {
-                // In .NET 8, AWS Bedrock sets UriCreationOptions.DangerousDisablePathAndQueryCanonicalization which prevents using Uri.GetComponents
-=======
             catch (InvalidOperationException) // can throw in .NET 6+ if the uri was created with UriCreationOptions.DangerousDisablePathAndQueryCanonicalization = true
             {
->>>>>>> 9f1a6af7
                 return CleanUri(uri.ToString());
             }
         }
