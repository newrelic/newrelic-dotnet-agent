--- conflicted
+++ resolved
@@ -48,10 +48,6 @@
                 return name;
             }
         }
-<<<<<<< HEAD
-=======
-
->>>>>>> 3a7f42a2
         private string DestinationHomeDirectoryPath { get { return Path.Combine(SolutionPath, DestinationHomeDirectoryName); } }
         private string DestinationAgentFilePath { get { return Path.Combine(DestinationHomeDirectoryPath, "NewRelic.Agent.Core.dll"); } }
         private string DestinationProfilerDllPath => Path.Combine(DestinationHomeDirectoryPath, "NewRelic.Profiler.dll");
@@ -62,29 +58,17 @@
         private string DestinationNewRelicConfigXsdPath { get { return Path.Combine(DestinationHomeDirectoryPath, "newrelic.xsd"); } }
         private string BuildOutputPath { get { return Path.Combine(SolutionPath, "src", "_build"); } }
         private string AnyCpuBuildPath { get { return Path.Combine(BuildOutputPath, AnyCpuBuildDirectoryName); } }
-<<<<<<< HEAD
-        private string CoreInstallerOutputPath { get { return Path.Combine(BuildOutputPath, "core_installer"); } }
-=======
->>>>>>> 3a7f42a2
 
         // input paths
         private string AnyCpuBuildDirectoryName { get { return string.Format("AnyCPU-{0}", Configuration); } }
         private string NewRelicConfigPath { get { return Path.Combine(SolutionPath, "src", "Agent", "Configuration", "newrelic.config") ?? string.Empty; } }
         private string NewRelicConfigXsdPath { get { return Path.Combine(SolutionPath, "src", "Agent", "NewRelic", "Agent", "Core", "Config", "Configuration.xsd"); } }
         private string ExtensionsXsdPath { get { return Path.Combine(SolutionPath, "src", "Agent", "NewRelic", "Agent", "Core", "NewRelic.Agent.Core.Extension", "extension.xsd"); } }
-<<<<<<< HEAD
-        private string CoreInstallerSourcePath { get { return Path.Combine(SolutionPath, "src", "Agent", "NewRelic", "CoreInstaller"); } }
-
-        private string LicenseFilePath => Path.Combine(SolutionPath, "src", "Agent", "Miscellaneous", "License.txt");
-
-        private string Core20ReadmeFileName = "netcore20-agent-readme.md";
-=======
         private string NewRelicAgentCoreCsprojPath { get { return Path.Combine(SolutionPath, "src", "Agent", "NewRelic", "CoreInstaller"); } }
         private string LicenseSourceDirectoryPath { get { return Path.GetFullPath(Path.Combine(SolutionPath, "licenses")); } }
         private string LicenseFilePath => Path.Combine(LicenseSourceDirectoryPath, "LICENSE.txt");
         private string ThirdPartyNoticesFilePath => Path.Combine(LicenseSourceDirectoryPath, "THIRD_PARTY_NOTICES.txt");
         private readonly string Core20ReadmeFileName = "netcore20-agent-readme.md";
->>>>>>> 3a7f42a2
         private string ReadmeFilePath => Path.Combine(SolutionPath, "src", "Agent", "Miscellaneous", Core20ReadmeFileName);
         private string AgentApiPath => Path.Combine(AnyCpuBuildPath, "NewRelic.Api.Agent", _isCoreClr ? "netstandard2.0" : "net35", "NewRelic.Api.Agent.dll");
         private string AgentVersion => FileVersionInfo.GetVersionInfo(DestinationAgentFilePath).FileVersion;
@@ -107,18 +91,12 @@
                 return profilerSoPath;
             }
         }
-<<<<<<< HEAD
-        private string CoreBuildDirectoryPath { get { return Path.Combine(AnyCpuBuildPath, @"NewRelic.Agent.Core", _isCoreClr ? "netstandard2.0" : "net35"); } }
-        private string NewRelicAgentExtensionsPath { get { return Path.Combine(CoreBuildDirectoryPath, "NewRelic.Agent.Extensions.dll"); } }
-        private string KeyFilePath { get { return Path.Combine(SolutionPath, "build", "keys", "NewRelicStrongNameKey.snk"); } }
-=======
 
         private string AgentCoreBuildDirectoryPath { get { return Path.Combine(AnyCpuBuildPath, @"NewRelic.Agent.Core", _isCoreClr ? "netstandard2.0" : "net35"); } }
         private string ILRepackedNewRelicAgentCorePath { get { return Path.Combine(AgentCoreBuildDirectoryPath + "-ILRepacked", "NewRelic.Agent.Core.dll"); } }
         private string NewRelicCoreBuildDirectoryPath { get { return Path.Combine(AnyCpuBuildPath, @"NewRelic.Core", _isCoreClr ? "netstandard2.0" : "net35"); } }
         private string NewRelicCorePath { get { return Path.Combine(NewRelicCoreBuildDirectoryPath, "NewRelic.Core.dll"); } }
         private string NewRelicAgentExtensionsPath { get { return Path.Combine(AgentCoreBuildDirectoryPath, "NewRelic.Agent.Extensions.dll"); } }
->>>>>>> 3a7f42a2
         private string ExtensionsDirectoryPath { get { return Path.Combine(SolutionPath, "src", "Agent", "NewRelic", "Agent", "Extensions"); } }
 
         void RealMain()
@@ -236,159 +214,6 @@
             directoryInfo.SetAccessControl(directorySecurity);
         }
 
-<<<<<<< HEAD
-        private void RepackAndCopyCoreAsembliesToDirectory(string sourceDirectoryPath, string destinationFilePath, string keyFilePath)
-        {
-            if (sourceDirectoryPath == null)
-                throw new ArgumentNullException("sourceDirectoryPath");
-            if (destinationFilePath == null)
-                throw new ArgumentNullException("destinationFilePath");
-
-            var assemblyPathsToRepack = new List<string> { Path.Combine(sourceDirectoryPath, @"NewRelic.Agent.Core.dll") };
-
-            var coreAssemblies = Directory.GetFiles(sourceDirectoryPath)
-                    .Where(filePath => filePath != null)
-                    .Where(filePath => !filePath.EndsWith(@"NewRelic.Agent.Core.dll"))
-                    .Where(filePath => !filePath.EndsWith(@"NewRelic.Agent.Extensions.dll"))
-                    .Where(filePath => Path.GetExtension(filePath) == ".dll");
-
-            assemblyPathsToRepack.AddRange(coreAssemblies);
-
-            if (_isCoreClr)
-            {
-                var netstandardAssemblyPaths = GetNetstandardAssemblyPaths();
-                assemblyPathsToRepack.AddRange(netstandardAssemblyPaths);
-
-                if (Environment.GetEnvironmentVariable("NEWRELIC_INSTALL_PATH") != null)
-                {
-                    var homeDirectory = Directory.GetParent(destinationFilePath);
-                    foreach (var dllPath in netstandardAssemblyPaths)
-                    {
-                        var destFileName = Path.Combine(homeDirectory.FullName, new FileInfo(dllPath).Name);
-                        File.Copy(dllPath, destFileName);
-                    }
-                }
-            }
-
-            foreach (var assemblyPath in assemblyPathsToRepack)
-            {
-                Console.WriteLine($"[HomeBuilder]: attempting to repack assembly at: {assemblyPath}");
-            }
-
-            Console.WriteLine();
-
-            var netStandardPath = Path.Combine(NuGetPackageDir, "NETStandard.Library", "2.0.0", "build", "netstandard2.0", "ref");
-            var newtonsoftResolvePath = GetNugetPackageDllFolderPath(_coreProjectPath, "Newtonsoft.Json", VersionResolution.Latest, "lib", "netstandard1.3");
-
-            Console.WriteLine($"[HomeBuilder]: Adding netstandard path for .NET Standard IL Repack resolution to: {netStandardPath}");
-            Console.WriteLine($"[HomeBuilder]: Adding newtonsoft path for .NET Standard IL Repack resolution to: {newtonsoftResolvePath}");
-
-            var ilRepackOptions = new RepackOptions(Enumerable.Empty<string>())
-            {
-                AllowDuplicateResources = false,
-                AllowMultipleAssemblyLevelAttributes = false,
-                AllowWildCards = false,
-                AllowZeroPeKind = false,
-                AttributeFile = null,
-                CopyAttributes = false,
-                DebugInfo = true,
-                DelaySign = false,
-                ExcludeFile = null,
-                InputAssemblies = assemblyPathsToRepack.ToArray(),
-                Internalize = true,
-                KeepOtherVersionReferences = true,
-                KeyFile = keyFilePath,
-                LineIndexation = false,
-                NoRepackRes = true,
-                OutputFile = destinationFilePath,
-                Parallel = true,
-                PauseBeforeExit = false,
-                SearchDirectories = new[] { sourceDirectoryPath, netStandardPath, newtonsoftResolvePath },
-                TargetKind = ILRepack.Kind.SameAsPrimaryAssembly,
-                UnionMerge = false,
-                Version = null,
-                XmlDocumentation = false,
-            };
-
-            var ilRepack = new ILRepack(ilRepackOptions);
-            ilRepack.Repack();
-        }
-
-        private string GetNugetPackageDllPath(string csprojPath, string packageName, VersionResolution versionResolution, params string[] packageSubFolders)
-        {
-            var folderPath = GetNugetPackageDllFolderPath(csprojPath, packageName, versionResolution, packageSubFolders);
-            var dllPath = Path.Combine(folderPath, $"{packageName}.dll") ?? string.Empty;
-
-            return dllPath;
-        }
-
-        private string GetNugetPackageDllFolderPath(string csprojPath, string packageName, VersionResolution versionResolution, params string[] packageSubFolders)
-        {
-            var subFolderPath = Path.Combine(packageSubFolders);
-
-            var regex = new Regex($@".*<PackageReference Include=""{packageName}"" Version=""(.*?)"" />");
-
-            var versions = File.ReadAllLines(csprojPath)
-                .Select(line => regex.Match(line))
-                .Where(match => match.Success)
-                .Select(match => match.Groups[1]);
-
-            Console.WriteLine($"[HomeBuilder]: {packageName} Versions...");
-            foreach (var v in versions)
-            {
-                Console.WriteLine($"[HomeBuilder]: {v}");
-            }
-
-            var version = GetVersion(versions, versionResolution);
-            var packageFolder = $"{packageName}\\{version}";
-
-            var folderPath = Path.Combine(NuGetPackageDir, packageFolder, subFolderPath) ?? string.Empty;
-
-            return folderPath;
-        }
-
-        private string GetVersion(IEnumerable<Group> versions, VersionResolution versionResolution)
-        {
-            switch (versionResolution)
-            {
-                case VersionResolution.FirstFound:
-                    return versions.First().Value;
-
-                case VersionResolution.LastFound:
-                    return versions.Last().Value;
-
-                case VersionResolution.Earliest:
-                    return versions.Min(v => new Version(v.Value)).ToString();
-
-                case VersionResolution.Latest:
-                    return versions.Max(v => new Version(v.Value)).ToString();
-
-                default:
-                    throw new ArgumentException($"Version resolution specified is not defined: {versionResolution}");
-            }
-        }
-
-        private List<string> GetNetstandardAssemblyPaths()
-        {
-            var netstandardAssemblyPaths = new List<string>();
-
-            var autofacDllPath = GetNugetPackageDllPath(_coreProjectPath, "Autofac", VersionResolution.FirstFound, "lib", "netstandard1.1");
-            netstandardAssemblyPaths.Add(autofacDllPath);
-
-            var log4netDllPath = GetNugetPackageDllPath(_coreProjectPath, "log4net", VersionResolution.Latest, "lib", "netstandard1.3");
-            netstandardAssemblyPaths.Add(log4netDllPath);
-
-            var moreLinqDllPath = GetNugetPackageDllPath(_coreProjectPath, "MoreLinq", VersionResolution.Latest, "lib", "netstandard1.0");
-            netstandardAssemblyPaths.Add(moreLinqDllPath);
-
-            var newtonSoftJsonDllPath = GetNugetPackageDllPath(_coreProjectPath, "Newtonsoft.Json", VersionResolution.Latest, "lib", "netstandard1.3");
-            netstandardAssemblyPaths.Add(newtonSoftJsonDllPath);
-
-            return netstandardAssemblyPaths;
-        }
-
-=======
->>>>>>> 3a7f42a2
         private static void CopyToDirectory(string sourceFilePath, string destinationDirectoryPath)
         {
             if (sourceFilePath == null)
@@ -397,19 +222,6 @@
             if (destinationDirectoryPath == null)
                 throw new ArgumentNullException("destinationDirectoryPath");
 
-<<<<<<< HEAD
-            CopyToDirectories(sourceFilePath, new[] { destinationDirectoryPath });
-        }
-
-        private static void CopyToDirectories(string sourceFilePath, IEnumerable<string> destinationDirectoryPaths)
-        {
-            if (sourceFilePath == null)
-                throw new ArgumentNullException("sourceFilePath");
-            if (destinationDirectoryPaths == null)
-                throw new ArgumentNullException("destinationDirectoryPaths");
-
-=======
->>>>>>> 3a7f42a2
             var fileName = Path.GetFileName(sourceFilePath);
             var destinationFilePath = Path.Combine(destinationDirectoryPath, fileName);
             File.Copy(sourceFilePath, destinationFilePath, true);
@@ -418,13 +230,7 @@
         private void CopyAgentExtensions()
         {
             var directoriesWithoutFramework = Directory.EnumerateDirectories(ExtensionsDirectoryPath, Configuration, SearchOption.AllDirectories);
-<<<<<<< HEAD
-
             List<string> allDirectoriesForConfiguration = new List<string>(directoriesWithoutFramework);
-
-=======
-            List<string> allDirectoriesForConfiguration = new List<string>(directoriesWithoutFramework);
->>>>>>> 3a7f42a2
             foreach (var directory in directoriesWithoutFramework)
             {
                 var frameworkSubDirectories = Directory.EnumerateDirectories(directory, "*net*");
