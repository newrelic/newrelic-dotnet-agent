﻿using System;
using System.Collections.Generic;
using System.Diagnostics;
using System.IO;
using System.Linq;
using System.Security.AccessControl;
using System.Security.Principal;
using System.Text;
using System.Text.RegularExpressions;
using System.Threading;
using MoreLinq;

namespace NewRelic.Installer
{
    public class Program
    {
        private const string HomeDirectoryNamePrefix = "New Relic Home ";
        private const string ProfilerSoFileName = "libNewRelicProfiler.so";

        // ReSharper disable MemberCanBePrivate.Global
        // ReSharper disable UnusedAutoPropertyAccessor.Global

        [CommandLine.Option("solution", Required = true, HelpText = "$(SolutionDir)")]
        public string SolutionPath { get; set; }

        [CommandLine.Option("configuration", Required = false, HelpText = "$(Configuration)")]
        public string Configuration { get; set; }

        [CommandLine.Option("nugetPackageDir", Required = false, HelpText = "$(NuGetPackageRoot)")]
        public string NuGetPackageDir { get; set; }

        private bool _isCoreClr = false;
        private bool _isLinux = false;

        public string Bitness { get; set; }

        // ReSharper restore UnusedAutoPropertyAccessor.Global
        // ReSharper restore MemberCanBePrivate.Global

        // output paths
        private string DestinationHomeDirectoryName
        {
            get
            {
                var name = HomeDirectoryNamePrefix + Bitness;
                if (_isCoreClr)
                {
                    name += " CoreClr";
                }
                if (_isLinux)
                {
                    name += "_Linux";
                }

                return name;
            }
        }

        private string DestinationHomeDirectoryPath { get { return Path.Combine(SolutionPath, DestinationHomeDirectoryName); } }
        private string DestinationAgentFilePath { get { return Path.Combine(DestinationHomeDirectoryPath, "NewRelic.Agent.Core.dll"); } }
        private string DestinationProfilerDllPath => Path.Combine(DestinationHomeDirectoryPath, "NewRelic.Profiler.dll");
        private string DestinationProfilerSoPath => Path.Combine(DestinationHomeDirectoryPath, ProfilerSoFileName);
        private string DestinationExtensionsDirectoryPath { get { return Path.Combine(DestinationHomeDirectoryPath, "Extensions"); } }
        private string DestinationRegistryFileName { get { return string.Format("New Relic Home {0}.reg", Bitness); } }
        private string DestinationRegistryFilePath { get { return Path.Combine(SolutionPath, DestinationRegistryFileName); } }
        private string DestinationNewRelicConfigXsdPath { get { return Path.Combine(DestinationHomeDirectoryPath, "newrelic.xsd"); } }
        private string BuildOutputPath { get { return Path.Combine(SolutionPath, "_build"); } }
        private string AnyCpuBuildPath { get { return Path.Combine(BuildOutputPath, AnyCpuBuildDirectoryName); } }

        // input paths
        private string AnyCpuBuildDirectoryName { get { return string.Format("AnyCPU-{0}", Configuration); } }
        private string NewRelicConfigPath { get { return Path.Combine(SolutionPath, "Configuration", "newrelic.config") ?? string.Empty; } }
        private string NewRelicConfigXsdPath { get { return Path.Combine(SolutionPath, "NewRelic", "Agent", "Core", "Config", "Configuration.xsd"); } }
        private string ExtensionsXsdPath { get { return Path.Combine(SolutionPath, "NewRelic", "Agent", "Core", "NewRelic.Agent.Core.Extension", "extension.xsd"); } }
        private string NewRelicAgentCoreCsprojPath { get { return Path.Combine(SolutionPath, "NewRelic", "Agent", "Core", "Core.csproj"); } }
        private string LicenseSourceDirectoryPath { get { return Path.GetFullPath(Path.Combine(SolutionPath, "Miscellaneous")); } }
        private string LicenseFilePath => Path.Combine(LicenseSourceDirectoryPath, "LICENSE.txt");
        private readonly string Core20ReadmeFileName = "netcore20-agent-readme.md";
        private string ReadmeFilePath => Path.Combine(SolutionPath, "Miscellaneous", Core20ReadmeFileName);
        private string AgentApiPath => Path.Combine(AnyCpuBuildPath, "NewRelic.Api.Agent", _isCoreClr ? "netstandard2.0" : "net35", "NewRelic.Api.Agent.dll");
        private string AgentVersion => FileVersionInfo.GetVersionInfo(DestinationAgentFilePath).FileVersion;

        private string ProfilerDllPath
		{
			get
			{
                var profilerPath = Path.Combine(SolutionPath, "ProfilerBuildsForDevMachines", "Windows", Bitness, "NewRelic.Profiler.dll");
				return profilerPath;
			}
		}

		private string ProfilerSoPath
		{
			get
			{
				var folderPath = Path.Combine(SolutionPath, "ProfilerBuildsForDevMachines", "Linux");
				var profilerSoPath = Path.Combine(folderPath, ProfilerSoFileName);

				return profilerSoPath;
			}
		}

<<<<<<< HEAD
        private string AgentCoreBuildDirectoryPath { get { return Path.Combine(AnyCpuBuildPath, @"NewRelic.Agent.Core", _isCoreClr ? "netstandard2.0" : "net35"); } }
        private string ILRepackedNewRelicAgentCorePath { get { return Path.Combine(AgentCoreBuildDirectoryPath + "-ILRepacked", "NewRelic.Agent.Core.dll"); } }
        private string NewRelicCoreBuildDirectoryPath { get { return Path.Combine(AnyCpuBuildPath, @"NewRelic.Core", _isCoreClr ? "netstandard2.0" : "net35"); } }
        private string NewRelicCorePath { get { return Path.Combine(NewRelicCoreBuildDirectoryPath, "NewRelic.Core.dll"); } }
        private string NewRelicAgentExtensionsPath { get { return Path.Combine(AgentCoreBuildDirectoryPath, "NewRelic.Agent.Extensions.dll"); } }
        private string ExtensionsDirectoryPath { get { return Path.Combine(SolutionPath, "NewRelic", "Agent", "Extensions"); } }

        void RealMain()
        {
            DoWork(bitness: "x86", isCoreClr: false);
            DoWork(bitness: "x64", isCoreClr: false);
            DoWork(bitness: "x86", isCoreClr: true);
            DoWork(bitness: "x64", isCoreClr: true);
            DoWork(bitness: "x64", isCoreClr: true, isLinux: true);

        }

        private void DoWork(string bitness, bool isCoreClr, bool isLinux = false)
        {
            Console.WriteLine($"AnyCpuBuildDirectoryName {AnyCpuBuildDirectoryName}");

            Bitness = bitness;
            _isCoreClr = isCoreClr;
            _isLinux = isLinux;

            var frameworkMsg = _isCoreClr ? "CoreCLR" : ".NETFramework";
            frameworkMsg += _isLinux ? " Linux" : "";
            Console.WriteLine($"[HomeBuilder]: Building home for {frameworkMsg} {bitness}");
            Console.WriteLine("[HomeBuilder]: attempting to read and restore CustomInstrumentation.xml");

            var customInstrumentationFilePath = Path.Combine(DestinationExtensionsDirectoryPath, "CustomInstrumentation.xml");
            byte[] customInstrumentationBytes = ReadCustomInstrumentationBytes(customInstrumentationFilePath);

            ReCreateDirectoryWithEveryoneAccess(DestinationHomeDirectoryPath);

            Directory.CreateDirectory(DestinationExtensionsDirectoryPath);

            CopyProfiler(isLinux);

            File.Copy(NewRelicConfigXsdPath, DestinationNewRelicConfigXsdPath, true);
            CopyToDirectory(ILRepackedNewRelicAgentCorePath, DestinationHomeDirectoryPath);
            CopyToDirectory(NewRelicConfigPath, DestinationHomeDirectoryPath);
            CopyToDirectory(ExtensionsXsdPath, DestinationExtensionsDirectoryPath);
            CopyToDirectory(NewRelicAgentExtensionsPath, DestinationHomeDirectoryPath);
            CopyAgentExtensions();
            CopyOtherDependencies();

            CopyToDirectory(NewRelicCorePath, DestinationExtensionsDirectoryPath);

            var shouldCreateRegistryFile = (isCoreClr == false);
            if (shouldCreateRegistryFile)
            {
                CreateRegistryFile();
            }

            if (customInstrumentationBytes != null)
            {
                File.WriteAllBytes(customInstrumentationFilePath, customInstrumentationBytes);
            }
        }

        private void CopyProfiler(bool isLinux = false)
        {
            if (isLinux)
            {
                var soExists = File.Exists(ProfilerSoPath);
                if (soExists)
                {
                    Console.WriteLine($"[HomeBuilder]: Copying Linux profiler Shared Object (so) from: {ProfilerSoPath} to: {DestinationProfilerSoPath}");
                    File.Copy(ProfilerSoPath, DestinationProfilerSoPath, true);
                }
                else
                {
                    Console.WriteLine($"[HomeBuilder]: *** Did not find Linux profiler Shared Object (so) at path: {ProfilerSoPath} ***");
                }
            }
            else
            {
                Console.WriteLine($"[HomeBuilder]: Copying Windows profiler DLL from: {ProfilerDllPath} to: {DestinationProfilerDllPath}");
                File.Copy(ProfilerDllPath, DestinationProfilerDllPath, true);
            }
        }

        private byte[] ReadCustomInstrumentationBytes(string customInstrumentationFilePath)
        {
            byte[] customInstrumentationBytes = null;
            if (File.Exists(customInstrumentationFilePath))
            {
                customInstrumentationBytes = File.ReadAllBytes(customInstrumentationFilePath);
            }

            return customInstrumentationBytes;
        }

        private void CopyOtherDependencies()
        {
            CopyToDirectory(LicenseFilePath, DestinationHomeDirectoryPath);

            if (_isCoreClr)
            {
                CopyToDirectory(AgentApiPath, DestinationHomeDirectoryPath);
                CopyToDirectory(ReadmeFilePath, DestinationHomeDirectoryPath);
                File.Move(Path.Combine(DestinationHomeDirectoryPath, Core20ReadmeFileName), Path.Combine(DestinationHomeDirectoryPath, "README.md"));
                return;
            }
        }

        private static void ReCreateDirectoryWithEveryoneAccess(string directoryPath)
        {
            try
            { Directory.Delete(directoryPath, true); }
            catch (DirectoryNotFoundException) { }

            Thread.Sleep(TimeSpan.FromMilliseconds(1));

            var directoryInfo = Directory.CreateDirectory(directoryPath);
            var directorySecurity = directoryInfo.GetAccessControl();
            var everyone = new SecurityIdentifier(WellKnownSidType.WorldSid, null);
            directorySecurity.AddAccessRule(new FileSystemAccessRule(everyone, FileSystemRights.FullControl, InheritanceFlags.ContainerInherit | InheritanceFlags.ObjectInherit, PropagationFlags.None, AccessControlType.Allow));
            directoryInfo.SetAccessControl(directorySecurity);
        }

        private static void CopyToDirectory(string sourceFilePath, string destinationDirectoryPath)
        {
            if (sourceFilePath == null)
                throw new ArgumentNullException("sourceFilePath");

            if (destinationDirectoryPath == null)
                throw new ArgumentNullException("destinationDirectoryPath");

            var fileName = Path.GetFileName(sourceFilePath);
            var destinationFilePath = Path.Combine(destinationDirectoryPath, fileName);
            File.Copy(sourceFilePath, destinationFilePath, true);
        }

        private void CopyAgentExtensions()
        {
            var directoriesWithoutFramework = Directory.EnumerateDirectories(ExtensionsDirectoryPath, Configuration, SearchOption.AllDirectories);
            List<string> allDirectoriesForConfiguration = new List<string>(directoriesWithoutFramework);
            foreach (var directory in directoriesWithoutFramework)
            {
                var frameworkSubDirectories = Directory.EnumerateDirectories(directory, "*net*");
                allDirectoriesForConfiguration.AddRange(frameworkSubDirectories);
            }

            var netstandardProjectsToIncludeInBothAgents = new[] { "AspNetCore" };
            var directories = allDirectoriesForConfiguration.ToList()
                .Where(directoryPath => directoryPath != null)
                .Where(directoryPath => directoryPath.Contains("netstandard") == _isCoreClr || netstandardProjectsToIncludeInBothAgents.Any(directoryPath.Contains))
                .Select(directoryPath => new DirectoryInfo(directoryPath))
                .Where(directoryInfo => directoryInfo.Parent != null)
                .Where(directoryInfo => directoryInfo.Parent.Name == "bin" || directoryInfo.Parent.Name == Configuration)
                .ToList();

            var dlls = directories
                .SelectMany(directoryInfo => directoryInfo.EnumerateFiles("*.dll"))
                .Where(fileInfo => fileInfo != null)
                .DistinctBy(fileInfo => fileInfo.Name)
                .Where(fileInfo => fileInfo != null)
                .Select(fileInfo => fileInfo.FullName)
                .Where(filePath => filePath != null)
                .Where(filePath => FileVersionInfo.GetVersionInfo(filePath).FileVersion == AgentVersion)
                .Distinct()
                .ToList();

            foreach (var filePath in dlls)
            {
                var destination = DestinationExtensionsDirectoryPath;
                CopyNewRelicAssemblies(filePath, destination);
                TryCopyExtensionInstrumentationFile(filePath, DestinationExtensionsDirectoryPath);
            };
        }

        private static void CopyNewRelicAssemblies(string assemblyFilePath, string destinationExtensionsDirectoryPath)
        {
            var directoryPath = Path.GetDirectoryName(assemblyFilePath);
            if (directoryPath == null)
                return;

            var directoryInfo = new DirectoryInfo(directoryPath);
            var filePaths = directoryInfo
                .EnumerateFiles("NewRelic.*.dll")
                .Where(fileInfo => fileInfo != null)
                .Where(fileInfo => fileInfo.Name != "NewRelic.Agent.Extensions.dll")
                .Where(fileInfo => !fileInfo.Name.EndsWith("Tests.dll"))
                .Select(fileInfo => fileInfo.FullName)
                .Where(filePath => filePath != null)
                .ToList();

            foreach (var filePath in filePaths)
            {
                CopyToDirectory(filePath, destinationExtensionsDirectoryPath);
            }
        }

        private static void TryCopyExtensionInstrumentationFile(string assemblyFilePath, string destinationExtensionsDirectoryPath)
        {
            var directory = Path.GetDirectoryName(assemblyFilePath);
            if (directory == null)
                return;

            var instrumentationFilePath = Path.Combine(directory, "Instrumentation.xml");
            if (!File.Exists(instrumentationFilePath))
                return;

            var assemblyName = Path.GetFileNameWithoutExtension(assemblyFilePath);
            if (assemblyName == null)
                return;

            var destinationFilePath = Path.Combine(destinationExtensionsDirectoryPath, assemblyName + ".Instrumentation.xml");
            File.Copy(instrumentationFilePath, destinationFilePath, true);
        }

        private void CreateRegistryFile()
        {
            var strings = new[]
            {
                @"COR_ENABLE_PROFILING=1",
                @"COR_PROFILER={71DA0A04-7777-4EC6-9643-7D28B46A8A41}",
                string.Format(@"COR_PROFILER_PATH={0}", DestinationProfilerDllPath),
                string.Format(@"NEWRELIC_HOME={0}\", DestinationHomeDirectoryPath)
            };

            var bytes = new List<byte>();
            foreach (var @string in strings)
            {
                if (@string == null)
                    continue;
                bytes.AddRange(Encoding.Unicode.GetBytes(@string));
                bytes.AddRange(new byte[] { 0, 0 });
            }
            bytes.AddRange(new byte[] { 0, 0 });

            var hexString = BitConverter.ToString(bytes.ToArray()).Replace('-', ',');
            const string fileContentsFormatter =
=======
		[NotNull]
		private String CoreBuildDirectoryPath { get { return Path.Combine(AnyCpuBuildPath, @"NewRelic.Agent.Core", _isCoreClr ? "netstandard2.0" : "net35"); } }
		[NotNull]
		private String NewRelicAgentExtensionsPath { get { return Path.Combine(CoreBuildDirectoryPath, "NewRelic.Agent.Extensions.dll"); } }
		[NotNull]
		private String KeyFilePath { get { return Path.Combine(SolutionPath, "NewRelicStrongNameKey.snk"); } }
		[NotNull]
		private String ExtensionsDirectoryPath { get { return Path.Combine(SolutionPath, "NewRelic", "Agent", "Extensions"); } }

		void RealMain()
		{
			DoWork(bitness: "x86", isCoreClr: false);
			DoWork(bitness: "x64", isCoreClr: false);
			DoWork(bitness: "x86", isCoreClr: true);
			DoWork(bitness: "x64", isCoreClr: true);
			DoWork(bitness: "x64", isCoreClr: true, isLinux: true);
		}

		private void DoWork(string bitness, bool isCoreClr, bool isLinux = false)
		{
			Bitness = bitness;
			_isCoreClr = isCoreClr;
			_isLinux = isLinux;

			var frameworkMsg = _isCoreClr ? "CoreCLR" : ".NETFramework";
			frameworkMsg += _isLinux ? " Linux" : "";
			Console.WriteLine($"[HomeBuilder]: Building home for {frameworkMsg} {bitness}");

			Console.WriteLine("[HomeBuilder]: attempting to read and restore CustomInstrumentation.xml");

			var customInstrumentationFilePath = Path.Combine(DestinationExtensionsDirectoryPath, "CustomInstrumentation.xml");
			byte[] customInstrumentationBytes = ReadCustomInstrumentationBytes(customInstrumentationFilePath);

			ReCreateDirectoryWithEveryoneAccess(DestinationHomeDirectoryPath);

			Directory.CreateDirectory(DestinationExtensionsDirectoryPath);

			CopyProfiler(isLinux);

			File.Copy(NewRelicConfigXsdPath, DestinationNewRelicConfigXsdPath, true);
			RepackAndCopyCoreAsembliesToDirectory(CoreBuildDirectoryPath, DestinationAgentFilePath, KeyFilePath);
			CopyToDirectory(NewRelicConfigPath, DestinationHomeDirectoryPath);
			CopyToDirectory(ExtensionsXsdPath, DestinationExtensionsDirectoryPath);
			CopyToDirectory(NewRelicAgentExtensionsPath, DestinationHomeDirectoryPath);
			CopyAgentExtensions();
			CopyOtherDependencies();

			var shouldCreateRegistryFile = (isCoreClr == false);
			if (shouldCreateRegistryFile)
			{
				CreateRegistryFile();
			}

			if (customInstrumentationBytes != null)
			{
				File.WriteAllBytes(customInstrumentationFilePath, customInstrumentationBytes);
			}
		}

		private void CopyProfiler(bool isLinux = false)
		{
			if (isLinux)
			{
				var soExists = File.Exists(ProfilerSoPath);
				if (soExists)
				{
					Console.WriteLine($"[HomeBuilder]: Copying Linux profiler Shared Object (so) from: {ProfilerSoPath} to: {DestinationProfilerSoPath}");
					File.Copy(ProfilerSoPath, DestinationProfilerSoPath, true);
				}
				else
				{
					Console.WriteLine($"[HomeBuilder]: *** Did not find Linux profiler Shared Object (so) at path: {ProfilerSoPath} ***");
				}
			}
			else
			{
				Console.WriteLine($"[HomeBuilder]: Copying Windows profiler DLL from: {ProfilerDllPath} to: {DestinationProfilerDllPath}");

				File.Copy(ProfilerDllPath, DestinationProfilerDllPath, true);
			}

			if (!_isCoreClr)
			{
				return;
			}
		}

		private byte[] ReadCustomInstrumentationBytes(string customInstrumentationFilePath)
		{
			byte[] customInstrumentationBytes = null;

			if (File.Exists(customInstrumentationFilePath))
			{
				customInstrumentationBytes = File.ReadAllBytes(customInstrumentationFilePath);
			}

			return customInstrumentationBytes;
		}

		private void CopyOtherDependencies()
		{
			if (_isCoreClr)
			{
				CopyToDirectory(LicenseFilePath, DestinationHomeDirectoryPath);
				CopyToDirectory(AgentApiPath, DestinationHomeDirectoryPath);
				CopyToDirectory(ReadmeFilePath, DestinationHomeDirectoryPath);
				File.Move(Path.Combine(DestinationHomeDirectoryPath, Core20ReadmeFileName), Path.Combine(DestinationHomeDirectoryPath, "README.md"));
				return;
			}

			// We copy JetBrains Annotations to the output extension folder because many of the extensions use it. Even though it does not need to be there for the extensions to work, sometimes our customers will use frameworks that do assembly scanning (such as EpiServer) that will panic when references are unresolved.
			var jetBrainsAnnotationsAssemblyPath = Path.Combine(CoreBuildDirectoryPath, "JetBrains.Annotations.dll");
			CopyToDirectory(jetBrainsAnnotationsAssemblyPath, DestinationExtensionsDirectoryPath);
		}

		private static void ReCreateDirectoryWithEveryoneAccess(String directoryPath)
		{
			try { Directory.Delete(directoryPath, true); }
			catch (DirectoryNotFoundException) { }

			Thread.Sleep(TimeSpan.FromMilliseconds(1));

			var directoryInfo = Directory.CreateDirectory(directoryPath);
			var directorySecurity = directoryInfo.GetAccessControl();
			var everyone = new SecurityIdentifier(WellKnownSidType.WorldSid, null);
			directorySecurity.AddAccessRule(new FileSystemAccessRule(everyone, FileSystemRights.FullControl, InheritanceFlags.ContainerInherit | InheritanceFlags.ObjectInherit, PropagationFlags.None, AccessControlType.Allow));
			directoryInfo.SetAccessControl(directorySecurity);
		}

		private void RepackAndCopyCoreAsembliesToDirectory([NotNull] String sourceDirectoryPath, [NotNull] String destinationFilePath, [NotNull] String keyFilePath)
		{
			if (sourceDirectoryPath == null)
				throw new ArgumentNullException("sourceDirectoryPath");
			if (destinationFilePath == null)
				throw new ArgumentNullException("destinationFilePath");

			var assemblyPathsToRepack = new List<String> { Path.Combine(sourceDirectoryPath, @"NewRelic.Agent.Core.dll") };

			var coreAssemblies = Directory.GetFiles(sourceDirectoryPath)
					.Where(filePath => filePath != null)
					.Where(filePath => !filePath.EndsWith(@"NewRelic.Agent.Core.dll"))
					.Where(filePath => !filePath.EndsWith(@"NewRelic.Agent.Extensions.dll"))
					.Where(filePath => Path.GetExtension(filePath) == ".dll");

			assemblyPathsToRepack.AddRange(coreAssemblies);

			if(_isCoreClr)
			{
				var netstandardAssemblyPaths = GetNetstandardAssemblyPaths();
				assemblyPathsToRepack.AddRange(netstandardAssemblyPaths);

				if (Environment.GetEnvironmentVariable("NEWRELIC_INSTALL_PATH") != null)
				{
					var homeDirectory = Directory.GetParent(destinationFilePath);
					foreach (var dllPath in netstandardAssemblyPaths)
					{
						var destFileName = Path.Combine(homeDirectory.FullName, new FileInfo(dllPath).Name);
						File.Copy(dllPath, destFileName);
					}
				}
			}

			foreach (var assemblyPath in assemblyPathsToRepack)
			{
				Console.WriteLine($"[HomeBuilder]: attempting to repack assembly at: {assemblyPath}");
			}

			Console.WriteLine();

			var netStandardPath = Path.Combine(NuGetPackageDir, "NETStandard.Library", "2.0.0", "build", "netstandard2.0", "ref");
			var newtonsoftResolvePath = GetNugetPackageDllFolderPath(_coreProjectPath, "Newtonsoft.Json", VersionResolution.Latest, "lib", "netstandard1.3");

			Console.WriteLine($"[HomeBuilder]: Adding netstandard path for .NET Standard IL Repack resolution to: {netStandardPath}");
			Console.WriteLine($"[HomeBuilder]: Adding newtonsoft path for .NET Standard IL Repack resolution to: {newtonsoftResolvePath}");

			var ilRepackOptions = new RepackOptions(Enumerable.Empty<string>())
			{
				AllowDuplicateResources = false,
				AllowMultipleAssemblyLevelAttributes = false,
				AllowWildCards = false,
				AllowZeroPeKind = false,
				AttributeFile = null,
				CopyAttributes = false,
				DebugInfo = true,
				DelaySign = false,
				ExcludeFile = null,
				InputAssemblies = assemblyPathsToRepack.ToArray(),
				Internalize = true,
				KeepOtherVersionReferences = true,
				KeyFile = keyFilePath,
				LineIndexation = false,
				NoRepackRes = true,
				OutputFile = destinationFilePath,
				Parallel = true,
				PauseBeforeExit = false,
				SearchDirectories = new[] { sourceDirectoryPath, netStandardPath, newtonsoftResolvePath },
				TargetKind = ILRepack.Kind.SameAsPrimaryAssembly,
				UnionMerge = false,
				Version = null,
				XmlDocumentation = false,
			};

			var ilRepack = new ILRepack(ilRepackOptions);
			ilRepack.Repack();
		}

		private string GetNugetPackageDllPath(string csprojPath, string packageName, VersionResolution versionResolution, params string[] packageSubFolders)
		{
			var folderPath = GetNugetPackageDllFolderPath(csprojPath, packageName, versionResolution, packageSubFolders);
			var dllPath = Path.Combine(folderPath, $"{packageName}.dll") ?? String.Empty;

			return dllPath;
		}

		private string GetNugetPackageDllFolderPath(string csprojPath, string packageName, VersionResolution versionResolution, params string[] packageSubFolders)
		{
			var subFolderPath = Path.Combine(packageSubFolders);

			var regex = new Regex($@".*<PackageReference Include=""{packageName}"" Version=""(.*?)"" />");

			var versions = File.ReadAllLines(csprojPath)
				.Select(line => regex.Match(line))
				.Where(match => match.Success)
				.Select(match => match.Groups[1]);

			Console.WriteLine($"[HomeBuilder]: {packageName} Versions...");
			foreach (var v in versions)
			{
				Console.WriteLine($"[HomeBuilder]: {v}");
			}

			var version = GetVersion(versions, versionResolution);
			var packageFolder = $"{packageName}\\{version}";

			var folderPath = Path.Combine(NuGetPackageDir, packageFolder, subFolderPath) ?? String.Empty;

			return folderPath;
		}

		private string GetVersion(IEnumerable<Group> versions, VersionResolution versionResolution)
		{
			switch (versionResolution)
			{
				case VersionResolution.FirstFound:
					return versions.First().Value;

				case VersionResolution.LastFound:
					return versions.Last().Value;

				case VersionResolution.Earliest:
					return versions.Min(v => new Version(v.Value)).ToString();

				case VersionResolution.Latest:
					return versions.Max(v => new Version(v.Value)).ToString();

				default:
					throw new ArgumentException($"Version resolution specified is not defined: {versionResolution}");
			}
		}

		private List<string> GetNetstandardAssemblyPaths()
		{
			var netstandardAssemblyPaths = new List<string>();

			var autofacDllPath = GetNugetPackageDllPath(_coreProjectPath, "Autofac", VersionResolution.FirstFound, "lib", "netstandard1.1");
			netstandardAssemblyPaths.Add(autofacDllPath);

			var log4netDllPath = GetNugetPackageDllPath(_coreProjectPath, "log4net", VersionResolution.Latest, "lib", "netstandard1.3");
			netstandardAssemblyPaths.Add(log4netDllPath);

			var moreLinqDllPath = GetNugetPackageDllPath(_coreProjectPath, "MoreLinq", VersionResolution.Latest, "lib", "netstandard1.0");
			netstandardAssemblyPaths.Add(moreLinqDllPath);

			var newtonSoftJsonDllPath = GetNugetPackageDllPath(_coreProjectPath, "Newtonsoft.Json", VersionResolution.Latest, "lib", "netstandard1.3");
			netstandardAssemblyPaths.Add(newtonSoftJsonDllPath);

			return netstandardAssemblyPaths;
		}

		private static void CopyToDirectory([NotNull] String sourceFilePath, [NotNull] String destinationDirectoryPath)
		{
			if (sourceFilePath == null)
				throw new ArgumentNullException("sourceFilePath");
			if (destinationDirectoryPath == null)
				throw new ArgumentNullException("destinationDirectoryPath");

			CopyToDirectories(sourceFilePath, new[] { destinationDirectoryPath });
		}

		private static void CopyToDirectories([NotNull] String sourceFilePath, [NotNull] IEnumerable<String> destinationDirectoryPaths)
		{
			if (sourceFilePath == null)
				throw new ArgumentNullException("sourceFilePath");
			if (destinationDirectoryPaths == null)
				throw new ArgumentNullException("destinationDirectoryPaths");

			var fileName = Path.GetFileName(sourceFilePath);
			destinationDirectoryPaths
				.Where(destinationDirectoryPath => destinationDirectoryPath != null)
				.Select(destinationDirectoryPath => Path.Combine(destinationDirectoryPath, fileName))
				.Where(destinationFilePath => destinationFilePath != null)
				.ToList()
				.ForEach(destinationFilePath => File.Copy(sourceFilePath, destinationFilePath, true));
		}

		private void CopyAgentExtensions()
		{
			var directoriesWithoutFramework = Directory.EnumerateDirectories(ExtensionsDirectoryPath, Configuration, SearchOption.AllDirectories);

			List<string> allDirectoriesForConfiguration = new List<String>(directoriesWithoutFramework);

			foreach (var directory in directoriesWithoutFramework)
			{
				var frameworkSubDirectories = Directory.EnumerateDirectories(directory, "*net*");
				allDirectoriesForConfiguration.AddRange(frameworkSubDirectories);
			}

			var directories = allDirectoriesForConfiguration.ToList()
				.Where(directoryPath => directoryPath != null)
				.Where(directoryPath => directoryPath.Contains("netstandard") == _isCoreClr)
				.Select(directoryPath => new DirectoryInfo(directoryPath))
				.Where(directoryInfo => directoryInfo.Parent != null)
				.Where(directoryInfo => directoryInfo.Parent.Name == "bin" || directoryInfo.Parent.Name == Configuration);

			var dlls = directories
				.SelectMany(directoryInfo => directoryInfo.EnumerateFiles("*.dll"))
				.Where(fileInfo => fileInfo != null)
				.DistinctBy(fileInfo => fileInfo.Name)
				.Where(fileInfo => fileInfo != null)
				.Select(fileInfo => fileInfo.FullName)
				.Where(filePath => filePath != null)
				.Where(filePath => FileVersionInfo.GetVersionInfo(filePath).FileVersion == AgentVersion);

			dlls.ForEach(filePath =>
			{
				CopyNewRelicAssemblies(filePath, DestinationExtensionsDirectoryPath);
				TryCopyExtensionInstrumentationFile(filePath, DestinationExtensionsDirectoryPath);
			});
		}

		private static void CopyNewRelicAssemblies([NotNull] String assemblyFilePath, [NotNull] String destinationExtensionsDirectoryPath)
		{
			var directoryPath = Path.GetDirectoryName(assemblyFilePath);
			if (directoryPath == null)
				return;

			var directoryInfo = new DirectoryInfo(directoryPath);

			directoryInfo
				.EnumerateFiles("NewRelic.*.dll")
				.Where(fileInfo => fileInfo != null)
				.Where(fileInfo => fileInfo.Name != "NewRelic.Agent.Extensions.dll")
				.Where(fileInfo => !fileInfo.Name.EndsWith("Tests.dll"))
				.Select(fileInfo => fileInfo.FullName)
				.Where(filePath => filePath != null)
				.ForEach(filePath => CopyToDirectory(filePath, destinationExtensionsDirectoryPath));
		}

		private static void TryCopyExtensionInstrumentationFile([NotNull] String assemblyFilePath, [NotNull] String destinationExtensionsDirectoryPath)
		{
			var directory = Path.GetDirectoryName(assemblyFilePath);

			if (directory == null)
				return;

			var instrumentationFilePath = Path.Combine(directory, "Instrumentation.xml");
			if (!File.Exists(instrumentationFilePath))
				return;

			var assemblyName = Path.GetFileNameWithoutExtension(assemblyFilePath);
			if (assemblyName == null || !assemblyName.StartsWith("NewRelic"))
				return;

			var destinationFilePath = Path.Combine(destinationExtensionsDirectoryPath, assemblyName + ".Instrumentation.xml");

			File.Copy(instrumentationFilePath, destinationFilePath, true);
		}

		private void CreateRegistryFile()
		{
			var strings = new[]
			{
				@"COR_ENABLE_PROFILING=1",
				@"COR_PROFILER={71DA0A04-7777-4EC6-9643-7D28B46A8A41}",
				String.Format(@"COR_PROFILER_PATH={0}", DestinationProfilerDllPath),
				String.Format(@"NEWRELIC_HOME={0}\", DestinationHomeDirectoryPath)
			};

			var bytes = new List<Byte>();
			foreach (var @string in strings)
			{
				if (@string == null)
					continue;
				bytes.AddRange(Encoding.Unicode.GetBytes(@string));
				bytes.AddRange(new Byte[] { 0, 0 });
			}
			bytes.AddRange(new Byte[] { 0, 0 });

			var hexString = BitConverter.ToString(bytes.ToArray()).Replace('-', ',');
			const string fileContentsFormatter =
>>>>>>> 35840ea2
@"Windows Registry Editor Version 5.00

[HKEY_LOCAL_MACHINE\SYSTEM\CurrentControlSet\Services\W3SVC]
""Environment""=hex(7):{0}

[HKEY_LOCAL_MACHINE\SYSTEM\CurrentControlSet\Services\WAS]
""Environment""=hex(7):{0}
";
            var fileContents = string.Format(fileContentsFormatter, hexString);
            File.WriteAllText(DestinationRegistryFilePath, fileContents);
        }

        static void Main(string[] args)
        {
            var program = new Program();
            program.ParseCommandLineArguments(args);
            program.RealMain();
        }

        private void ParseCommandLineArguments(string[] commandLineArguments)
        {
            var defaultParser = CommandLine.Parser.Default;
            if (defaultParser == null)
                throw new NullReferenceException("defaultParser");

            defaultParser.ParseArgumentsStrict(commandLineArguments, this);
        }

        private string GetNuGetPackageFolder(string csprojPath, string packageName)
        {

            Console.WriteLine($"Searching local Package Cache for '{packageName}' in {NuGetPackageDir}");
            var version = GetNuGetPackageVersion(csprojPath, packageName);
            var pkgFolder = Path.Combine(NuGetPackageDir.TrimEnd('"'), packageName, version);
            Console.WriteLine($"Nuget Package Folder - {pkgFolder}");
            return pkgFolder;
        }

        private string GetNuGetPackageFolderNativeLibPath(string csprojPath, string packageName)
        {
            var pkgFolder = GetNuGetPackageFolder(csprojPath, packageName);
            pkgFolder = Path.Combine(pkgFolder, "runtimes");
            pkgFolder = _isLinux
                ? Path.Combine(pkgFolder, "linux")
                : Path.Combine(pkgFolder, "win");

            pkgFolder = Path.Combine(pkgFolder, "native");
            Console.WriteLine($"Nuget Package LibPath - {pkgFolder}");
            return pkgFolder;
        }

        private string GetNuGetPackageVersion(string csprojPath, string packageName)
        {
            var regex = new Regex($@".*<PackageReference Include=""{packageName}"" Version=""(.*?)"" />");
            var packageVersion = File.ReadAllLines(csprojPath)
                .Select(line => regex.Match(line))
                .Where(match => match.Success)
                .Select(match => match.Groups[1].Value)
                .FirstOrDefault();

            Console.WriteLine($"Identified Package Reference to '{packageName}' for version {packageVersion} in {csprojPath}");
            return packageVersion;
        }
    }
}<|MERGE_RESOLUTION|>--- conflicted
+++ resolved
@@ -100,7 +100,6 @@
 			}
 		}
 
-<<<<<<< HEAD
         private string AgentCoreBuildDirectoryPath { get { return Path.Combine(AnyCpuBuildPath, @"NewRelic.Agent.Core", _isCoreClr ? "netstandard2.0" : "net35"); } }
         private string ILRepackedNewRelicAgentCorePath { get { return Path.Combine(AgentCoreBuildDirectoryPath + "-ILRepacked", "NewRelic.Agent.Core.dll"); } }
         private string NewRelicCoreBuildDirectoryPath { get { return Path.Combine(AnyCpuBuildPath, @"NewRelic.Core", _isCoreClr ? "netstandard2.0" : "net35"); } }
@@ -115,7 +114,6 @@
             DoWork(bitness: "x86", isCoreClr: true);
             DoWork(bitness: "x64", isCoreClr: true);
             DoWork(bitness: "x64", isCoreClr: true, isLinux: true);
-
         }
 
         private void DoWork(string bitness, bool isCoreClr, bool isLinux = false)
@@ -336,408 +334,6 @@
 
             var hexString = BitConverter.ToString(bytes.ToArray()).Replace('-', ',');
             const string fileContentsFormatter =
-=======
-		[NotNull]
-		private String CoreBuildDirectoryPath { get { return Path.Combine(AnyCpuBuildPath, @"NewRelic.Agent.Core", _isCoreClr ? "netstandard2.0" : "net35"); } }
-		[NotNull]
-		private String NewRelicAgentExtensionsPath { get { return Path.Combine(CoreBuildDirectoryPath, "NewRelic.Agent.Extensions.dll"); } }
-		[NotNull]
-		private String KeyFilePath { get { return Path.Combine(SolutionPath, "NewRelicStrongNameKey.snk"); } }
-		[NotNull]
-		private String ExtensionsDirectoryPath { get { return Path.Combine(SolutionPath, "NewRelic", "Agent", "Extensions"); } }
-
-		void RealMain()
-		{
-			DoWork(bitness: "x86", isCoreClr: false);
-			DoWork(bitness: "x64", isCoreClr: false);
-			DoWork(bitness: "x86", isCoreClr: true);
-			DoWork(bitness: "x64", isCoreClr: true);
-			DoWork(bitness: "x64", isCoreClr: true, isLinux: true);
-		}
-
-		private void DoWork(string bitness, bool isCoreClr, bool isLinux = false)
-		{
-			Bitness = bitness;
-			_isCoreClr = isCoreClr;
-			_isLinux = isLinux;
-
-			var frameworkMsg = _isCoreClr ? "CoreCLR" : ".NETFramework";
-			frameworkMsg += _isLinux ? " Linux" : "";
-			Console.WriteLine($"[HomeBuilder]: Building home for {frameworkMsg} {bitness}");
-
-			Console.WriteLine("[HomeBuilder]: attempting to read and restore CustomInstrumentation.xml");
-
-			var customInstrumentationFilePath = Path.Combine(DestinationExtensionsDirectoryPath, "CustomInstrumentation.xml");
-			byte[] customInstrumentationBytes = ReadCustomInstrumentationBytes(customInstrumentationFilePath);
-
-			ReCreateDirectoryWithEveryoneAccess(DestinationHomeDirectoryPath);
-
-			Directory.CreateDirectory(DestinationExtensionsDirectoryPath);
-
-			CopyProfiler(isLinux);
-
-			File.Copy(NewRelicConfigXsdPath, DestinationNewRelicConfigXsdPath, true);
-			RepackAndCopyCoreAsembliesToDirectory(CoreBuildDirectoryPath, DestinationAgentFilePath, KeyFilePath);
-			CopyToDirectory(NewRelicConfigPath, DestinationHomeDirectoryPath);
-			CopyToDirectory(ExtensionsXsdPath, DestinationExtensionsDirectoryPath);
-			CopyToDirectory(NewRelicAgentExtensionsPath, DestinationHomeDirectoryPath);
-			CopyAgentExtensions();
-			CopyOtherDependencies();
-
-			var shouldCreateRegistryFile = (isCoreClr == false);
-			if (shouldCreateRegistryFile)
-			{
-				CreateRegistryFile();
-			}
-
-			if (customInstrumentationBytes != null)
-			{
-				File.WriteAllBytes(customInstrumentationFilePath, customInstrumentationBytes);
-			}
-		}
-
-		private void CopyProfiler(bool isLinux = false)
-		{
-			if (isLinux)
-			{
-				var soExists = File.Exists(ProfilerSoPath);
-				if (soExists)
-				{
-					Console.WriteLine($"[HomeBuilder]: Copying Linux profiler Shared Object (so) from: {ProfilerSoPath} to: {DestinationProfilerSoPath}");
-					File.Copy(ProfilerSoPath, DestinationProfilerSoPath, true);
-				}
-				else
-				{
-					Console.WriteLine($"[HomeBuilder]: *** Did not find Linux profiler Shared Object (so) at path: {ProfilerSoPath} ***");
-				}
-			}
-			else
-			{
-				Console.WriteLine($"[HomeBuilder]: Copying Windows profiler DLL from: {ProfilerDllPath} to: {DestinationProfilerDllPath}");
-
-				File.Copy(ProfilerDllPath, DestinationProfilerDllPath, true);
-			}
-
-			if (!_isCoreClr)
-			{
-				return;
-			}
-		}
-
-		private byte[] ReadCustomInstrumentationBytes(string customInstrumentationFilePath)
-		{
-			byte[] customInstrumentationBytes = null;
-
-			if (File.Exists(customInstrumentationFilePath))
-			{
-				customInstrumentationBytes = File.ReadAllBytes(customInstrumentationFilePath);
-			}
-
-			return customInstrumentationBytes;
-		}
-
-		private void CopyOtherDependencies()
-		{
-			if (_isCoreClr)
-			{
-				CopyToDirectory(LicenseFilePath, DestinationHomeDirectoryPath);
-				CopyToDirectory(AgentApiPath, DestinationHomeDirectoryPath);
-				CopyToDirectory(ReadmeFilePath, DestinationHomeDirectoryPath);
-				File.Move(Path.Combine(DestinationHomeDirectoryPath, Core20ReadmeFileName), Path.Combine(DestinationHomeDirectoryPath, "README.md"));
-				return;
-			}
-
-			// We copy JetBrains Annotations to the output extension folder because many of the extensions use it. Even though it does not need to be there for the extensions to work, sometimes our customers will use frameworks that do assembly scanning (such as EpiServer) that will panic when references are unresolved.
-			var jetBrainsAnnotationsAssemblyPath = Path.Combine(CoreBuildDirectoryPath, "JetBrains.Annotations.dll");
-			CopyToDirectory(jetBrainsAnnotationsAssemblyPath, DestinationExtensionsDirectoryPath);
-		}
-
-		private static void ReCreateDirectoryWithEveryoneAccess(String directoryPath)
-		{
-			try { Directory.Delete(directoryPath, true); }
-			catch (DirectoryNotFoundException) { }
-
-			Thread.Sleep(TimeSpan.FromMilliseconds(1));
-
-			var directoryInfo = Directory.CreateDirectory(directoryPath);
-			var directorySecurity = directoryInfo.GetAccessControl();
-			var everyone = new SecurityIdentifier(WellKnownSidType.WorldSid, null);
-			directorySecurity.AddAccessRule(new FileSystemAccessRule(everyone, FileSystemRights.FullControl, InheritanceFlags.ContainerInherit | InheritanceFlags.ObjectInherit, PropagationFlags.None, AccessControlType.Allow));
-			directoryInfo.SetAccessControl(directorySecurity);
-		}
-
-		private void RepackAndCopyCoreAsembliesToDirectory([NotNull] String sourceDirectoryPath, [NotNull] String destinationFilePath, [NotNull] String keyFilePath)
-		{
-			if (sourceDirectoryPath == null)
-				throw new ArgumentNullException("sourceDirectoryPath");
-			if (destinationFilePath == null)
-				throw new ArgumentNullException("destinationFilePath");
-
-			var assemblyPathsToRepack = new List<String> { Path.Combine(sourceDirectoryPath, @"NewRelic.Agent.Core.dll") };
-
-			var coreAssemblies = Directory.GetFiles(sourceDirectoryPath)
-					.Where(filePath => filePath != null)
-					.Where(filePath => !filePath.EndsWith(@"NewRelic.Agent.Core.dll"))
-					.Where(filePath => !filePath.EndsWith(@"NewRelic.Agent.Extensions.dll"))
-					.Where(filePath => Path.GetExtension(filePath) == ".dll");
-
-			assemblyPathsToRepack.AddRange(coreAssemblies);
-
-			if(_isCoreClr)
-			{
-				var netstandardAssemblyPaths = GetNetstandardAssemblyPaths();
-				assemblyPathsToRepack.AddRange(netstandardAssemblyPaths);
-
-				if (Environment.GetEnvironmentVariable("NEWRELIC_INSTALL_PATH") != null)
-				{
-					var homeDirectory = Directory.GetParent(destinationFilePath);
-					foreach (var dllPath in netstandardAssemblyPaths)
-					{
-						var destFileName = Path.Combine(homeDirectory.FullName, new FileInfo(dllPath).Name);
-						File.Copy(dllPath, destFileName);
-					}
-				}
-			}
-
-			foreach (var assemblyPath in assemblyPathsToRepack)
-			{
-				Console.WriteLine($"[HomeBuilder]: attempting to repack assembly at: {assemblyPath}");
-			}
-
-			Console.WriteLine();
-
-			var netStandardPath = Path.Combine(NuGetPackageDir, "NETStandard.Library", "2.0.0", "build", "netstandard2.0", "ref");
-			var newtonsoftResolvePath = GetNugetPackageDllFolderPath(_coreProjectPath, "Newtonsoft.Json", VersionResolution.Latest, "lib", "netstandard1.3");
-
-			Console.WriteLine($"[HomeBuilder]: Adding netstandard path for .NET Standard IL Repack resolution to: {netStandardPath}");
-			Console.WriteLine($"[HomeBuilder]: Adding newtonsoft path for .NET Standard IL Repack resolution to: {newtonsoftResolvePath}");
-
-			var ilRepackOptions = new RepackOptions(Enumerable.Empty<string>())
-			{
-				AllowDuplicateResources = false,
-				AllowMultipleAssemblyLevelAttributes = false,
-				AllowWildCards = false,
-				AllowZeroPeKind = false,
-				AttributeFile = null,
-				CopyAttributes = false,
-				DebugInfo = true,
-				DelaySign = false,
-				ExcludeFile = null,
-				InputAssemblies = assemblyPathsToRepack.ToArray(),
-				Internalize = true,
-				KeepOtherVersionReferences = true,
-				KeyFile = keyFilePath,
-				LineIndexation = false,
-				NoRepackRes = true,
-				OutputFile = destinationFilePath,
-				Parallel = true,
-				PauseBeforeExit = false,
-				SearchDirectories = new[] { sourceDirectoryPath, netStandardPath, newtonsoftResolvePath },
-				TargetKind = ILRepack.Kind.SameAsPrimaryAssembly,
-				UnionMerge = false,
-				Version = null,
-				XmlDocumentation = false,
-			};
-
-			var ilRepack = new ILRepack(ilRepackOptions);
-			ilRepack.Repack();
-		}
-
-		private string GetNugetPackageDllPath(string csprojPath, string packageName, VersionResolution versionResolution, params string[] packageSubFolders)
-		{
-			var folderPath = GetNugetPackageDllFolderPath(csprojPath, packageName, versionResolution, packageSubFolders);
-			var dllPath = Path.Combine(folderPath, $"{packageName}.dll") ?? String.Empty;
-
-			return dllPath;
-		}
-
-		private string GetNugetPackageDllFolderPath(string csprojPath, string packageName, VersionResolution versionResolution, params string[] packageSubFolders)
-		{
-			var subFolderPath = Path.Combine(packageSubFolders);
-
-			var regex = new Regex($@".*<PackageReference Include=""{packageName}"" Version=""(.*?)"" />");
-
-			var versions = File.ReadAllLines(csprojPath)
-				.Select(line => regex.Match(line))
-				.Where(match => match.Success)
-				.Select(match => match.Groups[1]);
-
-			Console.WriteLine($"[HomeBuilder]: {packageName} Versions...");
-			foreach (var v in versions)
-			{
-				Console.WriteLine($"[HomeBuilder]: {v}");
-			}
-
-			var version = GetVersion(versions, versionResolution);
-			var packageFolder = $"{packageName}\\{version}";
-
-			var folderPath = Path.Combine(NuGetPackageDir, packageFolder, subFolderPath) ?? String.Empty;
-
-			return folderPath;
-		}
-
-		private string GetVersion(IEnumerable<Group> versions, VersionResolution versionResolution)
-		{
-			switch (versionResolution)
-			{
-				case VersionResolution.FirstFound:
-					return versions.First().Value;
-
-				case VersionResolution.LastFound:
-					return versions.Last().Value;
-
-				case VersionResolution.Earliest:
-					return versions.Min(v => new Version(v.Value)).ToString();
-
-				case VersionResolution.Latest:
-					return versions.Max(v => new Version(v.Value)).ToString();
-
-				default:
-					throw new ArgumentException($"Version resolution specified is not defined: {versionResolution}");
-			}
-		}
-
-		private List<string> GetNetstandardAssemblyPaths()
-		{
-			var netstandardAssemblyPaths = new List<string>();
-
-			var autofacDllPath = GetNugetPackageDllPath(_coreProjectPath, "Autofac", VersionResolution.FirstFound, "lib", "netstandard1.1");
-			netstandardAssemblyPaths.Add(autofacDllPath);
-
-			var log4netDllPath = GetNugetPackageDllPath(_coreProjectPath, "log4net", VersionResolution.Latest, "lib", "netstandard1.3");
-			netstandardAssemblyPaths.Add(log4netDllPath);
-
-			var moreLinqDllPath = GetNugetPackageDllPath(_coreProjectPath, "MoreLinq", VersionResolution.Latest, "lib", "netstandard1.0");
-			netstandardAssemblyPaths.Add(moreLinqDllPath);
-
-			var newtonSoftJsonDllPath = GetNugetPackageDllPath(_coreProjectPath, "Newtonsoft.Json", VersionResolution.Latest, "lib", "netstandard1.3");
-			netstandardAssemblyPaths.Add(newtonSoftJsonDllPath);
-
-			return netstandardAssemblyPaths;
-		}
-
-		private static void CopyToDirectory([NotNull] String sourceFilePath, [NotNull] String destinationDirectoryPath)
-		{
-			if (sourceFilePath == null)
-				throw new ArgumentNullException("sourceFilePath");
-			if (destinationDirectoryPath == null)
-				throw new ArgumentNullException("destinationDirectoryPath");
-
-			CopyToDirectories(sourceFilePath, new[] { destinationDirectoryPath });
-		}
-
-		private static void CopyToDirectories([NotNull] String sourceFilePath, [NotNull] IEnumerable<String> destinationDirectoryPaths)
-		{
-			if (sourceFilePath == null)
-				throw new ArgumentNullException("sourceFilePath");
-			if (destinationDirectoryPaths == null)
-				throw new ArgumentNullException("destinationDirectoryPaths");
-
-			var fileName = Path.GetFileName(sourceFilePath);
-			destinationDirectoryPaths
-				.Where(destinationDirectoryPath => destinationDirectoryPath != null)
-				.Select(destinationDirectoryPath => Path.Combine(destinationDirectoryPath, fileName))
-				.Where(destinationFilePath => destinationFilePath != null)
-				.ToList()
-				.ForEach(destinationFilePath => File.Copy(sourceFilePath, destinationFilePath, true));
-		}
-
-		private void CopyAgentExtensions()
-		{
-			var directoriesWithoutFramework = Directory.EnumerateDirectories(ExtensionsDirectoryPath, Configuration, SearchOption.AllDirectories);
-
-			List<string> allDirectoriesForConfiguration = new List<String>(directoriesWithoutFramework);
-
-			foreach (var directory in directoriesWithoutFramework)
-			{
-				var frameworkSubDirectories = Directory.EnumerateDirectories(directory, "*net*");
-				allDirectoriesForConfiguration.AddRange(frameworkSubDirectories);
-			}
-
-			var directories = allDirectoriesForConfiguration.ToList()
-				.Where(directoryPath => directoryPath != null)
-				.Where(directoryPath => directoryPath.Contains("netstandard") == _isCoreClr)
-				.Select(directoryPath => new DirectoryInfo(directoryPath))
-				.Where(directoryInfo => directoryInfo.Parent != null)
-				.Where(directoryInfo => directoryInfo.Parent.Name == "bin" || directoryInfo.Parent.Name == Configuration);
-
-			var dlls = directories
-				.SelectMany(directoryInfo => directoryInfo.EnumerateFiles("*.dll"))
-				.Where(fileInfo => fileInfo != null)
-				.DistinctBy(fileInfo => fileInfo.Name)
-				.Where(fileInfo => fileInfo != null)
-				.Select(fileInfo => fileInfo.FullName)
-				.Where(filePath => filePath != null)
-				.Where(filePath => FileVersionInfo.GetVersionInfo(filePath).FileVersion == AgentVersion);
-
-			dlls.ForEach(filePath =>
-			{
-				CopyNewRelicAssemblies(filePath, DestinationExtensionsDirectoryPath);
-				TryCopyExtensionInstrumentationFile(filePath, DestinationExtensionsDirectoryPath);
-			});
-		}
-
-		private static void CopyNewRelicAssemblies([NotNull] String assemblyFilePath, [NotNull] String destinationExtensionsDirectoryPath)
-		{
-			var directoryPath = Path.GetDirectoryName(assemblyFilePath);
-			if (directoryPath == null)
-				return;
-
-			var directoryInfo = new DirectoryInfo(directoryPath);
-
-			directoryInfo
-				.EnumerateFiles("NewRelic.*.dll")
-				.Where(fileInfo => fileInfo != null)
-				.Where(fileInfo => fileInfo.Name != "NewRelic.Agent.Extensions.dll")
-				.Where(fileInfo => !fileInfo.Name.EndsWith("Tests.dll"))
-				.Select(fileInfo => fileInfo.FullName)
-				.Where(filePath => filePath != null)
-				.ForEach(filePath => CopyToDirectory(filePath, destinationExtensionsDirectoryPath));
-		}
-
-		private static void TryCopyExtensionInstrumentationFile([NotNull] String assemblyFilePath, [NotNull] String destinationExtensionsDirectoryPath)
-		{
-			var directory = Path.GetDirectoryName(assemblyFilePath);
-
-			if (directory == null)
-				return;
-
-			var instrumentationFilePath = Path.Combine(directory, "Instrumentation.xml");
-			if (!File.Exists(instrumentationFilePath))
-				return;
-
-			var assemblyName = Path.GetFileNameWithoutExtension(assemblyFilePath);
-			if (assemblyName == null || !assemblyName.StartsWith("NewRelic"))
-				return;
-
-			var destinationFilePath = Path.Combine(destinationExtensionsDirectoryPath, assemblyName + ".Instrumentation.xml");
-
-			File.Copy(instrumentationFilePath, destinationFilePath, true);
-		}
-
-		private void CreateRegistryFile()
-		{
-			var strings = new[]
-			{
-				@"COR_ENABLE_PROFILING=1",
-				@"COR_PROFILER={71DA0A04-7777-4EC6-9643-7D28B46A8A41}",
-				String.Format(@"COR_PROFILER_PATH={0}", DestinationProfilerDllPath),
-				String.Format(@"NEWRELIC_HOME={0}\", DestinationHomeDirectoryPath)
-			};
-
-			var bytes = new List<Byte>();
-			foreach (var @string in strings)
-			{
-				if (@string == null)
-					continue;
-				bytes.AddRange(Encoding.Unicode.GetBytes(@string));
-				bytes.AddRange(new Byte[] { 0, 0 });
-			}
-			bytes.AddRange(new Byte[] { 0, 0 });
-
-			var hexString = BitConverter.ToString(bytes.ToArray()).Replace('-', ',');
-			const string fileContentsFormatter =
->>>>>>> 35840ea2
 @"Windows Registry Editor Version 5.00
 
 [HKEY_LOCAL_MACHINE\SYSTEM\CurrentControlSet\Services\W3SVC]
