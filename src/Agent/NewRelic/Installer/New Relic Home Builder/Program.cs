--- conflicted
+++ resolved
@@ -8,10 +8,6 @@
 using System.Text;
 using System.Text.RegularExpressions;
 using System.Threading;
-<<<<<<< HEAD
-=======
-using ILRepacking;
->>>>>>> f1b652b6
 using MoreLinq;
 
 namespace NewRelic.Installer
@@ -21,10 +17,6 @@
         private const string HomeDirectoryNamePrefix = "src\\Agent\\New Relic Home ";
         private const string ProfilerSoFileName = "libNewRelicProfiler.so";
 
-<<<<<<< HEAD
-        // ReSharper disable MemberCanBePrivate.Global
-        // ReSharper disable UnusedAutoPropertyAccessor.Global
-
         [CommandLine.Option("solution", Required = true, HelpText = "$(SolutionDir)")]
         public string SolutionPath { get; set; }
 
@@ -36,31 +28,10 @@
 
         private bool _isCoreClr = false;
         private bool _isLinux = false;
-
         public string Bitness { get; set; }
-
-        // ReSharper restore UnusedAutoPropertyAccessor.Global
-        // ReSharper restore MemberCanBePrivate.Global
 
         // output paths
         private string DestinationHomeDirectoryName
-=======
-        [CommandLine.Option("solution", Required = true, HelpText = "$(SolutionDir)")]
-        public String SolutionPath { get; set; }
-
-        [CommandLine.Option("configuration", Required = false, HelpText = "$(Configuration)")]
-        public String Configuration { get; set; }
-
-        [CommandLine.Option("nugetPackageDir", Required = false, HelpText = "$(NuGetPackageRoot)")]
-        public String NuGetPackageDir { get; set; }
-
-        private bool _isCoreClr = false;
-        private bool _isLinux = false;
-        public String Bitness { get; set; }
-
-        // output paths
-        private String DestinationHomeDirectoryName
->>>>>>> f1b652b6
         {
             get
             {
@@ -77,7 +48,6 @@
                 return name;
             }
         }
-<<<<<<< HEAD
 
         private string DestinationHomeDirectoryPath { get { return Path.Combine(SolutionPath, DestinationHomeDirectoryName); } }
         private string DestinationAgentFilePath { get { return Path.Combine(DestinationHomeDirectoryPath, "NewRelic.Agent.Core.dll"); } }
@@ -100,37 +70,10 @@
         private string LicenseFilePath => Path.Combine(LicenseSourceDirectoryPath, "LICENSE.txt");
         private string ThirdPartyNoticesFilePath => Path.Combine(LicenseSourceDirectoryPath, "THIRD_PARTY_NOTICES.txt");
         private readonly string Core20ReadmeFileName = "netcore20-agent-readme.md";
-=======
-        private String DestinationHomeDirectoryPath { get { return Path.Combine(SolutionPath, DestinationHomeDirectoryName); } }
-        private String DestinationAgentFilePath { get { return Path.Combine(DestinationHomeDirectoryPath, "NewRelic.Agent.Core.dll"); } }
-        private string DestinationProfilerDllPath => Path.Combine(DestinationHomeDirectoryPath, "NewRelic.Profiler.dll");
-        private string DestinationProfilerSoPath => Path.Combine(DestinationHomeDirectoryPath, ProfilerSoFileName);
-        private String DestinationExtensionsDirectoryPath { get { return Path.Combine(DestinationHomeDirectoryPath, "Extensions"); } }
-        private String DestinationRegistryFileName { get { return String.Format("src\\Agent\\New Relic Home {0}.reg", Bitness); } }
-        private String DestinationRegistryFilePath { get { return Path.Combine(SolutionPath, DestinationRegistryFileName); } }
-        private String DestinationNewRelicConfigXsdPath { get { return Path.Combine(DestinationHomeDirectoryPath, "newrelic.xsd"); } }
-        private String BuildOutputPath { get { return Path.Combine(SolutionPath, "src", "_build"); } }
-        private String AnyCpuBuildPath { get { return Path.Combine(BuildOutputPath, AnyCpuBuildDirectoryName); } }
-        private String CoreInstallerOutputPath { get { return Path.Combine(BuildOutputPath, "core_installer"); } }
-
-        // input paths
-        private String AnyCpuBuildDirectoryName { get { return String.Format("AnyCPU-{0}", Configuration); } }
-        private String NewRelicConfigPath { get { return Path.Combine(SolutionPath, "src", "Agent", "Configuration", "newrelic.config") ?? String.Empty; } }
-        private String NewRelicConfigXsdPath { get { return Path.Combine(SolutionPath, "src", "Agent", "NewRelic", "Agent", "Core", "Config", "Configuration.xsd"); } }
-        private String ExtensionsXsdPath { get { return Path.Combine(SolutionPath, "src", "Agent", "NewRelic", "Agent", "Core", "NewRelic.Agent.Core.Extension", "extension.xsd"); } }
-        private String CoreInstallerSourcePath { get { return Path.Combine(SolutionPath, "src", "Agent", "NewRelic", "CoreInstaller"); } }
-
-        private string LicenseFilePath => Path.Combine(SolutionPath, "src", "Agent", "Miscellaneous", "License.txt");
-
-        private string Core20ReadmeFileName = "netcore20-agent-readme.md";
->>>>>>> f1b652b6
         private string ReadmeFilePath => Path.Combine(SolutionPath, "src", "Agent", "Miscellaneous", Core20ReadmeFileName);
         private string AgentApiPath => Path.Combine(AnyCpuBuildPath, "NewRelic.Api.Agent", _isCoreClr ? "netstandard2.0" : "net35", "NewRelic.Api.Agent.dll");
         private string AgentVersion => FileVersionInfo.GetVersionInfo(DestinationAgentFilePath).FileVersion;
-<<<<<<< HEAD
-
-=======
->>>>>>> f1b652b6
+
         private string ProfilerDllPath
         {
             get
@@ -139,10 +82,7 @@
                 return profilerPath;
             }
         }
-<<<<<<< HEAD
-
-=======
->>>>>>> f1b652b6
+
         private string ProfilerSoPath
         {
             get
@@ -152,7 +92,6 @@
                 return profilerSoPath;
             }
         }
-<<<<<<< HEAD
 
         private string AgentCoreBuildDirectoryPath { get { return Path.Combine(AnyCpuBuildPath, @"NewRelic.Agent.Core", _isCoreClr ? "netstandard2.0" : "net35"); } }
         private string ILRepackedNewRelicAgentCorePath { get { return Path.Combine(AgentCoreBuildDirectoryPath + "-ILRepacked", "NewRelic.Agent.Core.dll"); } }
@@ -160,13 +99,6 @@
         private string NewRelicCorePath { get { return Path.Combine(NewRelicCoreBuildDirectoryPath, "NewRelic.Core.dll"); } }
         private string NewRelicAgentExtensionsPath { get { return Path.Combine(AgentCoreBuildDirectoryPath, "NewRelic.Agent.Extensions.dll"); } }
         private string ExtensionsDirectoryPath { get { return Path.Combine(SolutionPath, "src", "Agent", "NewRelic", "Agent", "Extensions"); } }
-        private string KeyFilePath { get { return Path.Combine(SolutionPath, "build", "keys", "NewRelicStrongNameKey.snk"); } }
-=======
-        private String CoreBuildDirectoryPath { get { return Path.Combine(AnyCpuBuildPath, @"NewRelic.Agent.Core", _isCoreClr ? "netstandard2.0" : "net35"); } }
-        private String NewRelicAgentExtensionsPath { get { return Path.Combine(CoreBuildDirectoryPath, "NewRelic.Agent.Extensions.dll"); } }
-        private String KeyFilePath { get { return Path.Combine(SolutionPath, "build", "keys", "NewRelicStrongNameKey.snk"); } }
-        private String ExtensionsDirectoryPath { get { return Path.Combine(SolutionPath, "src", "Agent", "NewRelic", "Agent", "Extensions"); } }
->>>>>>> f1b652b6
 
         void RealMain()
         {
@@ -266,13 +198,6 @@
                 File.Move(Path.Combine(DestinationHomeDirectoryPath, Core20ReadmeFileName), Path.Combine(DestinationHomeDirectoryPath, "README.md"));
                 return;
             }
-<<<<<<< HEAD
-
-            // We copy JetBrains Annotations to the output extension folder because many of the extensions use it. Even though it does not need to be there for the extensions to work, sometimes our customers will use frameworks that do assembly scanning (such as EpiServer) that will panic when references are unresolved.
-            var jetBrainsAnnotationsAssemblyPath = Path.Combine(AgentCoreBuildDirectoryPath, "JetBrains.Annotations.dll");
-            CopyToDirectory(jetBrainsAnnotationsAssemblyPath, DestinationExtensionsDirectoryPath);
-=======
->>>>>>> f1b652b6
         }
 
         private static void ReCreateDirectoryWithEveryoneAccess(string directoryPath)
@@ -290,161 +215,7 @@
             directoryInfo.SetAccessControl(directorySecurity);
         }
 
-<<<<<<< HEAD
         private static void CopyToDirectory(string sourceFilePath, string destinationDirectoryPath)
-=======
-        private void RepackAndCopyCoreAsembliesToDirectory(String sourceDirectoryPath, String destinationFilePath, String keyFilePath)
-        {
-            if (sourceDirectoryPath == null)
-                throw new ArgumentNullException("sourceDirectoryPath");
-            if (destinationFilePath == null)
-                throw new ArgumentNullException("destinationFilePath");
-
-            var assemblyPathsToRepack = new List<String> { Path.Combine(sourceDirectoryPath, @"NewRelic.Agent.Core.dll") };
-
-            var coreAssemblies = Directory.GetFiles(sourceDirectoryPath)
-                    .Where(filePath => filePath != null)
-                    .Where(filePath => !filePath.EndsWith(@"NewRelic.Agent.Core.dll"))
-                    .Where(filePath => !filePath.EndsWith(@"NewRelic.Agent.Extensions.dll"))
-                    .Where(filePath => Path.GetExtension(filePath) == ".dll");
-
-            assemblyPathsToRepack.AddRange(coreAssemblies);
-
-            if (_isCoreClr)
-            {
-                var netstandardAssemblyPaths = GetNetstandardAssemblyPaths();
-                assemblyPathsToRepack.AddRange(netstandardAssemblyPaths);
-
-                if (Environment.GetEnvironmentVariable("NEWRELIC_INSTALL_PATH") != null)
-                {
-                    var homeDirectory = Directory.GetParent(destinationFilePath);
-                    foreach (var dllPath in netstandardAssemblyPaths)
-                    {
-                        var destFileName = Path.Combine(homeDirectory.FullName, new FileInfo(dllPath).Name);
-                        File.Copy(dllPath, destFileName);
-                    }
-                }
-            }
-
-            foreach (var assemblyPath in assemblyPathsToRepack)
-            {
-                Console.WriteLine($"[HomeBuilder]: attempting to repack assembly at: {assemblyPath}");
-            }
-
-            Console.WriteLine();
-
-            var netStandardPath = Path.Combine(NuGetPackageDir, "NETStandard.Library", "2.0.0", "build", "netstandard2.0", "ref");
-            var newtonsoftResolvePath = GetNugetPackageDllFolderPath(_coreProjectPath, "Newtonsoft.Json", VersionResolution.Latest, "lib", "netstandard1.3");
-
-            Console.WriteLine($"[HomeBuilder]: Adding netstandard path for .NET Standard IL Repack resolution to: {netStandardPath}");
-            Console.WriteLine($"[HomeBuilder]: Adding newtonsoft path for .NET Standard IL Repack resolution to: {newtonsoftResolvePath}");
-
-            var ilRepackOptions = new RepackOptions(Enumerable.Empty<string>())
-            {
-                AllowDuplicateResources = false,
-                AllowMultipleAssemblyLevelAttributes = false,
-                AllowWildCards = false,
-                AllowZeroPeKind = false,
-                AttributeFile = null,
-                CopyAttributes = false,
-                DebugInfo = true,
-                DelaySign = false,
-                ExcludeFile = null,
-                InputAssemblies = assemblyPathsToRepack.ToArray(),
-                Internalize = true,
-                KeepOtherVersionReferences = true,
-                KeyFile = keyFilePath,
-                LineIndexation = false,
-                NoRepackRes = true,
-                OutputFile = destinationFilePath,
-                Parallel = true,
-                PauseBeforeExit = false,
-                SearchDirectories = new[] { sourceDirectoryPath, netStandardPath, newtonsoftResolvePath },
-                TargetKind = ILRepack.Kind.SameAsPrimaryAssembly,
-                UnionMerge = false,
-                Version = null,
-                XmlDocumentation = false,
-            };
-
-            var ilRepack = new ILRepack(ilRepackOptions);
-            ilRepack.Repack();
-        }
-
-        private string GetNugetPackageDllPath(string csprojPath, string packageName, VersionResolution versionResolution, params string[] packageSubFolders)
-        {
-            var folderPath = GetNugetPackageDllFolderPath(csprojPath, packageName, versionResolution, packageSubFolders);
-            var dllPath = Path.Combine(folderPath, $"{packageName}.dll") ?? String.Empty;
-
-            return dllPath;
-        }
-
-        private string GetNugetPackageDllFolderPath(string csprojPath, string packageName, VersionResolution versionResolution, params string[] packageSubFolders)
-        {
-            var subFolderPath = Path.Combine(packageSubFolders);
-
-            var regex = new Regex($@".*<PackageReference Include=""{packageName}"" Version=""(.*?)"" />");
-
-            var versions = File.ReadAllLines(csprojPath)
-                .Select(line => regex.Match(line))
-                .Where(match => match.Success)
-                .Select(match => match.Groups[1]);
-
-            Console.WriteLine($"[HomeBuilder]: {packageName} Versions...");
-            foreach (var v in versions)
-            {
-                Console.WriteLine($"[HomeBuilder]: {v}");
-            }
-
-            var version = GetVersion(versions, versionResolution);
-            var packageFolder = $"{packageName}\\{version}";
-
-            var folderPath = Path.Combine(NuGetPackageDir, packageFolder, subFolderPath) ?? String.Empty;
-
-            return folderPath;
-        }
-
-        private string GetVersion(IEnumerable<Group> versions, VersionResolution versionResolution)
-        {
-            switch (versionResolution)
-            {
-                case VersionResolution.FirstFound:
-                    return versions.First().Value;
-
-                case VersionResolution.LastFound:
-                    return versions.Last().Value;
-
-                case VersionResolution.Earliest:
-                    return versions.Min(v => new Version(v.Value)).ToString();
-
-                case VersionResolution.Latest:
-                    return versions.Max(v => new Version(v.Value)).ToString();
-
-                default:
-                    throw new ArgumentException($"Version resolution specified is not defined: {versionResolution}");
-            }
-        }
-
-        private List<string> GetNetstandardAssemblyPaths()
-        {
-            var netstandardAssemblyPaths = new List<string>();
-
-            var autofacDllPath = GetNugetPackageDllPath(_coreProjectPath, "Autofac", VersionResolution.FirstFound, "lib", "netstandard1.1");
-            netstandardAssemblyPaths.Add(autofacDllPath);
-
-            var log4netDllPath = GetNugetPackageDllPath(_coreProjectPath, "log4net", VersionResolution.Latest, "lib", "netstandard1.3");
-            netstandardAssemblyPaths.Add(log4netDllPath);
-
-            var moreLinqDllPath = GetNugetPackageDllPath(_coreProjectPath, "MoreLinq", VersionResolution.Latest, "lib", "netstandard1.0");
-            netstandardAssemblyPaths.Add(moreLinqDllPath);
-
-            var newtonSoftJsonDllPath = GetNugetPackageDllPath(_coreProjectPath, "Newtonsoft.Json", VersionResolution.Latest, "lib", "netstandard1.3");
-            netstandardAssemblyPaths.Add(newtonSoftJsonDllPath);
-
-            return netstandardAssemblyPaths;
-        }
-
-        private static void CopyToDirectory(String sourceFilePath, String destinationDirectoryPath)
->>>>>>> f1b652b6
         {
             if (sourceFilePath == null)
                 throw new ArgumentNullException("sourceFilePath");
@@ -452,19 +223,6 @@
             if (destinationDirectoryPath == null)
                 throw new ArgumentNullException("destinationDirectoryPath");
 
-<<<<<<< HEAD
-=======
-            CopyToDirectories(sourceFilePath, new[] { destinationDirectoryPath });
-        }
-
-        private static void CopyToDirectories(String sourceFilePath, IEnumerable<String> destinationDirectoryPaths)
-        {
-            if (sourceFilePath == null)
-                throw new ArgumentNullException("sourceFilePath");
-            if (destinationDirectoryPaths == null)
-                throw new ArgumentNullException("destinationDirectoryPaths");
-
->>>>>>> f1b652b6
             var fileName = Path.GetFileName(sourceFilePath);
             var destinationFilePath = Path.Combine(destinationDirectoryPath, fileName);
             File.Copy(sourceFilePath, destinationFilePath, true);
@@ -508,11 +266,7 @@
             };
         }
 
-<<<<<<< HEAD
         private static void CopyNewRelicAssemblies(string assemblyFilePath, string destinationExtensionsDirectoryPath)
-=======
-        private static void CopyNewRelicAssemblies(String assemblyFilePath, String destinationExtensionsDirectoryPath)
->>>>>>> f1b652b6
         {
             var directoryPath = Path.GetDirectoryName(assemblyFilePath);
             if (directoryPath == null)
@@ -534,11 +288,7 @@
             }
         }
 
-<<<<<<< HEAD
         private static void TryCopyExtensionInstrumentationFile(string assemblyFilePath, string destinationExtensionsDirectoryPath)
-=======
-        private static void TryCopyExtensionInstrumentationFile(String assemblyFilePath, String destinationExtensionsDirectoryPath)
->>>>>>> f1b652b6
         {
             var directory = Path.GetDirectoryName(assemblyFilePath);
             if (directory == null)
