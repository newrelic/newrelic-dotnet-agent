<Project Sdk="Microsoft.NET.Sdk">

  <PropertyGroup>
    <TargetFramework>netstandard2.0</TargetFramework>
    <RootNamespace>NewRelic.Home</RootNamespace>
    <AssemblyName>NewRelic.Home</AssemblyName>
    <Description>This project is used to run build_home.ps1 to create the home folders.  It is empty on purpose.</Description>
  </PropertyGroup>

  <Target Name="PostBuild" AfterTargets="PostBuildEvent">
    <Exec Condition="'$(NR_DEV_BUILD_HOME)' != 'false'" Command="del /q &quot;$(TargetDir)*.*&quot;" />
    <Exec Condition="'$(NR_DEV_BUILD_HOME)' != 'false'" WorkingDirectory="$(SolutionDir)Build" Command="powershell.exe -ExecutionPolicy Bypass -NoProfile -NonInteractive -File .\build_home.ps1 -Configuration $(ConfigurationName)" />
  </Target>

  <ItemGroup>
<<<<<<< HEAD
    <PackageReference Include="NewRelic.Agent.Internal.Profiler" Version="10.34.0.14" />
=======
    <PackageReference Include="NewRelic.Agent.Internal.Profiler" Version="10.34.0.14"/>
>>>>>>> c36d25cb
  </ItemGroup>

</Project><|MERGE_RESOLUTION|>--- conflicted
+++ resolved
@@ -13,11 +13,7 @@
   </Target>
 
   <ItemGroup>
-<<<<<<< HEAD
-    <PackageReference Include="NewRelic.Agent.Internal.Profiler" Version="10.34.0.14" />
-=======
     <PackageReference Include="NewRelic.Agent.Internal.Profiler" Version="10.34.0.14"/>
->>>>>>> c36d25cb
   </ItemGroup>
 
 </Project>