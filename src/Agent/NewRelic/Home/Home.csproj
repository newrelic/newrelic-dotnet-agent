<Project Sdk="Microsoft.NET.Sdk">

  <PropertyGroup>
    <TargetFramework>netstandard2.0</TargetFramework>
    <RootNamespace>NewRelic.Home</RootNamespace>
    <AssemblyName>NewRelic.Home</AssemblyName>
    <Description>This project is used to run build_home.ps1 to create the home folders.  It is empty on purpose.</Description>
  </PropertyGroup>

  <Target Name="PostBuild" AfterTargets="PostBuildEvent">
    <Exec Condition="'$(NR_DEV_BUILD_HOME)' != 'false'" Command="del /q &quot;$(TargetDir)*.*&quot;"/>
    <Exec Condition="'$(NR_DEV_BUILD_HOME)' != 'false'" WorkingDirectory="$(SolutionDir)Build" Command="powershell.exe -ExecutionPolicy Bypass -NoProfile -NonInteractive -File .\build_home.ps1 -Configuration $(ConfigurationName)"/>
  </Target>

  <ItemGroup>
<<<<<<< HEAD
    <PackageReference Include="NewRelic.Agent.Internal.Profiler" Version="10.36.0.10"/>
=======
    <PackageReference Include="NewRelic.Agent.Internal.Profiler" Version="10.37.0.7"/>
>>>>>>> a4130918
  </ItemGroup>

</Project><|MERGE_RESOLUTION|>--- conflicted
+++ resolved
@@ -13,11 +13,7 @@
   </Target>
 
   <ItemGroup>
-<<<<<<< HEAD
-    <PackageReference Include="NewRelic.Agent.Internal.Profiler" Version="10.36.0.10"/>
-=======
     <PackageReference Include="NewRelic.Agent.Internal.Profiler" Version="10.37.0.7"/>
->>>>>>> a4130918
   </ItemGroup>
 
 </Project>