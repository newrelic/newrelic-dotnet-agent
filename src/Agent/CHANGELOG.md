--- conflicted
+++ resolved
@@ -7,11 +7,8 @@
 ## [Unreleased] changes
 
 ### Fixes
-<<<<<<< HEAD
 * Resolves an issue where the .NET agent incorrectly injects the browser agent script inside Html pages. [#1247](https://github.com/newrelic/newrelic-dotnet-agent/pull/1247)
-=======
 * Resolves an issue where some instrumentation was missing for Microsoft.Data.SqlClient in .NET Framework. [#1248](https://github.com/newrelic/newrelic-dotnet-agent/pull/1248)
->>>>>>> d01d7012
 
 ## [10.1.0] - 2022-09-12
 
