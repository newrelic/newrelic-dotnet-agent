# Changelog
All notable changes to this project will be documented in this file.

The format is based on [Keep a Changelog](https://keepachangelog.com/en/1.0.0/),
and this project adheres to [Semantic Versioning](https://semver.org/spec/v2.0.0.html).

## [Unreleased] changes

### New Features
<<<<<<< HEAD
* Adds support for forwarding application logs to New Relic for .NET Framework applications using Microsoft.Extensions.Logging. [#1172](https://github.com/newrelic/newrelic-dotnet-agent/pull/1172)
=======
### Fixes
### Deprecations/Removed Features
* The scriptable installers have been removed. ([#1170](https://github.com/newrelic/newrelic-dotnet-agent/pull/1170))
>>>>>>> 68d9361d

## [9.9.0] - 2022-06-08

### New Features
* Adds support for logging metrics, forwarding application logs, and enriching application logs written to disk or standard out for NLog versions v5 and v4. [#1087](https://github.com/newrelic/newrelic-dotnet-agent/pull/1087)
* Adds integration with CodeStream, introducing Code-Level Metrics! Golden Signals visible in your IDE through New Relic CodeStream. [Learn more here](https://docs.newrelic.com/docs/apm/agents/net-agent/other-features/net-codestream-integration). For any issues or direct feedback, please reach out to support@codestream.com
* Updates the following installation methods to check for and remove deprecated files. ([#1104](https://github.com/newrelic/newrelic-dotnet-agent/pull/1104))
  * MSI Installer
  * Azure Site Extension
  * RPM package
  * DEB package

### Fixes
* Upgrades Newtonsoft.Json to version 13.0.1 to address potential security vulnerabilities identified by Snyk ([#1107](https://github.com/newrelic/newrelic-dotnet-agent/pull/1107))
* The agent will now send the values of application logging config options (e.g. `application_logging.forwarding.enabled`) to the agent initialization settings page. ([#1135](https://github.com/newrelic/newrelic-dotnet-agent/pull/1135))

## [9.8.1] - 2022-05-19

### Fixes
* Fixes an [issue with log forwarding](https://github.com/newrelic/newrelic-dotnet-agent/issues/1088) where an agent could momentarily forward logs even if the feature had been disabled at an account level. ([#1097](https://github.com/newrelic/newrelic-dotnet-agent/pull/1097))
* Adds an internal list of deprecated instrumentation xml files which will cause the profiler to ignore deprecated instrumentation. This feature avoids an issue where orphaned deprecated log forwarding instrumentation could conflict with newer instrumentation. ([#1097](https://github.com/newrelic/newrelic-dotnet-agent/pull/1097))
* Serilog instrumentation is now performed by injecting a custom sink in to the logging chain. ([#1084](https://github.com/newrelic/newrelic-dotnet-agent/pull/1084))

## [9.8.0] - 2022-05-05

### APM logs in context
Automatic application log forwarding is now enabled by default. This version of the agent will automatically send enriched application logs to New Relic. To learn more about about this feature see [here](https://docs.newrelic.com/docs/apm/new-relic-apm/getting-started/get-started-logs-context/), and additional configuration options are available [here](https://docs.newrelic.com/docs/logs/logs-context/net-configure-logs-context-all). To learn about how to toggle log ingestion on or off by account see [here](https://docs.newrelic.com/docs/logs/logs-context/disable-automatic-logging).

### New Features
* Error messages in error traces and error events now retain up to 1023 characters instead of 255 characters. [#1058](https://github.com/newrelic/newrelic-dotnet-agent/pull/1058)
* New environment variables have been added for AllowAllHeaders and Attributes configuration settings. See our [documentation](https://docs.newrelic.com/docs/apm/agents/net-agent/configuration/net-agent-configuration/#optional-environment-variables) for more details. [#1059](https://github.com/newrelic/newrelic-dotnet-agent/pull/1059)
* Introduces [environment variables to enabled/disable cloud detection](https://github.com/newrelic/newrelic-dotnet-agent/issues/818) to facilitate customer use cases and reduce errors in logs. ([#1061](https://github.com/newrelic/newrelic-dotnet-agent/pull/1061))
* New environment variables have been added for all Proxy configuration settings.  See our [documentation](https://docs.newrelic.com/docs/apm/agents/net-agent/configuration/net-agent-configuration/#optional-environment-variables) for more details. [#1063](https://github.com/newrelic/newrelic-dotnet-agent/pull/1063)
* Introduces a new configuration option to force custom instrumentation to [create new transactions](https://github.com/newrelic/newrelic-dotnet-agent/issues/347) in async scenarios versus re-using an existing transaction. [#1071](https://github.com/newrelic/newrelic-dotnet-agent/pull/1071)

### Fixes
* Fixes Agent fails to execute explain plan for parameterized stored procedure. ([#1066](https://github.com/newrelic/newrelic-dotnet-agent/pull/1066)) 
* Fixes getting duplicate logs using log forwarding and Serilog. [#1076](https://github.com/newrelic/newrelic-dotnet-agent/pull/1076)

### Deprecations
Microsoft has officially EOL .NET Framework versions 4.5.1, 4.5.2, and 4.6.1 on  Apr 26, 2022.
The informational blog can be found [here](https://devblogs.microsoft.com/dotnet/net-framework-4-5-2-4-6-4-6-1-will-reach-end-of-support-on-april-26-2022).  The official product lifecycle start and end dates can be found [here](https://docs.microsoft.com/en-us/lifecycle/products/microsoft-net-framework).  The dotnet agent support of these framework versions is will continue as is with the released versions.  In a future major release, we will target .NET framework 4.6.2 onwards.

## [9.7.1] - 2022-04-13
### Fixes
* Adds missing instrumentation for application logging feature when using the MSI installer ([#1055](https://github.com/newrelic/newrelic-dotnet-agent/pull/1055))
* Fixes [issue on Linux](https://github.com/newrelic/newrelic-dotnet-agent/issues/763) when specifying a non-default profiler log directory with non-existent intermediate directories. ([#1051](https://github.com/newrelic/newrelic-dotnet-agent/pull/1051))

## [9.7.0] - 2022-04-04

**Notice:** For the new application logging features, if you install using the MSI, please update to version 9.7.1 or later.

### New Features
* Adds support for logging metrics which shows the rate of log message by severity in the Logs chart in the APM Summary view for Log4net, Serilog, and Microsoft.Extensions.Logging. This is enabled by default in this release. ([#1034](https://github.com/newrelic/newrelic-dotnet-agent/pull/1034))
* Adds support for forwarding application logs to New Relic. This automatically sends enriched application logs for Log4net, Serilog, and Microsoft.Extensions.Logging. This is disabled by default in this release. ([#1034](https://github.com/newrelic/newrelic-dotnet-agent/pull/1034))
* Adds support for enriching application logs written to disk or standard out for Log4net, Serilog, Microsoft.Extensions.Logging. This can be used with another log forwarder if in-agent log forwarding is not desired. We recommend enabling either log forwarding or local log decorating, but not both features. This is disabled by default in this release. ([#1034](https://github.com/newrelic/newrelic-dotnet-agent/pull/1034))
* Adds flexibility to what is accepted to enable/disable boolean environment variables per [FR #1008](https://github.com/newrelic/newrelic-dotnet-agent/issues/1008). "0"/"1", and case insensitive "true"/"false" are now accepted. ([#1033](https://github.com/newrelic/newrelic-dotnet-agent/pull/1033))

### Fixes
* Adds a new environment variable `NEW_RELIC_DISABLE_APPDOMAIN_CACHING` for customers to try when experiencing [#533 high lock contention related to AppDomain.GetData()](https://github.com/newrelic/newrelic-dotnet-agent/issues/533) usage by the agent when profiling .NET Framework applications. ([#1033](https://github.com/newrelic/newrelic-dotnet-agent/pull/1033))

### Deprecations
* The scriptable installers are now deprecated and will be removed from the download site in a future major release. (Issue: [#571](https://github.com/newrelic/newrelic-dotnet-agent/issues/571))
* The established release installers are now deprecated and will be removed from the download site in a future major release. (Issue: [#578](https://github.com/newrelic/newrelic-dotnet-agent/issues/578))

## [9.6.1] - 2022-03-15
### Fixes
* Fixes [application pool allow/deny listing bug](https://github.com/newrelic/newrelic-dotnet-agent/issues/1014) introduced in 9.5.0 ([#1015](https://github.com/newrelic/newrelic-dotnet-agent/pull/1015))

## [9.6.0] - 2022-02-24
### Fixes
* Adds new supportability metrics to track agent endpoint data usage. New metrics will be reported under the `Supportability/DotNET/Collector` namespace. ([#899](https://github.com/newrelic/newrelic-dotnet-agent/pull/899))
* Uses IMDSv2 instead of IMDSv1 to gather utilization details for AWS hosted instances. ([#965](https://github.com/newrelic/newrelic-dotnet-agent/pull/965))

## [9.5.1] - 2022-02-03
### Fixes
* Fixes [application crashes on Alpine Linux](https://github.com/newrelic/newrelic-dotnet-agent/issues/918) introduced in 9.5.0. ([#929](https://github.com/newrelic/newrelic-dotnet-agent/pull/929))

## [9.5.0] - 2022-02-01
### New Features
* Internal improvements to runtime detection logic in the profiler component of the agent. ([#891](https://github.com/newrelic/newrelic-dotnet-agent/pull/891))
### Fixes
* Fixed an [issue with NuGet package metadata](https://github.com/newrelic/newrelic-dotnet-agent/issues/896). ([#901](https://github.com/newrelic/newrelic-dotnet-agent/pull/901))

## [9.4.0] - 2022-01-18
### New Features
* Allows NewRelicQueryName to be specified for SQL, to implement [this suggestion](https://discuss.newrelic.com/t/provide-a-pattern-to-explicitly-name-sql-queries-displayed-in-databases-dashboard/78755). Thanks to community contributor @kevinpohlmeier for the implementation. ([#799](https://github.com/newrelic/newrelic-dotnet-agent/pull/799))
### Fixes
* Resolves an issue where GC metrics were not being properly captured for .NET 6 applications ([#874](https://github.com/newrelic/newrelic-dotnet-agent/pull/874))

## [9.3.0] - 2022-01-04
### New Features
* NServiceBus versions 6 and 7 are now supported in .NET Framework and .NET Core. ([#857](https://github.com/newrelic/newrelic-dotnet-agent/pull/857))
* Add ability to disable agent support for Server-Configuration with `NEW_RELIC_IGNORE_SERVER_SIDE_CONFIG` environment variable. The available value options are `true` and `false`. ([#814](https://github.com/newrelic/newrelic-dotnet-agent/pull/814))
### Fixes
* Fixes issue [#36](https://github.com/newrelic/newrelic-dotnet-agent/issues/36): Total system memory will now be correctly reported on Linux. ([#855](https://github.com/newrelic/newrelic-dotnet-agent/pull/855))
* Fixes an issue in `newrelic.config` file schema validation that could block agent startup. ([#835](https://github.com/newrelic/newrelic-dotnet-agent/pull/835))

## [9.2.0] - 2021-11-18
### .NET 6 Compatibility
As of version 9.2.0, the New Relic .NET Core agent supports .NET 6.

### New Features
* Adds automatic instrumentation for the `Microsoft.Azure.Cosmos` client library. ([#811](https://github.com/newrelic/newrelic-dotnet-agent/pull/811))
* Adds additional logging to the Garbage Collection performance metrics to aid in troubleshooting performance counter issues. ([#792](https://github.com/newrelic/newrelic-dotnet-agent/pull/792))
* Feature [#800](https://github.com/newrelic/newrelic-dotnet-agent/issues/800): On .NET Framework apps instrumented with the .NET Framework agent, the value of the ".NET Version" property in the Environment data page will more accurately reflect the version of .NET Framework in use. ([#801](https://github.com/newrelic/newrelic-dotnet-agent/pull/801))  
### Fixes
* Fixes issue [#803](https://github.com/newrelic/newrelic-dotnet-agent/issues/803): Thread safety issue occurred when accessing HTTP headers collection in HttpClient on .NET 6. ([#804](https://github.com/newrelic/newrelic-dotnet-agent/pull/804))

## [9.1.1] - 2021-11-02
### Fixes
* Fixes issue [#780](https://github.com/newrelic/newrelic-dotnet-agent/issues/780): Improves management of gRPC channels during connection failure scenarios. ([#782](https://github.com/newrelic/newrelic-dotnet-agent/pull/782))
* Fixes issue [#781](https://github.com/newrelic/newrelic-dotnet-agent/issues/781): Windows MSI installer was not deploying gRPC libraries for netcore applications. ([#788](https://github.com/newrelic/newrelic-dotnet-agent/pull/788))

## [9.1.0] - 2021-10-26
### New Features
* Feature [#365](https://github.com/newrelic/newrelic-dotnet-agent/issues/365): This version adds support for the Linux ARM64/AWS Graviton2 platform using .NET 5.0. ([#768](https://github.com/newrelic/newrelic-dotnet-agent/pull/768))
  * Includes a new `Processor Architecture` property reported by the Agent with the Environment.
### Fixes
* Fixes issue [#754](https://github.com/newrelic/newrelic-dotnet-agent/issues/754): Agent could cause applications that use configuration builders from `Microsoft.Configuration.ConfigurationBuilders` to hang on startup. ([#753](https://github.com/newrelic/newrelic-dotnet-agent/pull/753))

## [9.0.0] - 2021-09-16
### New Features
* Feature [#672](https://github.com/newrelic/newrelic-dotnet-agent/issues/672): This release of the .NET agent enables Distributed Tracing by default, and deprecates Cross Application Tracing. ([#700](https://github.com/newrelic/newrelic-dotnet-agent/pull/700))
* Feature [#671](https://github.com/newrelic/newrelic-dotnet-agent/issues/671): The maximum number of samples stored for Span Events can be configured via the `spanEvents.maximumSamplesStored` configuration in the `newrelic.config` or the `NEW_RELIC_SPAN_EVENTS_MAX_SAMPLES_STORED` Environemnt Variable.([#701](https://github.com/newrelic/newrelic-dotnet-agent/pull/701))
* Feature [#703](https://github.com/newrelic/newrelic-dotnet-agent/issues/703): Increases the default maximum number of samples stored for Span Events from 1000 to 2000.([#705](https://github.com/newrelic/newrelic-dotnet-agent/pull/705))
* Feature [#532](https://github.com/newrelic/newrelic-dotnet-agent/issues/532): Adds Environment variables for log level `NEWRELIC_LOG_LEVEL` and directory `NEWRELIC_LOG_DIRECTORY` to allow better control of logs for the Agent and the Profiler. ([#717](https://github.com/newrelic/newrelic-dotnet-agent/pull/717))

### Fixes
* Fixes issue [#707](https://github.com/newrelic/newrelic-dotnet-agent/issues/707): In 8.40.1 SQL explain plans are not being captured for parameterized SQL statements. ([#708](https://github.com/newrelic/newrelic-dotnet-agent/pull/708))
* Fixes issue [#502](https://github.com/newrelic/newrelic-dotnet-agent/issues/502): Agent encountering serialization error ([#715](https://github.com/newrelic/newrelic-dotnet-agent/pull/715))
* Fixes issue [#679](https://github.com/newrelic/newrelic-dotnet-agent/issues/679): Update gRPC libraries from 2.35.0 to 2.40.0 to reduce installation size ([#721](https://github.com/newrelic/newrelic-dotnet-agent/pull/721))

### Deprecations/Removed Features
* Cross Application Tracing is now deprecated, and disabled by default. To continue using it, enable it with `crossApplicationTracer.enabled = true` and `distributedTracing.enabled = false`.
* Issue [#667](https://github.com/newrelic/newrelic-dotnet-agent/issues/611), [668](https://github.com/newrelic/newrelic-dotnet-agent/issues/668), [#669](https://github.com/newrelic/newrelic-dotnet-agent/issues/669): previously deprecated agent configuration options are now disabled.  See the [migration guide](https://docs.newrelic.com/docs/agents/net-agent/getting-started/8x-to-9x-agent-migration-guide/#removal-of-deprecated-agent-configuration-settings) for details.
* Issue [#666](https://github.com/newrelic/newrelic-dotnet-agent/issues/666): previously deprecated agent APIs have been removed, and disabled in the Agent. Disabled APIs will log a warning when invoked by old versions of the Agent API. See the [migration guide](https://docs.newrelic.com/docs/agents/net-agent/getting-started/8x-to-9x-agent-migration-guide/#removal-of-deprecated-public-agent-api-methods) for details. ([#687](https://github.com/newrelic/newrelic-dotnet-agent/pull/687))
* Issue [#702](https://github.com/newrelic/newrelic-dotnet-agent/issues/702) Deprecate instrumentation for Castle.Monorail ([#710](https://github.com/newrelic/newrelic-dotnet-agent/pull/710))

## [8.41.1] - 2021-08-25
### New Features
### Fixes
* Fixes issue [#627](https://github.com/newrelic/newrelic-dotnet-agent/issues/627): Grpc channel shutdown can cause `license_key is required` error message. ([#663](https://github.com/newrelic/newrelic-dotnet-agent/pull/663))
* Fixes issue [#683](https://github.com/newrelic/newrelic-dotnet-agent/issues/683): Requested stack trace depth is not always honored. ([#684](https://github.com/newrelic/newrelic-dotnet-agent/pull/684))

## [8.41.0] - 2021-07-21
### New Features
* Feature [#611](https://github.com/newrelic/newrelic-dotnet-agent/issues/611): Capture HTTP request method on transactions in the AspNetCore, Asp35, Wcf3, and Owin wrappers.
* Feature [#580](https://github.com/newrelic/newrelic-dotnet-agent/issues/580): Send initial app name and source in environment data. ([#653](https://github.com/newrelic/newrelic-dotnet-agent/pull/653))
* Adds support for capturing stack traces for each instrumented method in a Transaction Trace.
  * This feature is disabled by default.
  * You can enable the capture of stack traces by setting either maxStackTrace to any value greater than 1.  This value will only be used to determine if stack traces are captured or not despite the name.
  * The following are the default settings for stack traces. These can be changed using the newrelic.config:
    * A maximum 80 stack frames are reported per stack trace.

### Fixes
* Fixes issue [#639](https://github.com/newrelic/newrelic-dotnet-agent/issues/639): RabbitMQ instrumentation can delete user headers from messages. Thank you @witoldsz for finding and reporting this bug. ([#648](https://github.com/newrelic/newrelic-dotnet-agent/pull/648))

## [8.40.1] - 2021-07-08
### Fixes
* Fixes issue [#485](https://github.com/newrelic/newrelic-dotnet-agent/issues/485): `SendDataOnExit` configuration setting will prevent Infinite Traces data sending interuption on application exit. ([#550](https://github.com/newrelic/newrelic-dotnet-agent/pull/609))
* Fixes issue [#155](https://github.com/newrelic/newrelic-dotnet-agent/issues/155): MVC invalid Action for valid Controller can cause MGI. ([#608](https://github.com/newrelic/newrelic-dotnet-agent/pull/608))
* Fixes issue [#186](https://github.com/newrelic/newrelic-dotnet-agent/issues/186): Attribute based Routing (ex WebAPI) can cause transaction naming issues. ([#612](https://github.com/newrelic/newrelic-dotnet-agent/pull/612))
* Fixes issue [#463](https://github.com/newrelic/newrelic-dotnet-agent/issues/463): Handle OPTIONS requests for asp.net applications. ([#612](https://github.com/newrelic/newrelic-dotnet-agent/pull/612))
* Fixes issue [#551](https://github.com/newrelic/newrelic-dotnet-agent/issues/551): Missing external calls in WCF Service. ([#610](https://github.com/newrelic/newrelic-dotnet-agent/pull/610))
* Fixes issue [#616](https://github.com/newrelic/newrelic-dotnet-agent/issues/616): Linux Kudu not accessible when .NET agent presents. ([#618](https://github.com/newrelic/newrelic-dotnet-agent/pull/618))
* Fixes issue [#266](https://github.com/newrelic/newrelic-dotnet-agent/issues/266): Agent fails to initialize and provides no logs when configured with capitalized booleans. ([#617](https://github.com/newrelic/newrelic-dotnet-agent/pull/617))
* Explain plans will be created if [transactionTracer.explainEnabled](https://docs.newrelic.com/docs/agents/net-agent/configuration/net-agent-configuration/#tracer-explainEnabled) is true and one or both [transactionTracer.enabled](https://docs.newrelic.com/docs/agents/net-agent/configuration/net-agent-configuration/#tracer-enabled) or [slowSql.enabled](https://docs.newrelic.com/docs/agents/net-agent/configuration/net-agent-configuration/#slow_sql) are true.  If transactionTracer.explainEnabled is false or both transactionTracer.enabled and slowSql.enabled are false, no Explain Plans will be created.
* Fixes issue [#600](https://github.com/newrelic/newrelic-dotnet-agent/issues/600): Thread id will now be used in agent logging, even if a thread name has been set. ([#626](https://github.com/newrelic/newrelic-dotnet-agent/pull/626))
* Fixes issue [#476](https://github.com/newrelic/newrelic-dotnet-agent/issues/476): When generating and explain plan MS SQL parsing is matching parts of words instead of whole words
* Fixes issue [#477](https://github.com/newrelic/newrelic-dotnet-agent/issues/476): SQL Explain plans MS SQL parser needs to be able to ToString an object to work with parameterized queries
  * Improves handling serializable types like DateTimeOffset
  * The presence DbTypes Binary and Object will prevent an Explain Plan from being executed.  In order to execute an explain plan, the agent must replace any parameters in a query with the real values.  Binary and Object are too complex to properly serialize without introducing errors.

## [8.40.0] - 2021-06-08
### New Features
* Adds Agent support for capturing HTTP Request Headers.
  * Support included for ASP.NET 4.x, ASP.NET Core, Owin, and WCF instrumentation. ([#558](https://github.com/newrelic/newrelic-dotnet-agent/issues/558), [#559](https://github.com/newrelic/newrelic-dotnet-agent/issues/559), [#560](https://github.com/newrelic/newrelic-dotnet-agent/issues/560), [#561](https://github.com/newrelic/newrelic-dotnet-agent/issues/561))

### Fixes
* Fixes issue [#264](https://github.com/newrelic/newrelic-dotnet-agent/issues/264): Negative GC count metrics will now be clamped to 0, and a log message will be written to note the correction. This should resolve an issue where the GCSampler was encountering negative values and crashing. ([#550](https://github.com/newrelic/newrelic-dotnet-agent/pull/550))
* Fixes issue [#584](https://github.com/newrelic/newrelic-dotnet-agent/issues/584): When the agent is configured to log to the console, the configured logging level from `newrelic.config` will be respected. ([#587](https://github.com/newrelic/newrelic-dotnet-agent/pull/587))

## [8.39.2] - 2021-04-14
### Fixes
* Fixes issue [#500](https://github.com/newrelic/newrelic-dotnet-agent/issues/500): For transactions without errors, Agent should still create the `error` intrinsics attribute with its value set to `false`. ([#501](https://github.com/newrelic/newrelic-dotnet-agent/pull/501))
* Fixes issue [#522](https://github.com/newrelic/newrelic-dotnet-agent/issues/522): When the `maxStackTraceLines` config value is set to 0, the agent should not send any stack trace data in the `error_data` payload. ([#523](https://github.com/newrelic/newrelic-dotnet-agent/pull/523))

## [8.39.1] - 2021-03-17
### Fixes
* Fixes issue [#22](https://github.com/newrelic/newrelic-dotnet-agent/issues/22): Agent causes exception when distributed tracing is enabled in ASP.NET Core applications that use the RequestLocalization middleware in a Linux environment. ([#493](https://github.com/newrelic/newrelic-dotnet-agent/pull/493))
* Fixes issue [#267](https://github.com/newrelic/newrelic-dotnet-agent/issues/267): On Linux, the profiler fails to parse config files that start with a UTF-8 byte-order-mark (BOM). ([#492](https://github.com/newrelic/newrelic-dotnet-agent/pull/492))
* Fixes issue [#464](https://github.com/newrelic/newrelic-dotnet-agent/issues/464): Distributed tracing over RabbitMQ does not work with `RabbitMQ.Client` versions 6.x+ ([#466](https://github.com/newrelic/newrelic-dotnet-agent/pull/466))
* Fixes issue [#169](https://github.com/newrelic/newrelic-dotnet-agent/issues/169): Profiler should be able to match method parameters from XML that contain a space. ([#461](https://github.com/newrelic/newrelic-dotnet-agent/pull/461))

## [8.39] - 2021-02-10
### New Features
* Add `GetBrowserTimingHeader(string nonce)` overload.
  * This allows sites with a `Content-Security-Policy` that disables `'unsafe-inline'` to emit the inline script with a nonce.

### Fixes
* Fixes Issue [#394](https://github.com/newrelic/newrelic-dotnet-agent/issues/394): agent fails to enable infinite tracing in net5.0 docker images

## [8.38] - 2021-01-26
### New Features
* **Improvements to New Relic Edge (Infinite Tracing)** <br/>
  * The agent will now handle having its infinite tracing traffic moved from one backend host to another without losing data or requiring an agent restart.
  * Improved logging of infinite tracing connections.

## [8.37] - 2021-01-04
### New Features
* **Updated support for RabbitMQ** <br/>
  * Adds support for .NET Core applications using RabbitMQ.Client.
  * Adds support for RabbitMQ.Client version 6.2.1.
  * Not supported: Distributed Tracing is not supported with the RabbitMQ AMQP 1.0 plugin.

* **Adds [configuration](https://docs.newrelic.com/docs/agents/net-agent/configuration/net-agent-configuration) Environment Variables** <br/>
  * Adds MAX_TRANSACTION_SAMPLES_STORE - the maximum number of samples stored for Transaction Events.
  * Adds MAX_EVENT_SAMPLES_STORED - the maximum number of samples stored for Custom Events. 
  * Adds NEW_RELIC_LOG - the unqualifed name for the Agent's log file.

## [8.36] - 2020-12-08

### Fixes
* Fixes Issue [#224](https://github.com/newrelic/newrelic-dotnet-agent/issues/224): leading "SET" commands will be ignored when parsing compound SQL statements. ([#370](https://github.com/newrelic/newrelic-dotnet-agent/pull/370))
* Fixes Issue [#226](https://github.com/newrelic/newrelic-dotnet-agent/issues/226): the profiler ignores drive letter in `HOME_EXPANDED` when detecting running in Azure Web Apps. ([#373](https://github.com/newrelic/newrelic-dotnet-agent/pull/373))
* Fixes Issue [#93](https://github.com/newrelic/newrelic-dotnet-agent/issues/93): when the parent methods are blocked by their asynchronous child methods, the agent deducts the child methods' duration from the parent methods' exclusive duration.([#374](https://github.com/newrelic/newrelic-dotnet-agent/pull/374))
* Fixes Issue [#9](https://github.com/newrelic/newrelic-dotnet-agent/issues/9) where the agent failed to read settings from `appsettings.{environment}.json` files. ([#372](https://github.com/newrelic/newrelic-dotnet-agent/pull/372))
* Fixes Issue [#116](https://github.com/newrelic/newrelic-dotnet-agent/issues/116) where the agent failed to read settings from `appsettings.json` in certain hosting scenarios. ([#375](https://github.com/newrelic/newrelic-dotnet-agent/pull/375))
* Fixes Issue [#234](https://github.com/newrelic/newrelic-dotnet-agent/issues/234) by reducing the likelihood of a Fatal CLR Error. ([#376](https://github.com/newrelic/newrelic-dotnet-agent/pull/376))
* Fixes Issue [#377](https://github.com/newrelic/newrelic-dotnet-agent/issues/377) when using the `AddCustomAttribute` API with `Microsoft.Extensions.Primitives.StringValues` type causes unsupported type exception. ([378](https://github.com/newrelic/newrelic-dotnet-agent/pull/378))


## [8.35] - 2020-11-09

### New Features
* **.NET 5 GA Support** <br/>
We have validated that this version of the agent is compatible with .NET 5 GA. See the [compatibility and requirements for .NET Core](https://docs.newrelic.com/docs/agents/net-agent/getting-started/net-agent-compatibility-requirements-net-core) page for more details.

### Fixes
* Fixes Issue [#337](https://github.com/newrelic/newrelic-dotnet-agent/issues/337) by removing obsolete code which was causing memory growth associated with a large number of transaction names.
* PR [#348](https://github.com/newrelic/newrelic-dotnet-agent/pull/348): guards against potential exceptions being thrown from the agent API when the agent is not attached.  

## [8.34] - 2020-10-26

### New Features
* **.NET 5 RC2 Support** <br/>
We have validated that this version of the agent is compatible with .NET 5 Release Candidate 2.

### Fixes
* Fixes issue [#301](https://github.com/newrelic/newrelic-dotnet-agent/issues/301) where the agent incorrectly parses server-side configuration causing agent to shutdown.([#310](https://github.com/newrelic/newrelic-dotnet-agent/pull/310))
* Modifies WCF Instrumentation to address [#314](https://github.com/newrelic/newrelic-dotnet-agent/issues/314) by minimizing the reliance upon handled exceptions during the  attempt to capture CAT and DT payloads.

## [8.33] - 2020-10-12

### Fixes
* Fixes [#223](https://github.com/newrelic/newrelic-dotnet-agent/issues/223) so the agent can be compatible with ASP.NET Core 5 RC1.
* Fixes issue in .NET 5 applications where external calls made with HttpClient may not get instrumented. For example, calls made with `HttpClient.GetStringAsync` would be missed. ([#235](https://github.com/newrelic/newrelic-dotnet-agent/pull/235))
* Fixes issue [#257](https://github.com/newrelic/newrelic-dotnet-agent/issues/223) where .NET Standard Libraries that do not reference `mscorlib` fail to be instrumented in .NET Framework applications.
* Reduces the performance impact of large amounts of instrumentation. See issue [#269](https://github.com/newrelic/newrelic-dotnet-agent/issues/269) for more information.

## [8.32] - 2020-09-17

### New Features
* **Proxy Password Obfuscation Support** <br/>
Agent configuration supports the obfuscation of the proxy password. [The New Relic Command Line Interface (CLI)](https://github.com/newrelic/newrelic-cli/blob/main/README.md) may be used to obscure the proxy password.  The following [documentation](https://docs.newrelic.com/docs/agents/net-agent/configuration/net-agent-configuration#proxy) describes how to use an obscured proxy password in the .NET Agent configuration.
* **MySqlConnector Support** <br/>
The MySqlConnector ADO.NET driver is instrumented by default. Fixes [#85](https://github.com/newrelic/newrelic-dotnet-agent/issues/85) and implements [this suggestion](https://discuss.newrelic.com/t/feature-idea-support-mysqlconnector-driver-for-db-instrumentation/63414).

* **Nullable Reference Type support in the API**<br/>
Enables nullable reference types that are part of the C# 8.0 language specification and updates the signatures of API methods accordingly.  There should be no required changes in API usage.

* **Improved Support for NetTCP Binding in WCF Instrumation**
When the NetTCP Binding type is used in Windows Communication Foundation (WCF), the Agent will now send and receive trace context information in support of Distributed Tracing (DT) or Cross Application Tracing (CAT).  Implements [#209](https://github.com/newrelic/newrelic-dotnet-agent/issues/209).

### Fixes
* Fixes an issue that may cause `InvalidCastException` due to an assembly version mismatch in Mvc3 instrumentation.
* Fixes an async timing issue that can cause the end time of `Task`-returning methods to be determined incorrectly.


## [8.31] - 2020-08-17
### New Features
* **Expected Errors Support** <br/>
Certain errors that are expected within the application may be identified so that they will not be counted towards the application's error rate and Apdex Score.  Only errors that truly affect the health of the application will be alerted on.  Please review the following [documentation](https://docs.newrelic.com/docs/agents/net-agent/configuration/net-agent-configuration#error_collector) for details on how to configure Expected Errors.

* **Ignored Errors Enhancements** <br/>
Certain errors may be identified in configuration so that they will be ignored.  These errors will not be counted towards the application's error rate, Apdex score, and will not be reported by the agent. Please review the following [documentation](https://docs.newrelic.com/docs/agents/net-agent/configuration/net-agent-configuration#error_collector) for details on how to configure Ignored Errors.
    * New configuration element [`<ignoreMessages>`](https://docs.newrelic.com/docs/agents/net-agent/configuration/net-agent-configuration#error-ignoreErrors)supports filtering based on the error message. 
    * Please note that the [`<ignoreErrors>`](https://docs.newrelic.com/docs/agents/net-agent/configuration/net-agent-configuration#error-ignoreErrors) configuration element has been deprecated and replaced by [`<ignoreClasses>`](https://docs.newrelic.com/docs/agents/net-agent/configuration/net-agent-configuration#error-ignoreClasses).  The .NET Agent continues to support this configuration element, but its support may be removed in the future.

### Fixes
* **Garbage Collection Performance Metrics for Windows** <br/>
Fixes an issue where Garbage Collection Performance Metrics may not be reported for Windows Applications.

* **Maintaining newrelic.config on Linux package upgrades** <br/>
Fixes an issue where `newrelic.config` was being overwritten when upgrading the agent via either `rpm`/`yum` (RedHat/Centos) or `dpkg`/`apt` (Debian/Ubuntu).

## [8.30] - 2020-07-15
### New Features
* **The .NET Agent is now open source!** <br/>
The New Relic .NET agent is now open source! Now you can view the source code to help with troubleshooting, observe the project roadmap, and file issues directly in this repository.  We are now using the [Apache 2 license](/LICENSE). See our [Contributing guide](/CONTRIBUTING.md) and [Code of Conduct](https://opensource.newrelic.com/code-of-conduct/) for details on contributing!

### Fixes
* **Memory Usage Reporting for Linux** <br/>
Fixes issue where applications running on Linux were either reporting no physical memory usage or using VmData to report the physical memory usage of the application. The agent now uses VmRSS through a call to [`Process.WorkingSet64`](https://docs.microsoft.com/en-us/dotnet/api/system.diagnostics.process.workingset64) to report physical memory usage. See the [dotnet runtime discussion](https://github.com/dotnet/runtime/issues/28990) and the [proc man pages](https://man7.org/linux/man-pages/man5/proc.5.html) for more details about this change.

* **Infinite Tracing Performance** <br/>
Fixes issue where the Agent may consume too much memory when using Infinite Tracing.

* **.NET 5 support** <br/>
Fixes issue with applications running on .NET 5 that prevented instrumentation changes at runtime (either though editing instrumentation XML files or through the Live Instrumentation editor Beta).

## [8.29] - 2020-06-25
### New Features

* **Additional Transaction Information applied to Span Events** <br/>
When Distributed Tracing and/or Infinite Tracing are enabled, the Agent will now incorporate additional information from the Transaction Event on to the root Span Event of the transaction.

    * The following items are affected:

        * Request Parameters `request.parameter.*`
        * Custom Attribute Values applied to the Transaction via API Calls [`AddCustomParameter`](https://docs.newrelic.com/docs/agents/net-agent/net-agent-api/addcustomparameter-net-agent-api/) and [`ITransaction.AddCustomAttribute`](https://docs.newrelic.com/docs/agents/net-agent/net-agent-api/itransaction#addcustomattribute).
        * `request.uri`
        * `response.status`
        * `host.displayName`
    * **Security Recommendation** <br>
    Review your [Transaction Attributes](https://docs.newrelic.com/docs/agents/net-agent/configuration/net-agent-configuration#transaction_events) configuration.  Any attribute include or exclude settings specific to Transaction Events, should be applied to your [Span Attributes](https://docs.newrelic.com/docs/agents/net-agent/configuration/net-agent-configuration#span_events) configuration or your [Global Attributes](https://docs.newrelic.com/docs/agents/net-agent/configuration/net-agent-configuration#agent-attributes) configuration.
    
### Fixes
Fixes issue where updating custom instrumentation while application is running could cause application to crash.

## [8.28] - 2020-06-04
### New Features
### Fixes
* **Infinite Tracing** <br>
    * Fixes issue with Infinite Tracing where a communication error can result in consuming too much CPU.
    * Fixes issue with Infinite Tracing where a communication error did not clean up its corresponding communication threads.
    * <p style="color:red;">Agent version 8.30 introduces significant performance enhancements to Infinite Tracing.  To use Infinite Tracing, please upgrade to version 8.30 or later.</p>

* Fixes issue in .NET Framework ASP.NET MVC applications where transactions started on one thread would flow to background threads (e.g., started with `Task.Run`) in some scenarios but not others. Transaction state used to only flow to a background thread if the transaction originated from an async controller action. Transaction state now flows to background threads regardless of whether the controller action is async or not.
* Fixes issue in .NET Framework ASP.NET MVC applications where agent instrumentation of an MVC controller action could cause an `InvalidProgramException`.
* Fixes a problem with the reporting of Errors where Error Events may not appear even though Error Traces are being sent.

## [8.27] - 2020-04-30
### New Features
* **Support for W3C Trace Context, with easy upgrade from New Relic trace context**
  * [Distributed Tracing now supports W3C Trace Context headers](https://docs.newrelic.com/docs/distributed-tracing/concepts/how-new-relic-distributed-tracing-works/#headers) for HTTP when distributed tracing is enabled.  Our implementation can accept and emit both W3C trace header format and New Relic trace header format. This simplifies agent upgrades, allowing trace context to be propagated between services with older and newer releases of New Relic agents. W3C trace header format will always be accepted and emitted. New Relic trace header format will be accepted, and you can optionally disable emission of the New Relic trace header format.
  * When distributed tracing is enabled with `<distributedTracing enabled="true" />`, the .NET agent will now accept W3C's `traceparent` and `tracestate` headers when calling [Transaction.AcceptDistributedTraceHeaders](https://docs.newrelic.com/docs/agents/net-agent/net-agent-api/itransaction#acceptdistributedtraceheaders).  When calling [Transaction.InsertDistributedTraceHeaders](https://docs.newrelic.com/docs/agents/net-agent/net-agent-api/itransaction#insertdistributedtraceheaders), the .NET agent will include the W3C headers along with the New Relic distributed tracing header, unless the New Relic trace header format is disabled using `<distributedTracing enabled="true" excludeNewrelicHeader="true" />`.
  * The existing `Transaction.AcceptDistributedTracePayload` and `Transaction.CreateDistributedTracePayload` APIs are **deprecated** in favor of [Transaction.AcceptDistributedTraceHeaders](https://docs.newrelic.com/docs/agents/net-agent/net-agent-api/itransaction#acceptdistributedtraceheaders) and [Transaction.InsertDistributedTraceHeaders](https://docs.newrelic.com/docs/agents/net-agent/net-agent-api/itransaction#insertdistributedtraceheaders).

### Fixes
* Fixes issue which prevented Synthetics from working when distributed tracing is enabled.
* Fixes issue where our RPM package for installing the agent on RPM-based Linux distributions included a 32-bit shared library, which created unnecessary dependencies on 
  32-bit system libraries.
* Fixes issue where the TransportDuration metric for distributed traces was always reporting 0.


## [8.26] - 2020-04-20
### New Features
* **Infinite Tracing on New Relic Edge**

  This release adds support for [Infinite Tracing on New Relic Edge](https://docs.newrelic.com/docs/distributed-tracing/enable-configure/language-agents-enable-distributed-tracing/#infinite-tracing). Infinite Tracing observes 100% of your distributed traces and provides visualizations for the most actionable data so you have the examples of errors and long-running traces so you can better diagnose and troubleshoot your systems.

  You configure your agent to send traces to a trace observer in New Relic Edge. You view your distributed traces through the New Relic’s UI. There is no need to install a collector on your network.

  Infinite Tracing is currently available on a sign-up basis. If you would like to participate, please contact your sales representative.

  <p style="color:red;">Agent version 8.30 introduces significant performance enhancements to Infinite Tracing.  To use Infinite Tracing, please upgrade to version 8.30 or later.</p>
  
* **Error attributes now added to each span that exits with an error or exception**

  Error attributes `error.class` and `error.message` are now included on the span event in which an error or exception was noticed, and, in the case of unhandled exceptions, on any ancestor spans that also exit with an error. The public API method `NoticeError` now attaches these error attributes to the currently executing span.

  [Spans with error details are now highlighted red in the Distributed Tracing UI](https://docs.newrelic.com/docs/distributed-tracing/ui-data/understand-use-distributed-tracing-ui/#error-tips), and error details will expose the associated `error.class` and `error.message`. It is also now possible to see when an exception leaves the boundary of the span, and if it is caught in an ancestor span without reaching the entry span. NOTE: This “bubbling up” of exceptions will impact the error count when compared to prior behavior for the same trace. It is possible to have a trace that now has span errors without the trace level showing an error.

  If multiple errors occur on the same span, only the most recent error information is added to the attributes. Prior errors on the same span are overwritten.

  These span event attributes conform to [ignored errors](https://docs.newrelic.com/docs/agents/manage-apm-agents/agent-data/manage-errors-apm-collect-ignore-or-mark-expected#ignore) configuration.

### Fixes
* Fixes issue in the MSI installer which prevented the `InstrumentAllNETFramework` feature selection from working as expected on the command line.
* Fixes issue for Azure App Service environments running on Linux that caused both the application and its Kudu process to be instrumented by the agent. The Kudu process is no longer instrumented.
* Fixes issue when using the [`ignoreErrors` configuration](https://docs.newrelic.com/docs/agents/net-agent/configuration/net-agent-configuration#error-ignoreErrors). Previously, when an exception contained a inner exception(s), the `ignoreErrors` config was only applied to the outer-most exception. Now, both the outer-most and inner-most exception type are considered when evaluating the `ignoreErrors` configuration.
* Fixes an issue that could cause an exception to occur in the instrumentation for StackExchange Redis. This exception caused the instrumentation to shut down leaving StackExchange Redis uninstrumented.

## [8.25] - 2020-03-11

### New Features
* **Thread profiling support for Linux**

  Thread profiling on Linux will be supported on .NET Core 3.0 or later applications when running .NET agent version 8.23 or later. Triggering a thread profile is done from the `Thread profiler` page in APM. This page does not yet have the functionality enabled, but it will be enabled in the next few business days.

* **Accessing Span-Specific information using the .NET Agent API**
  
  New property, `CurrentSpan` has been added to `IAgent` and `ITransaction`.  It returns an object implementing `ISpan` which provides access to span-specific functions within the API.

* **Adding Custom Span Attributes using the .NET Agent API**
  
  New method, `AddCustomAttribute(string, object)` has been added to `ISpan`.

  * This new method accepts and supports all data-types.
  * Further information may be found within [.NET Agent API documentation](https://docs.newrelic.com/docs/agents/net-agent/net-agent-api/ispan).
  * Adding custom attributes to spans requires distributed tracing and span events to be enabled. See [.NET agent configuration](https://docs.newrelic.com/docs/agents/net-agent/configuration/net-agent-configuration#distributed_tracing)


### Fixes
* Fixes issue where adding multiple custom attributes on a Transaction using [`ITransaction.AddCustomAttribute`](https://docs.newrelic.com/docs/agents/net-agent/net-agent-api/itransaction#addcustomattribute) causes the agent to ignore additional attempts to add custom attributes to any transaction. 
* Fixes issue that prevented Custom Events from being sent to New Relic until the agent shuts down.
* Fixes issue that can cause asynchronous Redis calls in an ASP.NET MVC application to report an inflated duration.


## [8.24] - 2020-02-19

### New Features
* **Adding Custom Transaction Attributes using the .NET Agent API**

  New method, `AddCustomAttribute(string, object)` has been added to `ITransaction`.
  * This new method accepts and supports all data-types.
  * Method `AddCustomParameter(string, IConvertable)` is still available with limited data-type support; however, this method should be considered obsolete and will  be removed in a future release of the Agent API.
  * Further information may be found within [.NET Agent API documentation](https://docs.newrelic.com/docs/agents/net-agent/net-agent-api/itransaction).

* **Enhanced type support for `RecordCustomEvent` and `NoticeError` API Methods.**

  APIs for recording exceptions and custom events now support values of all types.
  * The `NoticeError` API Method has new overloads that accept an `IDictionary<string, object>`.
  * The `RecordCustomEvent` methods have been modified to handle all types of data.  In that past, they only handled `string` and `float` types.
  * Further information may be found within [.NET Agent API documentation](https://docs.newrelic.com/docs/agents/net-agent/net-agent-api).

* **New attributes on span events**

  * Spans created for external HTTP calls now include the `http.statusCode` attribute representing the status code of the call.
  * Spans created for calls to a datastore now include the `db.collection` attribute. For instance, this will be the table name for a call to MS SQL Server.

* **Ability to exclude attributes from span events**

  Attributes on span events (e.g., `http.url`) can now be excluded via configuration. See [.NET agent configuration](https://docs.newrelic.com/docs/agents/net-agent/configuration/net-agent-configuration#span_events) for further information.


### Fixes
* New Relic distributed tracing relies on propagating trace and span identifiers in the headers of external calls (e.g., an HTTP call). These identifiers now only contain lowercase alphanumeric characters. Previous versions of the .NET agent used uppercase alphanumeric characters. The usage of uppercase alphanumeric characters can break traces when calling downstream services also monitored by a New Relic agent that supports W3C trace context (New Relic's .NET agent does not currently support W3C trace context. Support for W3C trace context for .NET will be in an upcoming release). This is only a problem if a .NET application is the originator of the trace.

[Unreleased]: https://github.com/newrelic/newrelic-dotnet-agent/compare/v9.9.0...HEAD
[9.9.0]: https://github.com/newrelic/newrelic-dotnet-agent/compare/v9.8.1...v9.9.0
[9.8.1]: https://github.com/newrelic/newrelic-dotnet-agent/compare/v9.8.0...v9.8.1
[9.8.0]: https://github.com/newrelic/newrelic-dotnet-agent/compare/v9.7.1...v9.8.0
[9.7.1]: https://github.com/newrelic/newrelic-dotnet-agent/compare/v9.7.0...v9.7.1
[9.7.0]: https://github.com/newrelic/newrelic-dotnet-agent/compare/v9.6.1...v9.7.0
[9.6.1]: https://github.com/newrelic/newrelic-dotnet-agent/compare/v9.6.0...v9.6.1
[9.6.0]: https://github.com/newrelic/newrelic-dotnet-agent/compare/v9.5.1...v9.6.0
[9.5.1]: https://github.com/newrelic/newrelic-dotnet-agent/compare/v9.5.0...v9.5.1
[9.5.0]: https://github.com/newrelic/newrelic-dotnet-agent/compare/v9.4.0...v9.5.0
[9.4.0]: https://github.com/newrelic/newrelic-dotnet-agent/compare/v9.3.0...v9.4.0
[9.3.0]: https://github.com/newrelic/newrelic-dotnet-agent/compare/v9.2.0...v9.3.0
[9.2.0]: https://github.com/newrelic/newrelic-dotnet-agent/compare/v9.1.1...v9.2.0
[9.1.1]: https://github.com/newrelic/newrelic-dotnet-agent/compare/v9.1.0...v9.1.1
[9.1.0]: https://github.com/newrelic/newrelic-dotnet-agent/compare/v9.0.0...v9.1.0
[9.0.0]: https://github.com/newrelic/newrelic-dotnet-agent/compare/v8.41.1...v9.0.0
[8.41.1]: https://github.com/newrelic/newrelic-dotnet-agent/compare/v8.41.0...v8.41.1
[8.41.0]: https://github.com/newrelic/newrelic-dotnet-agent/compare/v8.40.1...v8.41.0
[8.40.1]: https://github.com/newrelic/newrelic-dotnet-agent/compare/v8.40.0...v8.40.1
[8.40.0]: https://github.com/newrelic/newrelic-dotnet-agent/compare/v8.39.2...v8.40.0
[8.39.2]: https://github.com/newrelic/newrelic-dotnet-agent/compare/v8.39.1...v8.39.2
[8.39.1]: https://github.com/newrelic/newrelic-dotnet-agent/compare/v8.39.0...v8.39.1
[8.39]: https://github.com/newrelic/newrelic-dotnet-agent/compare/v8.38.0...v8.39.0
[8.38]: https://github.com/newrelic/newrelic-dotnet-agent/compare/v8.37.0...v8.38.0
[8.37]: https://github.com/newrelic/newrelic-dotnet-agent/compare/v8.36.0...v8.37.0
[8.36]: https://github.com/newrelic/newrelic-dotnet-agent/compare/v8.35.0...v8.36.0
[8.35]: https://github.com/newrelic/newrelic-dotnet-agent/compare/v8.34.0...v8.35.0
[8.34]: https://github.com/newrelic/newrelic-dotnet-agent/compare/v8.33.0...v8.34.0
[8.33]: https://github.com/newrelic/newrelic-dotnet-agent/compare/v8.32.0...v8.33.0
[8.32]: https://github.com/newrelic/newrelic-dotnet-agent/compare/v8.31.0...v8.32.0
[8.31]: https://github.com/newrelic/newrelic-dotnet-agent/compare/v8.30.0...v8.31.0
[8.30]: https://github.com/newrelic/newrelic-dotnet-agent/compare/v8.29.0...v8.30.0
[8.29]: https://github.com/newrelic/newrelic-dotnet-agent/compare/v8.28.0...v8.29.0
[8.28]: https://github.com/newrelic/newrelic-dotnet-agent/compare/v8.27.139...v8.28.0
[8.27]: https://github.com/newrelic/newrelic-dotnet-agent/compare/v8.26.630...v8.27.139
[8.26]: https://github.com/newrelic/newrelic-dotnet-agent/compare/v8.25.214...v8.26.630
[8.25]: https://github.com/newrelic/newrelic-dotnet-agent/compare/v8.24.244...v8.25.214
[8.24]: https://github.com/newrelic/newrelic-dotnet-agent/compare/v8.23.107...v8.24.244<|MERGE_RESOLUTION|>--- conflicted
+++ resolved
@@ -7,13 +7,11 @@
 ## [Unreleased] changes
 
 ### New Features
-<<<<<<< HEAD
 * Adds support for forwarding application logs to New Relic for .NET Framework applications using Microsoft.Extensions.Logging. [#1172](https://github.com/newrelic/newrelic-dotnet-agent/pull/1172)
-=======
+
 ### Fixes
 ### Deprecations/Removed Features
 * The scriptable installers have been removed. ([#1170](https://github.com/newrelic/newrelic-dotnet-agent/pull/1170))
->>>>>>> 68d9361d
 
 ## [9.9.0] - 2022-06-08
 
