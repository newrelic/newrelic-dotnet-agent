# Changelog
All notable changes to this project will be documented in this file.

The format is based on [Keep a Changelog](https://keepachangelog.com/en/1.0.0/),
and this project adheres to [Semantic Versioning](https://semver.org/spec/v2.0.0.html).

## [Unreleased]
### New Features
* **New Feature Title** <br/>
Change Description

### Fixes
* **Fix Title** <br/>
Fix Description
 
### Docs Changes
* [Doc Title](https://urlToDraft)


## [8.30] - 2020-07-15
### Fixes
* **Memory Usage Reporting for Linux** <br/>
Fixes issue where applications running on Linux were either reporting no physical memory usage or using VmData to report the physical memory usage of the application. The agent now uses VmRSS through a call to [`Process.WorkingSet64`](https://docs.microsoft.com/en-us/dotnet/api/system.diagnostics.process.workingset64) to report physical memory usage. See the [dotnet runtime discussion](https://github.com/dotnet/runtime/issues/28990) and the [proc man pages](https://man7.org/linux/man-pages/man5/proc.5.html) for more details about this change.

* **Infinite Tracing Performance** <br/>
Fixes issue where the Agent may consume too much memory when using Infinite Tracing.

<<<<<<< HEAD
=======
* **.NET 5 support** <br/>
Fixes issue with applications running on .NET 5 that prevented instrumentation changes at runtime (either though editing instrumentation XML files or through the Live Instrumentation editor Beta).

### Docs To Release
* Agent Configuration for Infinite Tracing: https://docs.newrelic.com/node/1766/draft
* 8.26 Release Notes: https://docs.newrelic.com/node/38206/draft
* 8.28 Release Notes: https://docs.newrelic.com/node/38846/draft



>>>>>>> a640e913
## [8.29] - 2020-06-25
### New Features

* **Additional Transaction Information applied to Span Events** <br/>
When Distributed Tracing and/or Infinite Tracing are enabled, the Agent will now incorporate additional information from the Transaction Event on to the root Span Event of the transaction.

    * The following items are affected:

        * Request Parameters `request.parameter.*`
        * Custom Attribute Values applied to the Transaction via API Calls [`AddCustomParameter`](https://docs.newrelic.com/docs/agents/net-agent/net-agent-api/add-custom-parameter) and [`ITransaction.AddCustomAttribute`](https://docs.newrelic.com/docs/agents/net-agent/net-agent-api/itransaction#addcustomattribute).
        * `request.uri`
        * `response.status`
        * `host.displayName`
    * **Security Recommendation** <br>
    Review your [Transaction Attributes](https://docs.newrelic.com/docs/agents/net-agent/configuration/net-agent-configuration#transaction_events) configuration.  Any attribute include or exclude settings specific to Transaction Events, should be applied to your [Span Attributes](https://docs.newrelic.com/docs/agents/net-agent/configuration/net-agent-configuration#span_events) configuration or your [Global Attributes](https://docs.newrelic.com/docs/agents/net-agent/configuration/net-agent-configuration#agent-attributes) configuration.
    
### Fixes
Fixes issue where updating custom instrumentation while application is running could cause application to crash.

## [8.28] - 2020-06-04
### New Features
### Fixes
* **Infinite Tracing** <br>
    * Fixes issue with Infinite Tracing where a communication error can result in consuming too much CPU.
    * Fixes issue with Infinite Tracing where a communication error did not clean up its corresponding communication threads.
    * <p style="color:red;">Agent version 8.30 introduces significant performance enhancements to Infinite Tracing.  To use Infinite Tracing, please upgrade to version 8.30 or later.</p>

* Fixes issue in .NET Framework ASP.NET MVC applications where transactions started on one thread would flow to background threads (e.g., started with `Task.Run`) in some scenarios but not others. Transaction state used to only flow to a background thread if the transaction originated from an async controller action. Transaction state now flows to background threads regardless of whether the controller action is async or not.
* Fixes issue in .NET Framework ASP.NET MVC applications where agent instrumentation of an MVC controller action could cause an `InvalidProgramException`.
* Fixes a problem with the reporting of Errors where Error Events may not appear even though Error Traces are being sent.

## [8.27] - 2020-04-30
### New Features
* **Support for W3C Trace Context, with easy upgrade from New Relic trace context**
  * [Distributed Tracing now supports W3C Trace Context headers](https://docs.newrelic.com/docs/understand-dependencies/distributed-tracing/get-started/introduction-distributed-tracing#w3c-support) for HTTP when distributed tracing is enabled.  Our implementation can accept and emit both W3C trace header format and New Relic trace header format. This simplifies agent upgrades, allowing trace context to be propagated between services with older and newer releases of New Relic agents. W3C trace header format will always be accepted and emitted. New Relic trace header format will be accepted, and you can optionally disable emission of the New Relic trace header format.
  * When distributed tracing is enabled with `<distributedTracing enabled="true" />`, the .NET agent will now accept W3C's `traceparent` and `tracestate` headers when calling [Transaction.AcceptDistributedTraceHeaders](https://docs.newrelic.com/docs/agents/net-agent/net-agent-api/itransaction#acceptdistributedtraceheaders).  When calling [Transaction.InsertDistributedTraceHeaders](https://docs.newrelic.com/docs/agents/net-agent/net-agent-api/itransaction#insertdistributedtraceheaders), the .NET agent will include the W3C headers along with the New Relic distributed tracing header, unless the New Relic trace header format is disabled using `<distributedTracing enabled="true" excludeNewrelicHeader="true" />`.
  * The existing `Transaction.AcceptDistributedTracePayload` and `Transaction.CreateDistributedTracePayload` APIs are **deprecated** in favor of [Transaction.AcceptDistributedTraceHeaders](https://docs.newrelic.com/docs/agents/net-agent/net-agent-api/itransaction#acceptdistributedtraceheaders) and [Transaction.InsertDistributedTraceHeaders](https://docs.newrelic.com/docs/agents/net-agent/net-agent-api/itransaction#insertdistributedtraceheaders).

### Fixes
* Fixes issue which prevented Synthetics from working when distributed tracing is enabled.
* Fixes issue where our RPM package for installing the agent on RPM-based Linux distributions included a 32-bit shared library, which created unnecessary dependencies on 
  32-bit system libraries.
* Fixes issue where the TransportDuration metric for distributed traces was always reporting 0.


## [8.26] - 2020-04-20
### New Features
* **Infinite Tracing on New Relic Edge**

  This release adds support for [Infinite Tracing on New Relic Edge](https://docs.newrelic.com/docs/understand-dependencies/distributed-tracing/enable-configure/enable-distributed-tracing). Infinite Tracing observes 100% of your distributed traces and provides visualizations for the most actionable data so you have the examples of errors and long-running traces so you can better diagnose and troubleshoot your systems.

  You configure your agent to send traces to a trace observer in New Relic Edge. You view your distributed traces through the New Relic’s UI. There is no need to install a collector on your network.

  Infinite Tracing is currently available on a sign-up basis. If you would like to participate, please contact your sales representative.

  <p style="color:red;">Agent version 8.30 introduces significant performance enhancements to Infinite Tracing.  To use Infinite Tracing, please upgrade to version 8.30 or later.</p>
  
* **Error attributes now added to each span that exits with an error or exception**

  Error attributes `error.class` and `error.message` are now included on the span event in which an error or exception was noticed, and, in the case of unhandled exceptions, on any ancestor spans that also exit with an error. The public API method `NoticeError` now attaches these error attributes to the currently executing span.

  [Spans with error details are now highlighted red in the Distributed Tracing UI](https://docs.newrelic.com/docs/apm/distributed-tracing/ui-data/understand-use-distributed-tracing-data#rules-limits), and error details will expose the associated `error.class` and `error.message`. It is also now possible to see when an exception leaves the boundary of the span, and if it is caught in an ancestor span without reaching the entry span. NOTE: This “bubbling up” of exceptions will impact the error count when compared to prior behavior for the same trace. It is possible to have a trace that now has span errors without the trace level showing an error.

  If multiple errors occur on the same span, only the most recent error information is added to the attributes. Prior errors on the same span are overwritten.

  These span event attributes conform to [ignored errors](https://docs.newrelic.com/docs/agents/manage-apm-agents/agent-data/manage-errors-apm-collect-ignore-or-mark-expected#ignore) configuration.

### Fixes
* Fixes issue in the MSI installer which prevented the `InstrumentAllNETFramework` feature selection from working as expected on the command line.
* Fixes issue for Azure App Service environments running on Linux that caused both the application and its Kudu process to be instrumented by the agent. The Kudu process is no longer instrumented.
* Fixes issue when using the [`ignoreErrors` configuration](https://docs.newrelic.com/docs/agents/net-agent/configuration/net-agent-configuration#error-ignoreErrors). Previously, when an exception contained a inner exception(s), the `ignoreErrors` config was only applied to the outer-most exception. Now, both the outer-most and inner-most exception type are considered when evaluating the `ignoreErrors` configuration.
* Fixes an issue that could cause an exception to occur in the instrumentation for StackExchange Redis. This exception caused the instrumentation to shut down leaving StackExchange Redis uninstrumented.

## [8.25] - 2020-03-11

### New Features
* **Thread profiling support for Linux**

  Thread profiling on Linux will be supported on .NET Core 3.0 or later applications when running .NET agent version 8.23 or later. Triggering a thread profile is done from the `Thread profiler` page in APM. This page does not yet have the functionality enabled, but it will be enabled in the next few business days.

* **Accessing Span-Specific information using the .NET Agent API**
  
  New property, `CurrentSpan` has been added to `IAgent` and `ITransaction`.  It returns an object implementing `ISpan` which provides access to span-specific functions within the API.

* **Adding Custom Span Attributes using the .NET Agent API**
  
  New method, `AddCustomAttribute(string, object)` has been added to `ISpan`.

  * This new method accepts and supports all data-types.
  * Further information may be found within [.NET Agent API documentation](https://docs.newrelic.com/docs/agents/net-agent/net-agent-api/iSpan).
  * Adding custom attributes to spans requires distributed tracing and span events to be enabled. See [.NET agent configuration](https://docs.newrelic.com/docs/agents/net-agent/configuration/net-agent-configuration#distributed_tracing)


### Fixes
* Fixes issue where adding multiple custom attributes on a Transaction using [`ITransaction.AddCustomAttribute`](https://docs.newrelic.com/docs/agents/net-agent/net-agent-api/itransaction#addcustomattribute) causes the agent to ignore additional attempts to add custom attributes to any transaction. 
* Fixes issue that prevented Custom Events from being sent to New Relic until the agent shuts down.
* Fixes issue that can cause asynchronous Redis calls in an ASP.NET MVC application to report an inflated duration.


## [8.24] - 2020-02-19

### New Features
* **Adding Custom Transaction Attributes using the .NET Agent API**

  New method, `AddCustomAttribute(string, object)` has been added to `ITransaction`.
  * This new method accepts and supports all data-types.
  * Method `AddCustomParameter(string, IConvertable)` is still available with limited data-type support; however, this method should be considered obsolete and will  be removed in a future release of the Agent API.
  * Further information may be found within [.NET Agent API documentation](https://docs.newrelic.com/docs/agents/net-agent/net-agent-api/itransaction).

* **Enhanced type support for `RecordCustomEvent` and `NoticeError` API Methods.**

  APIs for recording exceptions and custom events now support values of all types.
  * The `NoticeError` API Method has new overloads that accept an `IDictionary<string, object>`.
  * The `RecordCustomEvent` methods have been modified to handle all types of data.  In that past, they only handled `string` and `float` types.
  * Further information may be found within [.NET Agent API documentation](https://docs.newrelic.com/docs/agents/net-agent/net-agent-api).

* **New attributes on span events**

  * Spans created for external HTTP calls now include the `http.statusCode` attribute representing the status code of the call.
  * Spans created for calls to a datastore now include the `db.collection` attribute. For instance, this will be the table name for a call to MS SQL Server.

* **Ability to exclude attributes from span events**

  Attributes on span events (e.g., `http.url`) can now be excluded via configuration. See [.NET agent configuration](https://docs.newrelic.com/docs/agents/net-agent/configuration/net-agent-configuration#span_events) for further information.


### Fixes
* New Relic distributed tracing relies on propagating trace and span identifiers in the headers of external calls (e.g., an HTTP call). These identifiers now only contain lowercase alphanumeric characters. Previous versions of the .NET agent used uppercase alphanumeric characters. The usage of uppercase alphanumeric characters can break traces when calling downstream services also monitored by a New Relic agent that supports W3C trace context (New Relic's .NET agent does not currently support W3C trace context. Support for W3C trace context for .NET will be in an upcoming release). This is only a problem if a .NET application is the originator of the trace.

[Unreleased]: https://github.com/newrelic/newrelic-dotnet-agent/compare/v8.30.0...HEAD


[8.30]: https://github.com/newrelic/newrelic-dotnet-agent/compare/v8.29.0...v8.30.0
[8.29]: https://github.com/newrelic/newrelic-dotnet-agent/compare/v8.28.0...v8.29.0
[8.28]: https://github.com/newrelic/newrelic-dotnet-agent/compare/v8.27.139...v8.28.0
[8.27]: https://github.com/newrelic/newrelic-dotnet-agent/compare/v8.26.630...v8.27.139
[8.26]: https://github.com/newrelic/newrelic-dotnet-agent/compare/v8.25.214...v8.26.630
[8.25]: https://github.com/newrelic/newrelic-dotnet-agent/compare/v8.24.244...v8.25.214
[8.24]: https://github.com/newrelic/newrelic-dotnet-agent/compare/v8.23.107...v8.24.244<|MERGE_RESOLUTION|>--- conflicted
+++ resolved
@@ -25,8 +25,6 @@
 * **Infinite Tracing Performance** <br/>
 Fixes issue where the Agent may consume too much memory when using Infinite Tracing.
 
-<<<<<<< HEAD
-=======
 * **.NET 5 support** <br/>
 Fixes issue with applications running on .NET 5 that prevented instrumentation changes at runtime (either though editing instrumentation XML files or through the Live Instrumentation editor Beta).
 
@@ -37,7 +35,6 @@
 
 
 
->>>>>>> a640e913
 ## [8.29] - 2020-06-25
 ### New Features
 
