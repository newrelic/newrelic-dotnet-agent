# Changelog
All notable changes to this project will be documented in this file.

The format is based on [Keep a Changelog](https://keepachangelog.com/en/1.0.0/),
and this project adheres to [Semantic Versioning](https://semver.org/spec/v2.0.0.html).

## [Unreleased]

<<<<<<< HEAD
# Other
* Renamed `NewRelic.Providers.Wrapper.Asp35` to `NewRelic.Providers.Wrapper.AspNet` everywhere. Updated installers to remove old `Asp35` artifacts. [#1448](https://github.com/newrelic/newrelic-dotnet-agent/pull/1448)
=======
### New Features

### Fixes
* Reduce redundant collector request data payload logging in the agent log at DEBUG level. [#1449](https://github.com/newrelic/newrelic-dotnet-agent/pull/1449)
>>>>>>> f6d16054

## [10.8.0]

### New Features
* When running on Linux, distro name and version will be reported as environment settings [#1439](https://github.com/newrelic/newrelic-dotnet-agent/pull/1439)

### Fixes
* Fixes [#1353](https://github.com/newrelic/newrelic-dotnet-agent/issues/1353) so that out-of-process .Net Core web applications are instrumented according to the <applicationPools> setting in newrelic.config. [1392](https://github.com/newrelic/newrelic-dotnet-agent/pull/1392)
* Update NLog to improve local log decoration coverage. [#1393](https://github.com/newrelic/newrelic-dotnet-agent/pull/1393)

## [10.7.0]

### New Features
* Postgres client instrumentation support has been extended to include the following versions: 4.0.x, 4.1.x, 5.0.x, 6.0.x and 7.0.x [#1363](https://github.com/newrelic/newrelic-dotnet-agent/pull/1363)
* Enables gzip compression by default for Infinite Tracing [#1383](https://github.com/newrelic/newrelic-dotnet-agent/pull/1383)

### Fixes
* Fix a race condition when using SetApplicationName [#1361](https://github.com/newrelic/newrelic-dotnet-agent/pull/1361)
* Resolves [#1374](https://github.com/newrelic/newrelic-dotnet-agent/issues/1374) related to enabling Context Data for some loggers [#1381](https://github.com/newrelic/newrelic-dotnet-agent/pull/1381)
* Add missing supportability metrics to gRPC response streams and improve Infinite Tracing integration test reliability [#1379](https://github.com/newrelic/newrelic-dotnet-agent/pull/1379)

### Deprecations
* Infinite Tracing for .NET Framework applications will be deprecated in May 2023. The Infinite Tracing feature depends on the gRPC framework to send streaming data to New Relic. The gRPC library currently in use, [gRPC Core](https://github.com/grpc/grpc/tree/master/src/csharp), has been in the maintenance-only phase since May 2021, and will be deprecated as of May 2023.  The .NET Agent on .NET Core has been migrated to [gRPC for .NET](https://github.com/grpc/grpc-dotnet) per the guidance from grpc.io. However, this library does not have the full functionality that is required for Infinite Tracing on .NET Framework applications.  Those applications will continue to use [gRPC Core](https://github.com/grpc/grpc/tree/master/src/csharp) until May 2023, at which time we will end support for Infinite Tracing for .NET Framework. We may revisit this decision in the future if the situation changes. [#1367](https://github.com/newrelic/newrelic-dotnet-agent/pull/1367)

### Other
* Resolved several static code analysis warnings relating to unused variables and outdated api usage [#1369](https://github.com/newrelic/newrelic-dotnet-agent/pull/1369)
* Update gRPC log message when a response stream is automatically cancelled due to no messages in a time period [#1378](https://github.com/newrelic/newrelic-dotnet-agent/pull/1378)
* Proxy configuration for Infinite Tracing should be specified using only the `https_proxy` environment variable. `grpc_proxy` is no longer supported for all application types.

## [10.6.0]

### New Features
* Custom instrumentation now supports targeting specific assembly versions. See [the documentation](https://docs.newrelic.com/docs/apm/agents/net-agent/custom-instrumentation/add-detail-transactions-xml-net/#procedures)  for more details. [#1342](https://github.com/newrelic/newrelic-dotnet-agent/pull/1342)
* RestSharp client instrumentation support has been extended to include the following versions: 106.11.x, 106.12.0, 106.13.0, and 106.15.0. [#1352](https://github.com/newrelic/newrelic-dotnet-agent/pull/1352)
* RestSharp client instrumentation has been verified for versions 107.x and 108.x. For newer versions of RestSharp, external segments/spans are actually generated via our instrumentation of HttpClient. [#1356](https://github.com/newrelic/newrelic-dotnet-agent/pull/1356)
* .NET TLS options are now logged during startup. [#1357](https://github.com/newrelic/newrelic-dotnet-agent/pull/1357)

### Fixes
* StackExchange.Redis versions 2 and above use a new wrapper with improved performance and reduced network overhead. [#1351](https://github.com/newrelic/newrelic-dotnet-agent/pull/1351)

## [10.5.1]

### Fixes
* Resolves [#1346](https://github.com/newrelic/newrelic-dotnet-agent/issues/1346) where some NuGet packages were incomplete for the 10.5.0 release. Impacted packages have been delisted from NuGet. ([#1347](https://github.com/newrelic/newrelic-dotnet-agent/pull/1347))

## [10.5.0]

### Fixes
* Resolves [#1130](https://github.com/newrelic/newrelic-dotnet-agent/issues/1130). Attribute collections in the agent will now more reliably track the number of attributes contained, and allow updates to attributes that already exist in the collection when collection limits have been reached (255 global attributes, 65 custom attributes). ([#1335](https://github.com/newrelic/newrelic-dotnet-agent/pull/1335))
* The agent has been updated to use System.Net.Http.HTTPClient to send data to New Relic instead of System.Net.WebRequest, in order to fix issue [#897](https://github.com/newrelic/newrelic-dotnet-agent/issues/897), as well as remove use of a deprecated library. ([#1325](https://github.com/newrelic/newrelic-dotnet-agent/pull/1325))

## [10.4.0]

### New Features
* Support for .NET 7 has been verified with the GA version of the .NET 7 SDK. Please note that if you use [dynamically-created assemblies](https://learn.microsoft.com/en-us/dotnet/framework/reflection-and-codedom/emitting-dynamic-methods-and-assemblies), there is a [bug in .NET 7](https://github.com/dotnet/runtime/issues/76016) that prevents them from being instrumented at this time.
* Application log fowarding can now be configured to capture and forward context data (also referred to as "custom attributes") to New Relic.  Details (including how to enable and configure this new feature) can be found [here](https://docs.newrelic.com/docs/logs/logs-context/net-configure-logs-context-all/).
* The [NewRelic.Agent NuGet package](https://www.nuget.org/packages/NewRelic.Agent) now includes the Linux Arm64 profiler. This can be found in the `newrelic/linux-arm64` directory. Configure your `CORECLR_PROFILER_PATH` environment variable to use this version of the profiler when deploying to linux ARM64 targets.
* When finest logs are enabled, the transaction guid will be applied to attribute limit log messages, if present.

### Fixes
* Resolves potential crash when using Infinite Tracing. [#1319](https://github.com/newrelic/newrelic-dotnet-agent/issues/1319)

## [10.3.0] - 2022-10-26

### New Features
* Custom Event Limit Increase
  * This version increases the default limit of custom events from 10,000 events per minute to 30,000 events per minute. In the scenario that custom events were being limited, this change will allow more custom events to be sent to New Relic. There is also a new configurable maximum limit of 100,000 events per minute. To change the limits, see the documentation for [max_samples_stored](https://docs.newrelic.com/docs/apm/agents/net-agent/configuration/net-agent-configuration/#custom_events). To learn more about the change and how to determine if custom events are being dropped, see our Explorers Hub [post](https://discuss.newrelic.com/t/send-more-custom-events-with-the-latest-apm-agents/190497). [#1284](https://github.com/newrelic/newrelic-dotnet-agent/pull/1284)

### Fixes

## [10.2.0] - 2022-10-03

### New Features
* Add new environment variables to control SendDataOnExit functionality: `NEW_RELIC_SEND_DATA_ON_EXIT`, `NEW_RELIC_SEND_DATA_ON_EXIT_THRESHOLD_MS`. [#1250](https://github.com/newrelic/newrelic-dotnet-agent/pull/1250)
* Enables integration with CodeStream Code-Level Metrics by default. This allows you to see Golden Signals in your IDE through New Relic CodeStream without altering agent configuration. [Learn more here](https://docs.newrelic.com/docs/apm/agents/net-agent/other-features/net-codestream-integration). For any issues or direct feedback, please reach out to support@codestream.com. [#1255](https://github.com/newrelic/newrelic-dotnet-agent/pull/1255)

### Fixes
* Resolves an issue where the .NET Core agent could crash during application shutdown when SendDataOnExit functionality was triggered. [#1254](https://github.com/newrelic/newrelic-dotnet-agent/pull/1254)
* Resolves an issue where the .NET agent incorrectly injects the browser agent script inside Html pages. [#1247](https://github.com/newrelic/newrelic-dotnet-agent/pull/1247)
* Resolves an issue where some instrumentation was missing for Microsoft.Data.SqlClient in .NET Framework. [#1248](https://github.com/newrelic/newrelic-dotnet-agent/pull/1248)
* Resolves an issue with local log decoration for NLog where the original log message was not included in the output. [#1249](https://github.com/newrelic/newrelic-dotnet-agent/pull/1249)
* Resolves an issue where the .NET agent failed to serialize custom attributes containing some non-primtive types. [#1256](https://github.com/newrelic/newrelic-dotnet-agent/pull/1256)
* Includes missing profiler environment variables in debug logs during application startup. [#1255](https://github.com/newrelic/newrelic-dotnet-agent/pull/1255)
* Resolves an issue where the .NET agent still sends up disabled event types during reconnecting period. [#1251](https://github.com/newrelic/newrelic-dotnet-agent/pull/1251)

## [10.1.0] - 2022-09-12

**Notice:** If using Microsoft.Extensions.Logging as your logging framework of choice, please use .NET agent version 10.1.0 or newer.  We encourage you to adopt the newer version due to bug [#1230](https://github.com/newrelic/newrelic-dotnet-agent/issues/1230), which we fixed in [#1237](https://github.com/newrelic/newrelic-dotnet-agent/pull/1237), that was resolved in .NET agent version 10.1.0.

### New Features
* Support of setting up labels via appsettings.json and app/web.config file. [#1204](https://github.com/newrelic/newrelic-dotnet-agent/pull/1204)
* Additional DEBUG-level logging of all environment variables.
* Forwarded application logs now capture exception details including, error message, error stack, and error class. [#1228](https://github.com/newrelic/newrelic-dotnet-agent/pull/1228)
  * Log events with no message will now be accepted if an exception is present in the log event.
  * The error stack is created using the stack of the inner exception, up to 5 levels deep, just like existing Agent error reporting.
* Adds a new `SetName()` method to the Agent API for spans which allows customization of segment/span/metric names. [#1238](https://github.com/newrelic/newrelic-dotnet-agent/pull/1238)

### Fixes
* Resolves an issue where log forwarding could drop logs in async scenarios. [#1174](https://github.com/newrelic/newrelic-dotnet-agent/pull/1201)
* Resolves an issue where more logs were forwarded than expected from Microsoft.Extensions.Logging. [#1237](https://github.com/newrelic/newrelic-dotnet-agent/pull/1237)
* Resolves an agent configuration bug where values set in the `MAX_EVENT_SAMPLES_STORED` and `MAX_TRANSACTION_SAMPLES_STORED` environment variables, which configure the maximum samples stored per one-minute harvest interval, were not being properly converted to apply to the five-second harvest interval for those data types. [#1239](https://github.com/newrelic/newrelic-dotnet-agent/pull/1239)

## [10.0.0] - 2022-07-19

**Notice:** If using Microsoft.Extensions.Logging as your logging framework of choice, please use .NET agent version 10.1.0 or newer.  We encourage you to adopt the newer version due to bug [#1230](https://github.com/newrelic/newrelic-dotnet-agent/issues/1230), which we fixed in [#1237](https://github.com/newrelic/newrelic-dotnet-agent/pull/1237), that was resolved in .NET agent version 10.1.0.

### New Features
* Adds support for forwarding application logs to New Relic for .NET Framework 4.6.2 and newer applications using Microsoft.Extensions.Logging. [#1172](https://github.com/newrelic/newrelic-dotnet-agent/pull/1172)
* Additional agent configuration options are now visible and easily accessible through the UI on NR1. Agent configuration is also now reported during agent connect. This information can be seen in the `APM->Environment->Agent Initialization` view. [#1174](https://github.com/newrelic/newrelic-dotnet-agent/pull/1174)

### Fixes
* Resolves an issue with transaction trace aggregation where the slowest transaction trace was not always captured due to a race condition. [#1166](https://github.com/newrelic/newrelic-dotnet-agent/pull/1166)
* Adds an ignore rule to prevent profiling `SMSvcHost.exe`. [#1182](https://github.com/newrelic/newrelic-dotnet-agent/pull/1182)
* Updates applicationLogging attribute `log.level` to be `level`. [#1144](https://github.com/newrelic/newrelic-dotnet-agent/pull/1144)

### Deprecations/Removed Features
* This is a major release of the agent, and contains breaking changes. See the [migration guide](https://docs.newrelic.com/docs/apm/agents/net-agent/getting-started/9x-to-10x-agent-migration-guide/) for details.
* This agent release targets .NET Framework 4.6.2 and .NET Standard 2.0. The minimum supported runtime versions for profiled applications are .NET Framework 4.6.2+ and .NET Core 3.1+.
* The scriptable installers have been removed. [#1170](https://github.com/newrelic/newrelic-dotnet-agent/pull/1170)
* Windows installation files have been consolidated and renamed. [#1187](https://github.com/newrelic/newrelic-dotnet-agent/pull/1187)
* The Linux installation packages have been renamed. [#1180](https://github.com/newrelic/newrelic-dotnet-agent/pull/1180)
* Castle.Monorail instrumentation has been removed. [#1177](https://github.com/newrelic/newrelic-dotnet-agent/pull/1177)

## [9.9.0] - 2022-06-08

**Notice:** If using Microsoft.Extensions.Logging as your logging framework of choice, please use .NET agent version 10.1.0 or newer.  We encourage you to adopt the newer version due to bug [#1230](https://github.com/newrelic/newrelic-dotnet-agent/issues/1230), which we fixed in [#1237](https://github.com/newrelic/newrelic-dotnet-agent/pull/1237), that was resolved in .NET agent version 10.1.0.

### New Features
* Adds support for logging metrics, forwarding application logs, and enriching application logs written to disk or standard out for NLog versions v5 and v4. [#1087](https://github.com/newrelic/newrelic-dotnet-agent/pull/1087)
* Adds integration with CodeStream, introducing Code-Level Metrics! Golden Signals visible in your IDE through New Relic CodeStream. [Learn more here](https://docs.newrelic.com/docs/apm/agents/net-agent/other-features/net-codestream-integration). For any issues or direct feedback, please reach out to support@codestream.com
* Updates the following installation methods to check for and remove deprecated files. ([#1104](https://github.com/newrelic/newrelic-dotnet-agent/pull/1104))
  * MSI Installer
  * Azure Site Extension
  * RPM package
  * DEB package

### Fixes
* Upgrades Newtonsoft.Json to version 13.0.1 to address potential security vulnerabilities identified by Snyk ([#1107](https://github.com/newrelic/newrelic-dotnet-agent/pull/1107))
* The agent will now send the values of application logging config options (e.g. `application_logging.forwarding.enabled`) to the agent initialization settings page. ([#1135](https://github.com/newrelic/newrelic-dotnet-agent/pull/1135))

## [9.8.1] - 2022-05-19

**Notice:** If using Microsoft.Extensions.Logging as your logging framework of choice, please use .NET agent version 10.1.0 or newer.  We encourage you to adopt the newer version due to bug [#1230](https://github.com/newrelic/newrelic-dotnet-agent/issues/1230), which we fixed in [#1237](https://github.com/newrelic/newrelic-dotnet-agent/pull/1237), that was resolved in .NET agent version 10.1.0.

### Fixes
* Fixes an [issue with log forwarding](https://github.com/newrelic/newrelic-dotnet-agent/issues/1088) where an agent could momentarily forward logs even if the feature had been disabled at an account level. ([#1097](https://github.com/newrelic/newrelic-dotnet-agent/pull/1097))
* Adds an internal list of deprecated instrumentation xml files which will cause the profiler to ignore deprecated instrumentation. This feature avoids an issue where orphaned deprecated log forwarding instrumentation could conflict with newer instrumentation. ([#1097](https://github.com/newrelic/newrelic-dotnet-agent/pull/1097))
* Serilog instrumentation is now performed by injecting a custom sink in to the logging chain. ([#1084](https://github.com/newrelic/newrelic-dotnet-agent/pull/1084))

## [9.8.0] - 2022-05-05

**Notice:** If using Microsoft.Extensions.Logging as your logging framework of choice, please use .NET agent version 10.1.0 or newer.  We encourage you to adopt the newer version due to bug [#1230](https://github.com/newrelic/newrelic-dotnet-agent/issues/1230), which we fixed in [#1237](https://github.com/newrelic/newrelic-dotnet-agent/pull/1237), that was resolved in .NET agent version 10.1.0.

### APM logs in context
Automatic application log forwarding is now enabled by default. This version of the agent will automatically send enriched application logs to New Relic. To learn more about about this feature see [here](https://docs.newrelic.com/docs/apm/new-relic-apm/getting-started/get-started-logs-context/), and additional configuration options are available [here](https://docs.newrelic.com/docs/logs/logs-context/net-configure-logs-context-all). To learn about how to toggle log ingestion on or off by account see [here](https://docs.newrelic.com/docs/logs/logs-context/disable-automatic-logging).

### New Features
* Error messages in error traces and error events now retain up to 1023 characters instead of 255 characters. [#1058](https://github.com/newrelic/newrelic-dotnet-agent/pull/1058)
* New environment variables have been added for AllowAllHeaders and Attributes configuration settings. See our [documentation](https://docs.newrelic.com/docs/apm/agents/net-agent/configuration/net-agent-configuration/#optional-environment-variables) for more details. [#1059](https://github.com/newrelic/newrelic-dotnet-agent/pull/1059)
* Introduces [environment variables to enabled/disable cloud detection](https://github.com/newrelic/newrelic-dotnet-agent/issues/818) to facilitate customer use cases and reduce errors in logs. ([#1061](https://github.com/newrelic/newrelic-dotnet-agent/pull/1061))
* New environment variables have been added for all Proxy configuration settings.  See our [documentation](https://docs.newrelic.com/docs/apm/agents/net-agent/configuration/net-agent-configuration/#optional-environment-variables) for more details. [#1063](https://github.com/newrelic/newrelic-dotnet-agent/pull/1063)
* Introduces a new configuration option to force custom instrumentation to [create new transactions](https://github.com/newrelic/newrelic-dotnet-agent/issues/347) in async scenarios versus re-using an existing transaction. [#1071](https://github.com/newrelic/newrelic-dotnet-agent/pull/1071)

### Fixes
* Fixes Agent fails to execute explain plan for parameterized stored procedure. ([#1066](https://github.com/newrelic/newrelic-dotnet-agent/pull/1066)) 
* Fixes getting duplicate logs using log forwarding and Serilog. [#1076](https://github.com/newrelic/newrelic-dotnet-agent/pull/1076)

### Deprecations
Microsoft has officially EOL .NET Framework versions 4.5.1, 4.5.2, and 4.6.1 on  Apr 26, 2022.
The informational blog can be found [here](https://devblogs.microsoft.com/dotnet/net-framework-4-5-2-4-6-4-6-1-will-reach-end-of-support-on-april-26-2022).  The official product lifecycle start and end dates can be found [here](https://docs.microsoft.com/en-us/lifecycle/products/microsoft-net-framework).  The dotnet agent support of these framework versions is will continue as is with the released versions.  In a future major release, we will target .NET framework 4.6.2 onwards.

## [9.7.1] - 2022-04-13

**Notice:** If using Microsoft.Extensions.Logging as your logging framework of choice, please use .NET agent version 10.1.0 or newer.  We encourage you to adopt the newer version due to bug [#1230](https://github.com/newrelic/newrelic-dotnet-agent/issues/1230), which we fixed in [#1237](https://github.com/newrelic/newrelic-dotnet-agent/pull/1237), that was resolved in .NET agent version 10.1.0.

### Fixes
* Adds missing instrumentation for application logging feature when using the MSI installer ([#1055](https://github.com/newrelic/newrelic-dotnet-agent/pull/1055))
* Fixes [issue on Linux](https://github.com/newrelic/newrelic-dotnet-agent/issues/763) when specifying a non-default profiler log directory with non-existent intermediate directories. ([#1051](https://github.com/newrelic/newrelic-dotnet-agent/pull/1051))

## [9.7.0] - 2022-04-04

**Notice:** For the new application logging features, if you install using the MSI, please update to version 9.7.1 or later.

**Notice:** If using Microsoft.Extensions.Logging as your logging framework of choice, please use .NET agent version 10.1.0 or newer.  We encourage you to adopt the newer version due to bug [#1230](https://github.com/newrelic/newrelic-dotnet-agent/issues/1230), which we fixed in [#1237](https://github.com/newrelic/newrelic-dotnet-agent/pull/1237), that was resolved in .NET agent version 10.1.0.

### New Features
* Adds support for logging metrics which shows the rate of log message by severity in the Logs chart in the APM Summary view for Log4net, Serilog, and Microsoft.Extensions.Logging. This is enabled by default in this release. ([#1034](https://github.com/newrelic/newrelic-dotnet-agent/pull/1034))
* Adds support for forwarding application logs to New Relic. This automatically sends enriched application logs for Log4net, Serilog, and Microsoft.Extensions.Logging. This is disabled by default in this release. ([#1034](https://github.com/newrelic/newrelic-dotnet-agent/pull/1034))
* Adds support for enriching application logs written to disk or standard out for Log4net, Serilog, Microsoft.Extensions.Logging. This can be used with another log forwarder if in-agent log forwarding is not desired. We recommend enabling either log forwarding or local log decorating, but not both features. This is disabled by default in this release. ([#1034](https://github.com/newrelic/newrelic-dotnet-agent/pull/1034))
* Adds flexibility to what is accepted to enable/disable boolean environment variables per [FR #1008](https://github.com/newrelic/newrelic-dotnet-agent/issues/1008). "0"/"1", and case insensitive "true"/"false" are now accepted. ([#1033](https://github.com/newrelic/newrelic-dotnet-agent/pull/1033))

### Fixes
* Adds a new environment variable `NEW_RELIC_DISABLE_APPDOMAIN_CACHING` for customers to try when experiencing [#533 high lock contention related to AppDomain.GetData()](https://github.com/newrelic/newrelic-dotnet-agent/issues/533) usage by the agent when profiling .NET Framework applications. ([#1033](https://github.com/newrelic/newrelic-dotnet-agent/pull/1033))

### Deprecations
* The scriptable installers are now deprecated and will be removed from the download site in a future major release. (Issue: [#571](https://github.com/newrelic/newrelic-dotnet-agent/issues/571))
* The established release installers are now deprecated and will be removed from the download site in a future major release. (Issue: [#578](https://github.com/newrelic/newrelic-dotnet-agent/issues/578))

## [9.6.1] - 2022-03-15
### Fixes
* Fixes [application pool allow/deny listing bug](https://github.com/newrelic/newrelic-dotnet-agent/issues/1014) introduced in 9.5.0 ([#1015](https://github.com/newrelic/newrelic-dotnet-agent/pull/1015))

## [9.6.0] - 2022-02-24
### Fixes
* Adds new supportability metrics to track agent endpoint data usage. New metrics will be reported under the `Supportability/DotNET/Collector` namespace. ([#899](https://github.com/newrelic/newrelic-dotnet-agent/pull/899))
* Uses IMDSv2 instead of IMDSv1 to gather utilization details for AWS hosted instances. ([#965](https://github.com/newrelic/newrelic-dotnet-agent/pull/965))

## [9.5.1] - 2022-02-03
### Fixes
* Fixes [application crashes on Alpine Linux](https://github.com/newrelic/newrelic-dotnet-agent/issues/918) introduced in 9.5.0. ([#929](https://github.com/newrelic/newrelic-dotnet-agent/pull/929))

## [9.5.0] - 2022-02-01
### New Features
* Internal improvements to runtime detection logic in the profiler component of the agent. ([#891](https://github.com/newrelic/newrelic-dotnet-agent/pull/891))
### Fixes
* Fixed an [issue with NuGet package metadata](https://github.com/newrelic/newrelic-dotnet-agent/issues/896). ([#901](https://github.com/newrelic/newrelic-dotnet-agent/pull/901))

## [9.4.0] - 2022-01-18
### New Features
* Allows NewRelicQueryName to be specified for SQL, to implement [this suggestion](https://discuss.newrelic.com/t/provide-a-pattern-to-explicitly-name-sql-queries-displayed-in-databases-dashboard/78755). Thanks to community contributor @kevinpohlmeier for the implementation. ([#799](https://github.com/newrelic/newrelic-dotnet-agent/pull/799))
### Fixes
* Resolves an issue where GC metrics were not being properly captured for .NET 6 applications ([#874](https://github.com/newrelic/newrelic-dotnet-agent/pull/874))

## [9.3.0] - 2022-01-04
### New Features
* NServiceBus versions 6 and 7 are now supported in .NET Framework and .NET Core. ([#857](https://github.com/newrelic/newrelic-dotnet-agent/pull/857))
* Add ability to disable agent support for Server-Configuration with `NEW_RELIC_IGNORE_SERVER_SIDE_CONFIG` environment variable. The available value options are `true` and `false`. ([#814](https://github.com/newrelic/newrelic-dotnet-agent/pull/814))
### Fixes
* Fixes issue [#36](https://github.com/newrelic/newrelic-dotnet-agent/issues/36): Total system memory will now be correctly reported on Linux. ([#855](https://github.com/newrelic/newrelic-dotnet-agent/pull/855))
* Fixes an issue in `newrelic.config` file schema validation that could block agent startup. ([#835](https://github.com/newrelic/newrelic-dotnet-agent/pull/835))

## [9.2.0] - 2021-11-18
### .NET 6 Compatibility
As of version 9.2.0, the New Relic .NET Core agent supports .NET 6.

### New Features
* Adds automatic instrumentation for the `Microsoft.Azure.Cosmos` client library. ([#811](https://github.com/newrelic/newrelic-dotnet-agent/pull/811))
* Adds additional logging to the Garbage Collection performance metrics to aid in troubleshooting performance counter issues. ([#792](https://github.com/newrelic/newrelic-dotnet-agent/pull/792))
* Feature [#800](https://github.com/newrelic/newrelic-dotnet-agent/issues/800): On .NET Framework apps instrumented with the .NET Framework agent, the value of the ".NET Version" property in the Environment data page will more accurately reflect the version of .NET Framework in use. ([#801](https://github.com/newrelic/newrelic-dotnet-agent/pull/801))  
### Fixes
* Fixes issue [#803](https://github.com/newrelic/newrelic-dotnet-agent/issues/803): Thread safety issue occurred when accessing HTTP headers collection in HttpClient on .NET 6. ([#804](https://github.com/newrelic/newrelic-dotnet-agent/pull/804))

## [9.1.1] - 2021-11-02
### Fixes
* Fixes issue [#780](https://github.com/newrelic/newrelic-dotnet-agent/issues/780): Improves management of gRPC channels during connection failure scenarios. ([#782](https://github.com/newrelic/newrelic-dotnet-agent/pull/782))
* Fixes issue [#781](https://github.com/newrelic/newrelic-dotnet-agent/issues/781): Windows MSI installer was not deploying gRPC libraries for netcore applications. ([#788](https://github.com/newrelic/newrelic-dotnet-agent/pull/788))

## [9.1.0] - 2021-10-26
### New Features
* Feature [#365](https://github.com/newrelic/newrelic-dotnet-agent/issues/365): This version adds support for the Linux ARM64/AWS Graviton2 platform using .NET 5.0. ([#768](https://github.com/newrelic/newrelic-dotnet-agent/pull/768))
  * Includes a new `Processor Architecture` property reported by the Agent with the Environment.
### Fixes
* Fixes issue [#754](https://github.com/newrelic/newrelic-dotnet-agent/issues/754): Agent could cause applications that use configuration builders from `Microsoft.Configuration.ConfigurationBuilders` to hang on startup. ([#753](https://github.com/newrelic/newrelic-dotnet-agent/pull/753))

## [9.0.0] - 2021-09-16
### New Features
* Feature [#672](https://github.com/newrelic/newrelic-dotnet-agent/issues/672): This release of the .NET agent enables Distributed Tracing by default, and deprecates Cross Application Tracing. ([#700](https://github.com/newrelic/newrelic-dotnet-agent/pull/700))
* Feature [#671](https://github.com/newrelic/newrelic-dotnet-agent/issues/671): The maximum number of samples stored for Span Events can be configured via the `spanEvents.maximumSamplesStored` configuration in the `newrelic.config` or the `NEW_RELIC_SPAN_EVENTS_MAX_SAMPLES_STORED` Environemnt Variable.([#701](https://github.com/newrelic/newrelic-dotnet-agent/pull/701))
* Feature [#703](https://github.com/newrelic/newrelic-dotnet-agent/issues/703): Increases the default maximum number of samples stored for Span Events from 1000 to 2000.([#705](https://github.com/newrelic/newrelic-dotnet-agent/pull/705))
* Feature [#532](https://github.com/newrelic/newrelic-dotnet-agent/issues/532): Adds Environment variables for log level `NEWRELIC_LOG_LEVEL` and directory `NEWRELIC_LOG_DIRECTORY` to allow better control of logs for the Agent and the Profiler. ([#717](https://github.com/newrelic/newrelic-dotnet-agent/pull/717))

### Fixes
* Fixes issue [#707](https://github.com/newrelic/newrelic-dotnet-agent/issues/707): In 8.40.1 SQL explain plans are not being captured for parameterized SQL statements. ([#708](https://github.com/newrelic/newrelic-dotnet-agent/pull/708))
* Fixes issue [#502](https://github.com/newrelic/newrelic-dotnet-agent/issues/502): Agent encountering serialization error ([#715](https://github.com/newrelic/newrelic-dotnet-agent/pull/715))
* Fixes issue [#679](https://github.com/newrelic/newrelic-dotnet-agent/issues/679): Update gRPC libraries from 2.35.0 to 2.40.0 to reduce installation size ([#721](https://github.com/newrelic/newrelic-dotnet-agent/pull/721))

### Deprecations/Removed Features
* Cross Application Tracing is now deprecated, and disabled by default. To continue using it, enable it with `crossApplicationTracer.enabled = true` and `distributedTracing.enabled = false`.
* Issue [#667](https://github.com/newrelic/newrelic-dotnet-agent/issues/611), [668](https://github.com/newrelic/newrelic-dotnet-agent/issues/668), [#669](https://github.com/newrelic/newrelic-dotnet-agent/issues/669): previously deprecated agent configuration options are now disabled.  See the [migration guide](https://docs.newrelic.com/docs/agents/net-agent/getting-started/8x-to-9x-agent-migration-guide/#removal-of-deprecated-agent-configuration-settings) for details.
* Issue [#666](https://github.com/newrelic/newrelic-dotnet-agent/issues/666): previously deprecated agent APIs have been removed, and disabled in the Agent. Disabled APIs will log a warning when invoked by old versions of the Agent API. See the [migration guide](https://docs.newrelic.com/docs/agents/net-agent/getting-started/8x-to-9x-agent-migration-guide/#removal-of-deprecated-public-agent-api-methods) for details. ([#687](https://github.com/newrelic/newrelic-dotnet-agent/pull/687))
* Issue [#702](https://github.com/newrelic/newrelic-dotnet-agent/issues/702) Deprecate instrumentation for Castle.Monorail ([#710](https://github.com/newrelic/newrelic-dotnet-agent/pull/710))

## [8.41.1] - 2021-08-25
### New Features
### Fixes
* Fixes issue [#627](https://github.com/newrelic/newrelic-dotnet-agent/issues/627): Grpc channel shutdown can cause `license_key is required` error message. ([#663](https://github.com/newrelic/newrelic-dotnet-agent/pull/663))
* Fixes issue [#683](https://github.com/newrelic/newrelic-dotnet-agent/issues/683): Requested stack trace depth is not always honored. ([#684](https://github.com/newrelic/newrelic-dotnet-agent/pull/684))

## [8.41.0] - 2021-07-21
### New Features
* Feature [#611](https://github.com/newrelic/newrelic-dotnet-agent/issues/611): Capture HTTP request method on transactions in the AspNetCore, Asp35, Wcf3, and Owin wrappers.
* Feature [#580](https://github.com/newrelic/newrelic-dotnet-agent/issues/580): Send initial app name and source in environment data. ([#653](https://github.com/newrelic/newrelic-dotnet-agent/pull/653))
* Adds support for capturing stack traces for each instrumented method in a Transaction Trace.
  * This feature is disabled by default.
  * You can enable the capture of stack traces by setting either maxStackTrace to any value greater than 1.  This value will only be used to determine if stack traces are captured or not despite the name.
  * The following are the default settings for stack traces. These can be changed using the newrelic.config:
    * A maximum 80 stack frames are reported per stack trace.

### Fixes
* Fixes issue [#639](https://github.com/newrelic/newrelic-dotnet-agent/issues/639): RabbitMQ instrumentation can delete user headers from messages. Thank you @witoldsz for finding and reporting this bug. ([#648](https://github.com/newrelic/newrelic-dotnet-agent/pull/648))

## [8.40.1] - 2021-07-08
### Fixes
* Fixes issue [#485](https://github.com/newrelic/newrelic-dotnet-agent/issues/485): `SendDataOnExit` configuration setting will prevent Infinite Traces data sending interuption on application exit. ([#550](https://github.com/newrelic/newrelic-dotnet-agent/pull/609))
* Fixes issue [#155](https://github.com/newrelic/newrelic-dotnet-agent/issues/155): MVC invalid Action for valid Controller can cause MGI. ([#608](https://github.com/newrelic/newrelic-dotnet-agent/pull/608))
* Fixes issue [#186](https://github.com/newrelic/newrelic-dotnet-agent/issues/186): Attribute based Routing (ex WebAPI) can cause transaction naming issues. ([#612](https://github.com/newrelic/newrelic-dotnet-agent/pull/612))
* Fixes issue [#463](https://github.com/newrelic/newrelic-dotnet-agent/issues/463): Handle OPTIONS requests for asp.net applications. ([#612](https://github.com/newrelic/newrelic-dotnet-agent/pull/612))
* Fixes issue [#551](https://github.com/newrelic/newrelic-dotnet-agent/issues/551): Missing external calls in WCF Service. ([#610](https://github.com/newrelic/newrelic-dotnet-agent/pull/610))
* Fixes issue [#616](https://github.com/newrelic/newrelic-dotnet-agent/issues/616): Linux Kudu not accessible when .NET agent presents. ([#618](https://github.com/newrelic/newrelic-dotnet-agent/pull/618))
* Fixes issue [#266](https://github.com/newrelic/newrelic-dotnet-agent/issues/266): Agent fails to initialize and provides no logs when configured with capitalized booleans. ([#617](https://github.com/newrelic/newrelic-dotnet-agent/pull/617))
* Explain plans will be created if [transactionTracer.explainEnabled](https://docs.newrelic.com/docs/agents/net-agent/configuration/net-agent-configuration/#tracer-explainEnabled) is true and one or both [transactionTracer.enabled](https://docs.newrelic.com/docs/agents/net-agent/configuration/net-agent-configuration/#tracer-enabled) or [slowSql.enabled](https://docs.newrelic.com/docs/agents/net-agent/configuration/net-agent-configuration/#slow_sql) are true.  If transactionTracer.explainEnabled is false or both transactionTracer.enabled and slowSql.enabled are false, no Explain Plans will be created.
* Fixes issue [#600](https://github.com/newrelic/newrelic-dotnet-agent/issues/600): Thread id will now be used in agent logging, even if a thread name has been set. ([#626](https://github.com/newrelic/newrelic-dotnet-agent/pull/626))
* Fixes issue [#476](https://github.com/newrelic/newrelic-dotnet-agent/issues/476): When generating and explain plan MS SQL parsing is matching parts of words instead of whole words
* Fixes issue [#477](https://github.com/newrelic/newrelic-dotnet-agent/issues/476): SQL Explain plans MS SQL parser needs to be able to ToString an object to work with parameterized queries
  * Improves handling serializable types like DateTimeOffset
  * The presence DbTypes Binary and Object will prevent an Explain Plan from being executed.  In order to execute an explain plan, the agent must replace any parameters in a query with the real values.  Binary and Object are too complex to properly serialize without introducing errors.

## [8.40.0] - 2021-06-08
### New Features
* Adds Agent support for capturing HTTP Request Headers.
  * Support included for ASP.NET 4.x, ASP.NET Core, Owin, and WCF instrumentation. ([#558](https://github.com/newrelic/newrelic-dotnet-agent/issues/558), [#559](https://github.com/newrelic/newrelic-dotnet-agent/issues/559), [#560](https://github.com/newrelic/newrelic-dotnet-agent/issues/560), [#561](https://github.com/newrelic/newrelic-dotnet-agent/issues/561))

### Fixes
* Fixes issue [#264](https://github.com/newrelic/newrelic-dotnet-agent/issues/264): Negative GC count metrics will now be clamped to 0, and a log message will be written to note the correction. This should resolve an issue where the GCSampler was encountering negative values and crashing. ([#550](https://github.com/newrelic/newrelic-dotnet-agent/pull/550))
* Fixes issue [#584](https://github.com/newrelic/newrelic-dotnet-agent/issues/584): When the agent is configured to log to the console, the configured logging level from `newrelic.config` will be respected. ([#587](https://github.com/newrelic/newrelic-dotnet-agent/pull/587))

## [8.39.2] - 2021-04-14
### Fixes
* Fixes issue [#500](https://github.com/newrelic/newrelic-dotnet-agent/issues/500): For transactions without errors, Agent should still create the `error` intrinsics attribute with its value set to `false`. ([#501](https://github.com/newrelic/newrelic-dotnet-agent/pull/501))
* Fixes issue [#522](https://github.com/newrelic/newrelic-dotnet-agent/issues/522): When the `maxStackTraceLines` config value is set to 0, the agent should not send any stack trace data in the `error_data` payload. ([#523](https://github.com/newrelic/newrelic-dotnet-agent/pull/523))

## [8.39.1] - 2021-03-17
### Fixes
* Fixes issue [#22](https://github.com/newrelic/newrelic-dotnet-agent/issues/22): Agent causes exception when distributed tracing is enabled in ASP.NET Core applications that use the RequestLocalization middleware in a Linux environment. ([#493](https://github.com/newrelic/newrelic-dotnet-agent/pull/493))
* Fixes issue [#267](https://github.com/newrelic/newrelic-dotnet-agent/issues/267): On Linux, the profiler fails to parse config files that start with a UTF-8 byte-order-mark (BOM). ([#492](https://github.com/newrelic/newrelic-dotnet-agent/pull/492))
* Fixes issue [#464](https://github.com/newrelic/newrelic-dotnet-agent/issues/464): Distributed tracing over RabbitMQ does not work with `RabbitMQ.Client` versions 6.x+ ([#466](https://github.com/newrelic/newrelic-dotnet-agent/pull/466))
* Fixes issue [#169](https://github.com/newrelic/newrelic-dotnet-agent/issues/169): Profiler should be able to match method parameters from XML that contain a space. ([#461](https://github.com/newrelic/newrelic-dotnet-agent/pull/461))

## [8.39] - 2021-02-10
### New Features
* Add `GetBrowserTimingHeader(string nonce)` overload.
  * This allows sites with a `Content-Security-Policy` that disables `'unsafe-inline'` to emit the inline script with a nonce.

### Fixes
* Fixes Issue [#394](https://github.com/newrelic/newrelic-dotnet-agent/issues/394): agent fails to enable infinite tracing in net5.0 docker images

## [8.38] - 2021-01-26
### New Features
* **Improvements to New Relic Edge (Infinite Tracing)** <br/>
  * The agent will now handle having its infinite tracing traffic moved from one backend host to another without losing data or requiring an agent restart.
  * Improved logging of infinite tracing connections.

## [8.37] - 2021-01-04
### New Features
* **Updated support for RabbitMQ** <br/>
  * Adds support for .NET Core applications using RabbitMQ.Client.
  * Adds support for RabbitMQ.Client version 6.2.1.
  * Not supported: Distributed Tracing is not supported with the RabbitMQ AMQP 1.0 plugin.

* **Adds [configuration](https://docs.newrelic.com/docs/agents/net-agent/configuration/net-agent-configuration) Environment Variables** <br/>
  * Adds MAX_TRANSACTION_SAMPLES_STORE - the maximum number of samples stored for Transaction Events.
  * Adds MAX_EVENT_SAMPLES_STORED - the maximum number of samples stored for Custom Events. 
  * Adds NEW_RELIC_LOG - the unqualifed name for the Agent's log file.

## [8.36] - 2020-12-08

### Fixes
* Fixes Issue [#224](https://github.com/newrelic/newrelic-dotnet-agent/issues/224): leading "SET" commands will be ignored when parsing compound SQL statements. ([#370](https://github.com/newrelic/newrelic-dotnet-agent/pull/370))
* Fixes Issue [#226](https://github.com/newrelic/newrelic-dotnet-agent/issues/226): the profiler ignores drive letter in `HOME_EXPANDED` when detecting running in Azure Web Apps. ([#373](https://github.com/newrelic/newrelic-dotnet-agent/pull/373))
* Fixes Issue [#93](https://github.com/newrelic/newrelic-dotnet-agent/issues/93): when the parent methods are blocked by their asynchronous child methods, the agent deducts the child methods' duration from the parent methods' exclusive duration.([#374](https://github.com/newrelic/newrelic-dotnet-agent/pull/374))
* Fixes Issue [#9](https://github.com/newrelic/newrelic-dotnet-agent/issues/9) where the agent failed to read settings from `appsettings.{environment}.json` files. ([#372](https://github.com/newrelic/newrelic-dotnet-agent/pull/372))
* Fixes Issue [#116](https://github.com/newrelic/newrelic-dotnet-agent/issues/116) where the agent failed to read settings from `appsettings.json` in certain hosting scenarios. ([#375](https://github.com/newrelic/newrelic-dotnet-agent/pull/375))
* Fixes Issue [#234](https://github.com/newrelic/newrelic-dotnet-agent/issues/234) by reducing the likelihood of a Fatal CLR Error. ([#376](https://github.com/newrelic/newrelic-dotnet-agent/pull/376))
* Fixes Issue [#377](https://github.com/newrelic/newrelic-dotnet-agent/issues/377) when using the `AddCustomAttribute` API with `Microsoft.Extensions.Primitives.StringValues` type causes unsupported type exception. ([378](https://github.com/newrelic/newrelic-dotnet-agent/pull/378))


## [8.35] - 2020-11-09

### New Features
* **.NET 5 GA Support** <br/>
We have validated that this version of the agent is compatible with .NET 5 GA. See the [compatibility and requirements for .NET Core](https://docs.newrelic.com/docs/agents/net-agent/getting-started/net-agent-compatibility-requirements-net-core) page for more details.

### Fixes
* Fixes Issue [#337](https://github.com/newrelic/newrelic-dotnet-agent/issues/337) by removing obsolete code which was causing memory growth associated with a large number of transaction names.
* PR [#348](https://github.com/newrelic/newrelic-dotnet-agent/pull/348): guards against potential exceptions being thrown from the agent API when the agent is not attached.  

## [8.34] - 2020-10-26

### New Features
* **.NET 5 RC2 Support** <br/>
We have validated that this version of the agent is compatible with .NET 5 Release Candidate 2.

### Fixes
* Fixes issue [#301](https://github.com/newrelic/newrelic-dotnet-agent/issues/301) where the agent incorrectly parses server-side configuration causing agent to shutdown.([#310](https://github.com/newrelic/newrelic-dotnet-agent/pull/310))
* Modifies WCF Instrumentation to address [#314](https://github.com/newrelic/newrelic-dotnet-agent/issues/314) by minimizing the reliance upon handled exceptions during the  attempt to capture CAT and DT payloads.

## [8.33] - 2020-10-12

### Fixes
* Fixes [#223](https://github.com/newrelic/newrelic-dotnet-agent/issues/223) so the agent can be compatible with ASP.NET Core 5 RC1.
* Fixes issue in .NET 5 applications where external calls made with HttpClient may not get instrumented. For example, calls made with `HttpClient.GetStringAsync` would be missed. ([#235](https://github.com/newrelic/newrelic-dotnet-agent/pull/235))
* Fixes issue [#257](https://github.com/newrelic/newrelic-dotnet-agent/issues/223) where .NET Standard Libraries that do not reference `mscorlib` fail to be instrumented in .NET Framework applications.
* Reduces the performance impact of large amounts of instrumentation. See issue [#269](https://github.com/newrelic/newrelic-dotnet-agent/issues/269) for more information.

## [8.32] - 2020-09-17

### New Features
* **Proxy Password Obfuscation Support** <br/>
Agent configuration supports the obfuscation of the proxy password. [The New Relic Command Line Interface (CLI)](https://github.com/newrelic/newrelic-cli/blob/main/README.md) may be used to obscure the proxy password.  The following [documentation](https://docs.newrelic.com/docs/agents/net-agent/configuration/net-agent-configuration#proxy) describes how to use an obscured proxy password in the .NET Agent configuration.
* **MySqlConnector Support** <br/>
The MySqlConnector ADO.NET driver is instrumented by default. Fixes [#85](https://github.com/newrelic/newrelic-dotnet-agent/issues/85) and implements [this suggestion](https://discuss.newrelic.com/t/feature-idea-support-mysqlconnector-driver-for-db-instrumentation/63414).

* **Nullable Reference Type support in the API**<br/>
Enables nullable reference types that are part of the C# 8.0 language specification and updates the signatures of API methods accordingly.  There should be no required changes in API usage.

* **Improved Support for NetTCP Binding in WCF Instrumation**
When the NetTCP Binding type is used in Windows Communication Foundation (WCF), the Agent will now send and receive trace context information in support of Distributed Tracing (DT) or Cross Application Tracing (CAT).  Implements [#209](https://github.com/newrelic/newrelic-dotnet-agent/issues/209).

### Fixes
* Fixes an issue that may cause `InvalidCastException` due to an assembly version mismatch in Mvc3 instrumentation.
* Fixes an async timing issue that can cause the end time of `Task`-returning methods to be determined incorrectly.


## [8.31] - 2020-08-17
### New Features
* **Expected Errors Support** <br/>
Certain errors that are expected within the application may be identified so that they will not be counted towards the application's error rate and Apdex Score.  Only errors that truly affect the health of the application will be alerted on.  Please review the following [documentation](https://docs.newrelic.com/docs/agents/net-agent/configuration/net-agent-configuration#error_collector) for details on how to configure Expected Errors.

* **Ignored Errors Enhancements** <br/>
Certain errors may be identified in configuration so that they will be ignored.  These errors will not be counted towards the application's error rate, Apdex score, and will not be reported by the agent. Please review the following [documentation](https://docs.newrelic.com/docs/agents/net-agent/configuration/net-agent-configuration#error_collector) for details on how to configure Ignored Errors.
    * New configuration element [`<ignoreMessages>`](https://docs.newrelic.com/docs/agents/net-agent/configuration/net-agent-configuration#error-ignoreErrors)supports filtering based on the error message. 
    * Please note that the [`<ignoreErrors>`](https://docs.newrelic.com/docs/agents/net-agent/configuration/net-agent-configuration#error-ignoreErrors) configuration element has been deprecated and replaced by [`<ignoreClasses>`](https://docs.newrelic.com/docs/agents/net-agent/configuration/net-agent-configuration#error-ignoreClasses).  The .NET Agent continues to support this configuration element, but its support may be removed in the future.

### Fixes
* **Garbage Collection Performance Metrics for Windows** <br/>
Fixes an issue where Garbage Collection Performance Metrics may not be reported for Windows Applications.

* **Maintaining newrelic.config on Linux package upgrades** <br/>
Fixes an issue where `newrelic.config` was being overwritten when upgrading the agent via either `rpm`/`yum` (RedHat/Centos) or `dpkg`/`apt` (Debian/Ubuntu).

## [8.30] - 2020-07-15
### New Features
* **The .NET Agent is now open source!** <br/>
The New Relic .NET agent is now open source! Now you can view the source code to help with troubleshooting, observe the project roadmap, and file issues directly in this repository.  We are now using the [Apache 2 license](/LICENSE). See our [Contributing guide](/CONTRIBUTING.md) and [Code of Conduct](https://opensource.newrelic.com/code-of-conduct/) for details on contributing!

### Fixes
* **Memory Usage Reporting for Linux** <br/>
Fixes issue where applications running on Linux were either reporting no physical memory usage or using VmData to report the physical memory usage of the application. The agent now uses VmRSS through a call to [`Process.WorkingSet64`](https://docs.microsoft.com/en-us/dotnet/api/system.diagnostics.process.workingset64) to report physical memory usage. See the [dotnet runtime discussion](https://github.com/dotnet/runtime/issues/28990) and the [proc man pages](https://man7.org/linux/man-pages/man5/proc.5.html) for more details about this change.

* **Infinite Tracing Performance** <br/>
Fixes issue where the Agent may consume too much memory when using Infinite Tracing.

* **.NET 5 support** <br/>
Fixes issue with applications running on .NET 5 that prevented instrumentation changes at runtime (either though editing instrumentation XML files or through the Live Instrumentation editor Beta).

## [8.29] - 2020-06-25
### New Features

* **Additional Transaction Information applied to Span Events** <br/>
When Distributed Tracing and/or Infinite Tracing are enabled, the Agent will now incorporate additional information from the Transaction Event on to the root Span Event of the transaction.

    * The following items are affected:

        * Request Parameters `request.parameter.*`
        * Custom Attribute Values applied to the Transaction via API Calls [`AddCustomParameter`](https://docs.newrelic.com/docs/agents/net-agent/net-agent-api/addcustomparameter-net-agent-api/) and [`ITransaction.AddCustomAttribute`](https://docs.newrelic.com/docs/agents/net-agent/net-agent-api/itransaction#addcustomattribute).
        * `request.uri`
        * `response.status`
        * `host.displayName`
    * **Security Recommendation** <br>
    Review your [Transaction Attributes](https://docs.newrelic.com/docs/agents/net-agent/configuration/net-agent-configuration#transaction_events) configuration.  Any attribute include or exclude settings specific to Transaction Events, should be applied to your [Span Attributes](https://docs.newrelic.com/docs/agents/net-agent/configuration/net-agent-configuration#span_events) configuration or your [Global Attributes](https://docs.newrelic.com/docs/agents/net-agent/configuration/net-agent-configuration#agent-attributes) configuration.
    
### Fixes
Fixes issue where updating custom instrumentation while application is running could cause application to crash.

## [8.28] - 2020-06-04
### New Features
### Fixes
* **Infinite Tracing** <br>
    * Fixes issue with Infinite Tracing where a communication error can result in consuming too much CPU.
    * Fixes issue with Infinite Tracing where a communication error did not clean up its corresponding communication threads.
    * <p style="color:red;">Agent version 8.30 introduces significant performance enhancements to Infinite Tracing.  To use Infinite Tracing, please upgrade to version 8.30 or later.</p>

* Fixes issue in .NET Framework ASP.NET MVC applications where transactions started on one thread would flow to background threads (e.g., started with `Task.Run`) in some scenarios but not others. Transaction state used to only flow to a background thread if the transaction originated from an async controller action. Transaction state now flows to background threads regardless of whether the controller action is async or not.
* Fixes issue in .NET Framework ASP.NET MVC applications where agent instrumentation of an MVC controller action could cause an `InvalidProgramException`.
* Fixes a problem with the reporting of Errors where Error Events may not appear even though Error Traces are being sent.

## [8.27] - 2020-04-30
### New Features
* **Support for W3C Trace Context, with easy upgrade from New Relic trace context**
  * [Distributed Tracing now supports W3C Trace Context headers](https://docs.newrelic.com/docs/distributed-tracing/concepts/how-new-relic-distributed-tracing-works/#headers) for HTTP when distributed tracing is enabled.  Our implementation can accept and emit both W3C trace header format and New Relic trace header format. This simplifies agent upgrades, allowing trace context to be propagated between services with older and newer releases of New Relic agents. W3C trace header format will always be accepted and emitted. New Relic trace header format will be accepted, and you can optionally disable emission of the New Relic trace header format.
  * When distributed tracing is enabled with `<distributedTracing enabled="true" />`, the .NET agent will now accept W3C's `traceparent` and `tracestate` headers when calling [Transaction.AcceptDistributedTraceHeaders](https://docs.newrelic.com/docs/agents/net-agent/net-agent-api/itransaction#acceptdistributedtraceheaders).  When calling [Transaction.InsertDistributedTraceHeaders](https://docs.newrelic.com/docs/agents/net-agent/net-agent-api/itransaction#insertdistributedtraceheaders), the .NET agent will include the W3C headers along with the New Relic distributed tracing header, unless the New Relic trace header format is disabled using `<distributedTracing enabled="true" excludeNewrelicHeader="true" />`.
  * The existing `Transaction.AcceptDistributedTracePayload` and `Transaction.CreateDistributedTracePayload` APIs are **deprecated** in favor of [Transaction.AcceptDistributedTraceHeaders](https://docs.newrelic.com/docs/agents/net-agent/net-agent-api/itransaction#acceptdistributedtraceheaders) and [Transaction.InsertDistributedTraceHeaders](https://docs.newrelic.com/docs/agents/net-agent/net-agent-api/itransaction#insertdistributedtraceheaders).

### Fixes
* Fixes issue which prevented Synthetics from working when distributed tracing is enabled.
* Fixes issue where our RPM package for installing the agent on RPM-based Linux distributions included a 32-bit shared library, which created unnecessary dependencies on 
  32-bit system libraries.
* Fixes issue where the TransportDuration metric for distributed traces was always reporting 0.


## [8.26] - 2020-04-20
### New Features
* **Infinite Tracing on New Relic Edge**

  This release adds support for [Infinite Tracing on New Relic Edge](https://docs.newrelic.com/docs/distributed-tracing/enable-configure/language-agents-enable-distributed-tracing/#infinite-tracing). Infinite Tracing observes 100% of your distributed traces and provides visualizations for the most actionable data so you have the examples of errors and long-running traces so you can better diagnose and troubleshoot your systems.

  You configure your agent to send traces to a trace observer in New Relic Edge. You view your distributed traces through the New Relic’s UI. There is no need to install a collector on your network.

  Infinite Tracing is currently available on a sign-up basis. If you would like to participate, please contact your sales representative.

  <p style="color:red;">Agent version 8.30 introduces significant performance enhancements to Infinite Tracing.  To use Infinite Tracing, please upgrade to version 8.30 or later.</p>
  
* **Error attributes now added to each span that exits with an error or exception**

  Error attributes `error.class` and `error.message` are now included on the span event in which an error or exception was noticed, and, in the case of unhandled exceptions, on any ancestor spans that also exit with an error. The public API method `NoticeError` now attaches these error attributes to the currently executing span.

  [Spans with error details are now highlighted red in the Distributed Tracing UI](https://docs.newrelic.com/docs/distributed-tracing/ui-data/understand-use-distributed-tracing-ui/#error-tips), and error details will expose the associated `error.class` and `error.message`. It is also now possible to see when an exception leaves the boundary of the span, and if it is caught in an ancestor span without reaching the entry span. NOTE: This “bubbling up” of exceptions will impact the error count when compared to prior behavior for the same trace. It is possible to have a trace that now has span errors without the trace level showing an error.

  If multiple errors occur on the same span, only the most recent error information is added to the attributes. Prior errors on the same span are overwritten.

  These span event attributes conform to [ignored errors](https://docs.newrelic.com/docs/agents/manage-apm-agents/agent-data/manage-errors-apm-collect-ignore-or-mark-expected#ignore) configuration.

### Fixes
* Fixes issue in the MSI installer which prevented the `InstrumentAllNETFramework` feature selection from working as expected on the command line.
* Fixes issue for Azure App Service environments running on Linux that caused both the application and its Kudu process to be instrumented by the agent. The Kudu process is no longer instrumented.
* Fixes issue when using the [`ignoreErrors` configuration](https://docs.newrelic.com/docs/agents/net-agent/configuration/net-agent-configuration#error-ignoreErrors). Previously, when an exception contained a inner exception(s), the `ignoreErrors` config was only applied to the outer-most exception. Now, both the outer-most and inner-most exception type are considered when evaluating the `ignoreErrors` configuration.
* Fixes an issue that could cause an exception to occur in the instrumentation for StackExchange Redis. This exception caused the instrumentation to shut down leaving StackExchange Redis uninstrumented.

## [8.25] - 2020-03-11

### New Features
* **Thread profiling support for Linux**

  Thread profiling on Linux will be supported on .NET Core 3.0 or later applications when running .NET agent version 8.23 or later. Triggering a thread profile is done from the `Thread profiler` page in APM. This page does not yet have the functionality enabled, but it will be enabled in the next few business days.

* **Accessing Span-Specific information using the .NET Agent API**
  
  New property, `CurrentSpan` has been added to `IAgent` and `ITransaction`.  It returns an object implementing `ISpan` which provides access to span-specific functions within the API.

* **Adding Custom Span Attributes using the .NET Agent API**
  
  New method, `AddCustomAttribute(string, object)` has been added to `ISpan`.

  * This new method accepts and supports all data-types.
  * Further information may be found within [.NET Agent API documentation](https://docs.newrelic.com/docs/agents/net-agent/net-agent-api/ispan).
  * Adding custom attributes to spans requires distributed tracing and span events to be enabled. See [.NET agent configuration](https://docs.newrelic.com/docs/agents/net-agent/configuration/net-agent-configuration#distributed_tracing)


### Fixes
* Fixes issue where adding multiple custom attributes on a Transaction using [`ITransaction.AddCustomAttribute`](https://docs.newrelic.com/docs/agents/net-agent/net-agent-api/itransaction#addcustomattribute) causes the agent to ignore additional attempts to add custom attributes to any transaction. 
* Fixes issue that prevented Custom Events from being sent to New Relic until the agent shuts down.
* Fixes issue that can cause asynchronous Redis calls in an ASP.NET MVC application to report an inflated duration.


## [8.24] - 2020-02-19

### New Features
* **Adding Custom Transaction Attributes using the .NET Agent API**

  New method, `AddCustomAttribute(string, object)` has been added to `ITransaction`.
  * This new method accepts and supports all data-types.
  * Method `AddCustomParameter(string, IConvertable)` is still available with limited data-type support; however, this method should be considered obsolete and will  be removed in a future release of the Agent API.
  * Further information may be found within [.NET Agent API documentation](https://docs.newrelic.com/docs/agents/net-agent/net-agent-api/itransaction).

* **Enhanced type support for `RecordCustomEvent` and `NoticeError` API Methods.**

  APIs for recording exceptions and custom events now support values of all types.
  * The `NoticeError` API Method has new overloads that accept an `IDictionary<string, object>`.
  * The `RecordCustomEvent` methods have been modified to handle all types of data.  In that past, they only handled `string` and `float` types.
  * Further information may be found within [.NET Agent API documentation](https://docs.newrelic.com/docs/agents/net-agent/net-agent-api).

* **New attributes on span events**

  * Spans created for external HTTP calls now include the `http.statusCode` attribute representing the status code of the call.
  * Spans created for calls to a datastore now include the `db.collection` attribute. For instance, this will be the table name for a call to MS SQL Server.

* **Ability to exclude attributes from span events**

  Attributes on span events (e.g., `http.url`) can now be excluded via configuration. See [.NET agent configuration](https://docs.newrelic.com/docs/agents/net-agent/configuration/net-agent-configuration#span_events) for further information.


### Fixes
* New Relic distributed tracing relies on propagating trace and span identifiers in the headers of external calls (e.g., an HTTP call). These identifiers now only contain lowercase alphanumeric characters. Previous versions of the .NET agent used uppercase alphanumeric characters. The usage of uppercase alphanumeric characters can break traces when calling downstream services also monitored by a New Relic agent that supports W3C trace context (New Relic's .NET agent does not currently support W3C trace context. Support for W3C trace context for .NET will be in an upcoming release). This is only a problem if a .NET application is the originator of the trace.

[Unreleased]: https://github.com/newrelic/newrelic-dotnet-agent/compare/v10.8.0...HEAD
[10.8.0]: https://github.com/newrelic/newrelic-dotnet-agent/compare/v10.7.0...v10.8.0
[10.7.0]: https://github.com/newrelic/newrelic-dotnet-agent/compare/v10.6.0...v10.7.0
[10.6.0]: https://github.com/newrelic/newrelic-dotnet-agent/compare/v10.5.1...v10.6.0
[10.5.1]: https://github.com/newrelic/newrelic-dotnet-agent/compare/v10.5.0...v10.5.1
[10.5.0]: https://github.com/newrelic/newrelic-dotnet-agent/compare/v10.4.0...v10.5.0
[10.4.0]: https://github.com/newrelic/newrelic-dotnet-agent/compare/v10.3.0...v10.4.0
[10.3.0]: https://github.com/newrelic/newrelic-dotnet-agent/compare/v10.2.0...v10.3.0
[10.2.0]: https://github.com/newrelic/newrelic-dotnet-agent/compare/v10.1.0...v10.2.0
[10.1.0]: https://github.com/newrelic/newrelic-dotnet-agent/compare/v10.0.0...v10.1.0
[10.0.0]: https://github.com/newrelic/newrelic-dotnet-agent/compare/v9.9.0...v10.0.0
[9.9.0]: https://github.com/newrelic/newrelic-dotnet-agent/compare/v9.8.1...v9.9.0
[9.8.1]: https://github.com/newrelic/newrelic-dotnet-agent/compare/v9.8.0...v9.8.1
[9.8.0]: https://github.com/newrelic/newrelic-dotnet-agent/compare/v9.7.1...v9.8.0
[9.7.1]: https://github.com/newrelic/newrelic-dotnet-agent/compare/v9.7.0...v9.7.1
[9.7.0]: https://github.com/newrelic/newrelic-dotnet-agent/compare/v9.6.1...v9.7.0
[9.6.1]: https://github.com/newrelic/newrelic-dotnet-agent/compare/v9.6.0...v9.6.1
[9.6.0]: https://github.com/newrelic/newrelic-dotnet-agent/compare/v9.5.1...v9.6.0
[9.5.1]: https://github.com/newrelic/newrelic-dotnet-agent/compare/v9.5.0...v9.5.1
[9.5.0]: https://github.com/newrelic/newrelic-dotnet-agent/compare/v9.4.0...v9.5.0
[9.4.0]: https://github.com/newrelic/newrelic-dotnet-agent/compare/v9.3.0...v9.4.0
[9.3.0]: https://github.com/newrelic/newrelic-dotnet-agent/compare/v9.2.0...v9.3.0
[9.2.0]: https://github.com/newrelic/newrelic-dotnet-agent/compare/v9.1.1...v9.2.0
[9.1.1]: https://github.com/newrelic/newrelic-dotnet-agent/compare/v9.1.0...v9.1.1
[9.1.0]: https://github.com/newrelic/newrelic-dotnet-agent/compare/v9.0.0...v9.1.0
[9.0.0]: https://github.com/newrelic/newrelic-dotnet-agent/compare/v8.41.1...v9.0.0
[8.41.1]: https://github.com/newrelic/newrelic-dotnet-agent/compare/v8.41.0...v8.41.1
[8.41.0]: https://github.com/newrelic/newrelic-dotnet-agent/compare/v8.40.1...v8.41.0
[8.40.1]: https://github.com/newrelic/newrelic-dotnet-agent/compare/v8.40.0...v8.40.1
[8.40.0]: https://github.com/newrelic/newrelic-dotnet-agent/compare/v8.39.2...v8.40.0
[8.39.2]: https://github.com/newrelic/newrelic-dotnet-agent/compare/v8.39.1...v8.39.2
[8.39.1]: https://github.com/newrelic/newrelic-dotnet-agent/compare/v8.39.0...v8.39.1
[8.39]: https://github.com/newrelic/newrelic-dotnet-agent/compare/v8.38.0...v8.39.0
[8.38]: https://github.com/newrelic/newrelic-dotnet-agent/compare/v8.37.0...v8.38.0
[8.37]: https://github.com/newrelic/newrelic-dotnet-agent/compare/v8.36.0...v8.37.0
[8.36]: https://github.com/newrelic/newrelic-dotnet-agent/compare/v8.35.0...v8.36.0
[8.35]: https://github.com/newrelic/newrelic-dotnet-agent/compare/v8.34.0...v8.35.0
[8.34]: https://github.com/newrelic/newrelic-dotnet-agent/compare/v8.33.0...v8.34.0
[8.33]: https://github.com/newrelic/newrelic-dotnet-agent/compare/v8.32.0...v8.33.0
[8.32]: https://github.com/newrelic/newrelic-dotnet-agent/compare/v8.31.0...v8.32.0
[8.31]: https://github.com/newrelic/newrelic-dotnet-agent/compare/v8.30.0...v8.31.0
[8.30]: https://github.com/newrelic/newrelic-dotnet-agent/compare/v8.29.0...v8.30.0
[8.29]: https://github.com/newrelic/newrelic-dotnet-agent/compare/v8.28.0...v8.29.0
[8.28]: https://github.com/newrelic/newrelic-dotnet-agent/compare/v8.27.139...v8.28.0
[8.27]: https://github.com/newrelic/newrelic-dotnet-agent/compare/v8.26.630...v8.27.139
[8.26]: https://github.com/newrelic/newrelic-dotnet-agent/compare/v8.25.214...v8.26.630
[8.25]: https://github.com/newrelic/newrelic-dotnet-agent/compare/v8.24.244...v8.25.214
[8.24]: https://github.com/newrelic/newrelic-dotnet-agent/compare/v8.23.107...v8.24.244<|MERGE_RESOLUTION|>--- conflicted
+++ resolved
@@ -6,15 +6,13 @@
 
 ## [Unreleased]
 
-<<<<<<< HEAD
+### New Features
+
+### Fixes
+* Reduce redundant collector request data payload logging in the agent log at DEBUG level. [#1449](https://github.com/newrelic/newrelic-dotnet-agent/pull/1449)
+
 # Other
 * Renamed `NewRelic.Providers.Wrapper.Asp35` to `NewRelic.Providers.Wrapper.AspNet` everywhere. Updated installers to remove old `Asp35` artifacts. [#1448](https://github.com/newrelic/newrelic-dotnet-agent/pull/1448)
-=======
-### New Features
-
-### Fixes
-* Reduce redundant collector request data payload logging in the agent log at DEBUG level. [#1449](https://github.com/newrelic/newrelic-dotnet-agent/pull/1449)
->>>>>>> f6d16054
 
 ## [10.8.0]
 
