--- conflicted
+++ resolved
@@ -10,8 +10,7 @@
 New Features Description
 
 ### Fixes
-* **New Fixes Template** <br/>
-New Fixes Description
+* Fixes Issue [#394](https://github.com/newrelic/newrelic-dotnet-agent/issues/394): agent fails to enable infinite tracing in net5.0 docker images
 
 ## [8.37] - 2021-01-04
 ### New Features
@@ -25,12 +24,6 @@
   * Adds MAX_EVENT_SAMPLES_STORED - the maximum number of samples stored for Custom Events.
   * Adds NEW_RELIC_LOG - the unqualifed name for the Agent's log file.
 
-<<<<<<< HEAD
-### Fixes
-* Fixes Issue [#394](https://github.com/newrelic/newrelic-dotnet-agent/issues/394): agent fails to enable infinite tracing in net5.0 docker images
-
-=======
->>>>>>> 4e68668a
 ## [8.36] - 2020-12-08
 
 ### Fixes
