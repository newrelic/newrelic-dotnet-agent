--- conflicted
+++ resolved
@@ -7,8 +7,7 @@
 ## [Unreleased] changes
 
 ### New Features
-<<<<<<< HEAD
-* Adds an internal list of deprecated instrumentation xml files which will cause the profiler to ignore deprecated instrumentation. This feature avoids an issue where orphaned deprecated log forwarding instrumentation could conflict with newer instrumentation. ([#1097](https://github.com/newrelic/newrelic-dotnet-agent/pull/1097))
+* Adds support for logging metrics, forwarding application logs, and enriching application logs written to disk or standard out for NLog versions v5 and v4. [#1087](https://github.com/newrelic/newrelic-dotnet-agent/pull/1087)
 * Updates the following installation methods to check for and remove deprecated files. ([#1104](https://github.com/newrelic/newrelic-dotnet-agent/pull/1104))
   * MSI Installer
   * Azure Site Extension
@@ -16,12 +15,6 @@
   * DEB package
 
 ### Fixes
-* Fixes an [issue with log forwarding](https://github.com/newrelic/newrelic-dotnet-agent/issues/1088) where an agent could momentarily forward logs even if the feature had been disabled at an account level. ([#1097](https://github.com/newrelic/newrelic-dotnet-agent/pull/1097))
-=======
-
-* Adds support for logging metrics, forwarding application logs, and enriching application logs written to disk or standard out for NLog versions v5 and v4. [#1087](https://github.com/newrelic/newrelic-dotnet-agent/pull/1087)
-
-### Fixes
 * Upgrades Newtonsoft.Json to version 13.0.1 to address potential security vulnerabilities identified by Snyk ([#1107](https://github.com/newrelic/newrelic-dotnet-agent/pull/1107))
 
 ## [9.8.1] - 2022-05-19
@@ -30,7 +23,6 @@
 * Fixes an [issue with log forwarding](https://github.com/newrelic/newrelic-dotnet-agent/issues/1088) where an agent could momentarily forward logs even if the feature had been disabled at an account level. ([#1097](https://github.com/newrelic/newrelic-dotnet-agent/pull/1097))
 * Adds an internal list of deprecated instrumentation xml files which will cause the profiler to ignore deprecated instrumentation. This feature avoids an issue where orphaned deprecated log forwarding instrumentation could conflict with newer instrumentation. ([#1097](https://github.com/newrelic/newrelic-dotnet-agent/pull/1097))
 * Serilog instrumentation is now performed by injecting a custom sink in to the logging chain. ([#1084](https://github.com/newrelic/newrelic-dotnet-agent/pull/1084))
->>>>>>> ce0ceeb2
 
 ## [9.8.0] - 2022-05-05
 
