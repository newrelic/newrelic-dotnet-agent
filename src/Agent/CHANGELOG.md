--- conflicted
+++ resolved
@@ -11,13 +11,9 @@
 * Additional DEBUG-level logging of all environment variables.
 
 ### Fixes
-<<<<<<< HEAD
 * Resolves an issue where log forwarding could drop logs in async scenarios. [#1174](https://github.com/newrelic/newrelic-dotnet-agent/pull/1201)
-* Fixes an agent configuration bug where values set in the `MAX_EVENT_SAMPLES_STORED` and `MAX_TRANSACTION_SAMPLES_STORED` environment variables, which configure the maximum samples stored per one-minute harvest interval, were not being properly converted to apply to the five-second harvest interval for those data types. [#1239](https://github.com/newrelic/newrelic-dotnet-agent/pull/1239)
-=======
-* Resolves an issue where log forwarding could drop logs in async scenarios. [#1201](https://github.com/newrelic/newrelic-dotnet-agent/pull/1201)
 * Resolves an issue where more logs were forwarded than expected from Microsoft.Extensions.Logging. [#1237](https://github.com/newrelic/newrelic-dotnet-agent/pull/1237)
->>>>>>> efe91f18
+* Resolves an agent configuration bug where values set in the `MAX_EVENT_SAMPLES_STORED` and `MAX_TRANSACTION_SAMPLES_STORED` environment variables, which configure the maximum samples stored per one-minute harvest interval, were not being properly converted to apply to the five-second harvest interval for those data types. [#1239](https://github.com/newrelic/newrelic-dotnet-agent/pull/1239)
 
 ## [10.0.0] - 2022-07-19
 
